--- conflicted
+++ resolved
@@ -1,48 +1,44 @@
-name: Create Releasable Package Drop
-
-on:
-  push:
-    branches:
-      - release-*
-
-jobs:
-  build:
-    runs-on: ubuntu-latest
-
-    steps:
-    - uses: actions/checkout@v2
-    - name: Use node version 12
-      uses: actions/setup-node@v1
-      with:
-        node-version: 12
-    - name: Remove existing TypeScript
-      run: |
-        npm uninstall typescript --no-save
-        npm uninstall tslint --no-save
-    - name: npm install and test
-      run: |
-        npm ci
-        npm test
-      env:
-        CI: true
-    - name: Adding playwright
-<<<<<<< HEAD
-      run: npm install --no-save --no-package-lock playwright   
-=======
-      run: npm install --no-save --no-package-lock playwright    
->>>>>>> 34f0e32d
-    - name: Validate the browser can import TypeScript
-      run: gulp test-browser-integration
-    - name: LKG, clean, and pack
-      run: |
-        gulp LKG
-        gulp clean
-        npm pack ./
-        mv typescript-*.tgz typescript.tgz
-      env:
-        CI: true
-    - name: Upload built tarfile
-      uses: actions/upload-artifact@v1
-      with:
-        name: tgz
-        path: typescript.tgz
+name: Create Releasable Package Drop
+
+on:
+  push:
+    branches:
+      - release-*
+
+jobs:
+  build:
+    runs-on: ubuntu-latest
+
+    steps:
+    - uses: actions/checkout@v2
+    - name: Use node version 12
+      uses: actions/setup-node@v1
+      with:
+        node-version: 12
+    - name: Remove existing TypeScript
+      run: |
+        npm uninstall typescript --no-save
+        npm uninstall tslint --no-save
+    - name: npm install and test
+      run: |
+        npm ci
+        npm test
+      env:
+        CI: true
+    - name: Adding playwright
+      run: npm install --no-save --no-package-lock playwright    
+    - name: Validate the browser can import TypeScript
+      run: gulp test-browser-integration
+    - name: LKG, clean, and pack
+      run: |
+        gulp LKG
+        gulp clean
+        npm pack ./
+        mv typescript-*.tgz typescript.tgz
+      env:
+        CI: true
+    - name: Upload built tarfile
+      uses: actions/upload-artifact@v1
+      with:
+        name: tgz
+        path: typescript.tgz