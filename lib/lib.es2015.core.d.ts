/*! *****************************************************************************
Copyright (c) Microsoft Corporation. All rights reserved. 
Licensed under the Apache License, Version 2.0 (the "License"); you may not use
this file except in compliance with the License. You may obtain a copy of the
License at http://www.apache.org/licenses/LICENSE-2.0  
 
THIS CODE IS PROVIDED ON AN *AS IS* BASIS, WITHOUT WARRANTIES OR CONDITIONS OF ANY
KIND, EITHER EXPRESS OR IMPLIED, INCLUDING WITHOUT LIMITATION ANY IMPLIED
WARRANTIES OR CONDITIONS OF TITLE, FITNESS FOR A PARTICULAR PURPOSE, 
MERCHANTABLITY OR NON-INFRINGEMENT. 
 
See the Apache Version 2.0 License for specific language governing permissions
and limitations under the License.
***************************************************************************** */



/// <reference no-default-lib="true"/>


interface Array<T> {
    /**
     * Returns the value of the first element in the array where predicate is true, and undefined
     * otherwise.
     * @param predicate find calls predicate once for each element of the array, in ascending
     * order, until it finds one where predicate returns true. If such an element is found, find
     * immediately returns that element value. Otherwise, find returns undefined.
     * @param thisArg If provided, it will be used as the this value for each invocation of
     * predicate. If it is not provided, undefined is used instead.
     */
    find<S extends T>(predicate: (this: void, value: T, index: number, obj: T[]) => value is S, thisArg?: any): S | undefined;
    find(predicate: (value: T, index: number, obj: T[]) => unknown, thisArg?: any): T | undefined;

    /**
     * Returns the index of the first element in the array where predicate is true, and -1
     * otherwise.
     * @param predicate find calls predicate once for each element of the array, in ascending
     * order, until it finds one where predicate returns true. If such an element is found,
     * findIndex immediately returns that element index. Otherwise, findIndex returns -1.
     * @param thisArg If provided, it will be used as the this value for each invocation of
     * predicate. If it is not provided, undefined is used instead.
     */
    findIndex(predicate: (value: T, index: number, obj: T[]) => unknown, thisArg?: any): number;

    /**
     * Returns the this object after filling the section identified by start and end with value
     * @param value value to fill array section with
     * @param start index to start filling the array at. If start is negative, it is treated as
     * length+start where length is the length of the array.
     * @param end index to stop filling the array at. If end is negative, it is treated as
     * length+end.
     */
    fill(value: T, start?: number, end?: number): this;

    /**
     * Returns the this object after copying a section of the array identified by start and end
     * to the same array starting at position target
     * @param target If target is negative, it is treated as length+target where length is the
     * length of the array.
     * @param start If start is negative, it is treated as length+start. If end is negative, it
     * is treated as length+end.
     * @param end If not specified, length of the this object is used as its default value.
     */
    copyWithin(target: number, start: number, end?: number): this;
}

interface ArrayConstructor {
    /**
     * Creates an array from an array-like object.
     * @param arrayLike An array-like object to convert to an array.
     */
    from<T>(arrayLike: ArrayLike<T>): T[];

    /**
     * Creates an array from an iterable object.
     * @param arrayLike An array-like object to convert to an array.
     * @param mapfn A mapping function to call on every element of the array.
     * @param thisArg Value of 'this' used to invoke the mapfn.
     */
    from<T, U>(arrayLike: ArrayLike<T>, mapfn: (v: T, k: number) => U, thisArg?: any): U[];

    /**
     * Returns a new array from a set of elements.
     * @param items A set of elements to include in the new array object.
     */
    of<T>(...items: T[]): T[];
}

interface DateConstructor {
    new (value: number | string | Date): Date;
}

interface Function {
    /**
     * Returns the name of the function. Function names are read-only and can not be changed.
     */
    readonly name: string;
}

interface Math {
    /**
     * Returns the number of leading zero bits in the 32-bit binary representation of a number.
     * @param x A numeric expression.
     */
    clz32(x: number): number;

    /**
     * Returns the result of 32-bit multiplication of two numbers.
     * @param x First number
     * @param y Second number
     */
    imul(x: number, y: number): number;

    /**
     * Returns the sign of the x, indicating whether x is positive, negative or zero.
     * @param x The numeric expression to test
     */
    sign(x: number): number;

    /**
     * Returns the base 10 logarithm of a number.
     * @param x A numeric expression.
     */
    log10(x: number): number;

    /**
     * Returns the base 2 logarithm of a number.
     * @param x A numeric expression.
     */
    log2(x: number): number;

    /**
     * Returns the natural logarithm of 1 + x.
     * @param x A numeric expression.
     */
    log1p(x: number): number;

    /**
     * Returns the result of (e^x - 1), which is an implementation-dependent approximation to
     * subtracting 1 from the exponential function of x (e raised to the power of x, where e
     * is the base of the natural logarithms).
     * @param x A numeric expression.
     */
    expm1(x: number): number;

    /**
     * Returns the hyperbolic cosine of a number.
     * @param x A numeric expression that contains an angle measured in radians.
     */
    cosh(x: number): number;

    /**
     * Returns the hyperbolic sine of a number.
     * @param x A numeric expression that contains an angle measured in radians.
     */
    sinh(x: number): number;

    /**
     * Returns the hyperbolic tangent of a number.
     * @param x A numeric expression that contains an angle measured in radians.
     */
    tanh(x: number): number;

    /**
     * Returns the inverse hyperbolic cosine of a number.
     * @param x A numeric expression that contains an angle measured in radians.
     */
    acosh(x: number): number;

    /**
     * Returns the inverse hyperbolic sine of a number.
     * @param x A numeric expression that contains an angle measured in radians.
     */
    asinh(x: number): number;

    /**
     * Returns the inverse hyperbolic tangent of a number.
     * @param x A numeric expression that contains an angle measured in radians.
     */
    atanh(x: number): number;

    /**
     * Returns the square root of the sum of squares of its arguments.
     * @param values Values to compute the square root for.
     *     If no arguments are passed, the result is +0.
     *     If there is only one argument, the result is the absolute value.
     *     If any argument is +Infinity or -Infinity, the result is +Infinity.
     *     If any argument is NaN, the result is NaN.
     *     If all arguments are either +0 or −0, the result is +0.
     */
    hypot(...values: number[]): number;

    /**
     * Returns the integral part of the a numeric expression, x, removing any fractional digits.
     * If x is already an integer, the result is x.
     * @param x A numeric expression.
     */
    trunc(x: number): number;

    /**
     * Returns the nearest single precision float representation of a number.
     * @param x A numeric expression.
     */
    fround(x: number): number;

    /**
     * Returns an implementation-dependent approximation to the cube root of number.
     * @param x A numeric expression.
     */
    cbrt(x: number): number;
}

interface NumberConstructor {
    /**
     * The value of Number.EPSILON is the difference between 1 and the smallest value greater than 1
     * that is representable as a Number value, which is approximately:
     * 2.2204460492503130808472633361816 x 10‍−‍16.
     */
    readonly EPSILON: number;

    /**
     * Returns true if passed value is finite.
     * Unlike the global isFinite, Number.isFinite doesn't forcibly convert the parameter to a
     * number. Only finite values of the type number, result in true.
     * @param number A numeric value.
     */
    isFinite(number: number): boolean;

    /**
     * Returns true if the value passed is an integer, false otherwise.
     * @param number A numeric value.
     */
    isInteger(number: number): boolean;

    /**
     * Returns a Boolean value that indicates whether a value is the reserved value NaN (not a
     * number). Unlike the global isNaN(), Number.isNaN() doesn't forcefully convert the parameter
     * to a number. Only values of the type number, that are also NaN, result in true.
     * @param number A numeric value.
     */
    isNaN(number: number): boolean;

    /**
     * Returns true if the value passed is a safe integer.
     * @param number A numeric value.
     */
    isSafeInteger(number: number): boolean;

    /**
     * The value of the largest integer n such that n and n + 1 are both exactly representable as
     * a Number value.
     * The value of Number.MAX_SAFE_INTEGER is 9007199254740991 2^53 − 1.
     */
    readonly MAX_SAFE_INTEGER: number;

    /**
     * The value of the smallest integer n such that n and n − 1 are both exactly representable as
     * a Number value.
     * The value of Number.MIN_SAFE_INTEGER is −9007199254740991 (−(2^53 − 1)).
     */
    readonly MIN_SAFE_INTEGER: number;

    /**
     * Converts a string to a floating-point number.
     * @param string A string that contains a floating-point number.
     */
    parseFloat(string: string): number;

    /**
     * Converts A string to an integer.
     * @param s A string to convert into a number.
     * @param radix A value between 2 and 36 that specifies the base of the number in numString.
     * If this argument is not supplied, strings with a prefix of '0x' are considered hexadecimal.
     * All other strings are considered decimal.
     */
    parseInt(string: string, radix?: number): number;
}

interface ObjectConstructor {
    /**
     * Copy the values of all of the enumerable own properties from one or more source objects to a
     * target object. Returns the target object.
     * @param target The target object to copy to.
     * @param source The source object from which to copy properties.
     */
    assign<T, U>(target: T, source: U): T & U;

    /**
     * Copy the values of all of the enumerable own properties from one or more source objects to a
     * target object. Returns the target object.
     * @param target The target object to copy to.
     * @param source1 The first source object from which to copy properties.
     * @param source2 The second source object from which to copy properties.
     */
    assign<T, U, V>(target: T, source1: U, source2: V): T & U & V;

    /**
     * Copy the values of all of the enumerable own properties from one or more source objects to a
     * target object. Returns the target object.
     * @param target The target object to copy to.
     * @param source1 The first source object from which to copy properties.
     * @param source2 The second source object from which to copy properties.
     * @param source3 The third source object from which to copy properties.
     */
    assign<T, U, V, W>(target: T, source1: U, source2: V, source3: W): T & U & V & W;

    /**
     * Copy the values of all of the enumerable own properties from one or more source objects to a
     * target object. Returns the target object.
     * @param target The target object to copy to.
     * @param sources One or more source objects from which to copy properties
     */
    assign(target: object, ...sources: any[]): any;

    /**
     * Returns an array of all symbol properties found directly on object o.
     * @param o Object to retrieve the symbols from.
     */
    getOwnPropertySymbols(o: any): symbol[];

    /**
<<<<<<< HEAD
      * Returns the names of the enumerable string properties and methods of an object.
      * @param o Object that contains the properties and methods. This can be an object that you created or an existing Document Object Model (DOM) object.
      */
=======
     * Returns the names of the enumerable string properties and methods of an object.
     * @param o Object that contains the properties and methods. This can be an object that you created or an existing Document Object Model (DOM) object.
     */
>>>>>>> 7cf6c70d
    keys(o: {}): string[];

    /**
     * Returns true if the values are the same value, false otherwise.
     * @param value1 The first value.
     * @param value2 The second value.
     */
    is(value1: any, value2: any): boolean;

    /**
     * Sets the prototype of a specified object o to object proto or null. Returns the object o.
     * @param o The object to change its prototype.
     * @param proto The value of the new prototype or null.
     */
    setPrototypeOf(o: any, proto: object | null): any;
}

interface ReadonlyArray<T> {
    /**
     * Returns the value of the first element in the array where predicate is true, and undefined
     * otherwise.
     * @param predicate find calls predicate once for each element of the array, in ascending
     * order, until it finds one where predicate returns true. If such an element is found, find
     * immediately returns that element value. Otherwise, find returns undefined.
     * @param thisArg If provided, it will be used as the this value for each invocation of
     * predicate. If it is not provided, undefined is used instead.
     */
<<<<<<< HEAD
    find<S extends T>(predicate: (this: void, value: T, index: number, obj: ReadonlyArray<T>) => value is S, thisArg?: any): S | undefined;
    find(predicate: (value: T, index: number, obj: ReadonlyArray<T>) => unknown, thisArg?: any): T | undefined;
=======
    find<S extends T>(predicate: (this: void, value: T, index: number, obj: readonly T[]) => value is S, thisArg?: any): S | undefined;
    find(predicate: (value: T, index: number, obj: readonly T[]) => unknown, thisArg?: any): T | undefined;
>>>>>>> 7cf6c70d

    /**
     * Returns the index of the first element in the array where predicate is true, and -1
     * otherwise.
     * @param predicate find calls predicate once for each element of the array, in ascending
     * order, until it finds one where predicate returns true. If such an element is found,
     * findIndex immediately returns that element index. Otherwise, findIndex returns -1.
     * @param thisArg If provided, it will be used as the this value for each invocation of
     * predicate. If it is not provided, undefined is used instead.
     */
<<<<<<< HEAD
    findIndex(predicate: (value: T, index: number, obj: ReadonlyArray<T>) => unknown, thisArg?: any): number;
=======
    findIndex(predicate: (value: T, index: number, obj: readonly T[]) => unknown, thisArg?: any): number;
>>>>>>> 7cf6c70d
}

interface RegExp {
    /**
     * Returns a string indicating the flags of the regular expression in question. This field is read-only.
     * The characters in this string are sequenced and concatenated in the following order:
     *
     *    - "g" for global
     *    - "i" for ignoreCase
     *    - "m" for multiline
     *    - "u" for unicode
     *    - "y" for sticky
     *
     * If no flags are set, the value is the empty string.
     */
    readonly flags: string;

    /**
     * Returns a Boolean value indicating the state of the sticky flag (y) used with a regular
     * expression. Default is false. Read-only.
     */
    readonly sticky: boolean;

    /**
     * Returns a Boolean value indicating the state of the Unicode flag (u) used with a regular
     * expression. Default is false. Read-only.
     */
    readonly unicode: boolean;
}

interface RegExpConstructor {
    new (pattern: RegExp | string, flags?: string): RegExp;
    (pattern: RegExp | string, flags?: string): RegExp;
}

interface String {
    /**
     * Returns a nonnegative integer Number less than 1114112 (0x110000) that is the code point
     * value of the UTF-16 encoded code point starting at the string element at position pos in
     * the String resulting from converting this object to a String.
     * If there is no element at that position, the result is undefined.
     * If a valid UTF-16 surrogate pair does not begin at pos, the result is the code unit at pos.
     */
    codePointAt(pos: number): number | undefined;

    /**
     * Returns true if searchString appears as a substring of the result of converting this
     * object to a String, at one or more positions that are
     * greater than or equal to position; otherwise, returns false.
     * @param searchString search string
     * @param position If position is undefined, 0 is assumed, so as to search all of the String.
     */
    includes(searchString: string, position?: number): boolean;

    /**
     * Returns true if the sequence of elements of searchString converted to a String is the
     * same as the corresponding elements of this object (converted to a String) starting at
     * endPosition – length(this). Otherwise returns false.
     */
    endsWith(searchString: string, endPosition?: number): boolean;

    /**
     * Returns the String value result of normalizing the string into the normalization form
     * named by form as specified in Unicode Standard Annex #15, Unicode Normalization Forms.
     * @param form Applicable values: "NFC", "NFD", "NFKC", or "NFKD", If not specified default
     * is "NFC"
     */
    normalize(form: "NFC" | "NFD" | "NFKC" | "NFKD"): string;

    /**
     * Returns the String value result of normalizing the string into the normalization form
     * named by form as specified in Unicode Standard Annex #15, Unicode Normalization Forms.
     * @param form Applicable values: "NFC", "NFD", "NFKC", or "NFKD", If not specified default
     * is "NFC"
     */
    normalize(form?: string): string;

    /**
     * Returns a String value that is made from count copies appended together. If count is 0,
     * the empty string is returned.
     * @param count number of copies to append
     */
    repeat(count: number): string;

    /**
     * Returns true if the sequence of elements of searchString converted to a String is the
     * same as the corresponding elements of this object (converted to a String) starting at
     * position. Otherwise returns false.
     */
    startsWith(searchString: string, position?: number): boolean;

    /**
     * Returns an <a> HTML anchor element and sets the name attribute to the text value
     * @param name
     */
    anchor(name: string): string;

    /** Returns a <big> HTML element */
    big(): string;

    /** Returns a <blink> HTML element */
    blink(): string;

    /** Returns a <b> HTML element */
    bold(): string;

    /** Returns a <tt> HTML element */
    fixed(): string;

    /** Returns a <font> HTML element and sets the color attribute value */
    fontcolor(color: string): string;

    /** Returns a <font> HTML element and sets the size attribute value */
    fontsize(size: number): string;

    /** Returns a <font> HTML element and sets the size attribute value */
    fontsize(size: string): string;

    /** Returns an <i> HTML element */
    italics(): string;

    /** Returns an <a> HTML element and sets the href attribute value */
    link(url: string): string;

    /** Returns a <small> HTML element */
    small(): string;

    /** Returns a <strike> HTML element */
    strike(): string;

    /** Returns a <sub> HTML element */
    sub(): string;

    /** Returns a <sup> HTML element */
    sup(): string;
}

interface StringConstructor {
    /**
     * Return the String value whose elements are, in order, the elements in the List elements.
     * If length is 0, the empty string is returned.
     */
    fromCodePoint(...codePoints: number[]): string;

    /**
     * String.raw is intended for use as a tag function of a Tagged Template String. When called
     * as such the first argument will be a well formed template call site object and the rest
     * parameter will contain the substitution values.
     * @param template A well-formed template string call site representation.
     * @param substitutions A set of substitution values.
     */
    raw(template: TemplateStringsArray, ...substitutions: any[]): string;
}<|MERGE_RESOLUTION|>--- conflicted
+++ resolved
@@ -319,15 +319,9 @@
     getOwnPropertySymbols(o: any): symbol[];
 
     /**
-<<<<<<< HEAD
-      * Returns the names of the enumerable string properties and methods of an object.
-      * @param o Object that contains the properties and methods. This can be an object that you created or an existing Document Object Model (DOM) object.
-      */
-=======
      * Returns the names of the enumerable string properties and methods of an object.
      * @param o Object that contains the properties and methods. This can be an object that you created or an existing Document Object Model (DOM) object.
      */
->>>>>>> 7cf6c70d
     keys(o: {}): string[];
 
     /**
@@ -355,13 +349,8 @@
      * @param thisArg If provided, it will be used as the this value for each invocation of
      * predicate. If it is not provided, undefined is used instead.
      */
-<<<<<<< HEAD
-    find<S extends T>(predicate: (this: void, value: T, index: number, obj: ReadonlyArray<T>) => value is S, thisArg?: any): S | undefined;
-    find(predicate: (value: T, index: number, obj: ReadonlyArray<T>) => unknown, thisArg?: any): T | undefined;
-=======
     find<S extends T>(predicate: (this: void, value: T, index: number, obj: readonly T[]) => value is S, thisArg?: any): S | undefined;
     find(predicate: (value: T, index: number, obj: readonly T[]) => unknown, thisArg?: any): T | undefined;
->>>>>>> 7cf6c70d
 
     /**
      * Returns the index of the first element in the array where predicate is true, and -1
@@ -372,11 +361,7 @@
      * @param thisArg If provided, it will be used as the this value for each invocation of
      * predicate. If it is not provided, undefined is used instead.
      */
-<<<<<<< HEAD
-    findIndex(predicate: (value: T, index: number, obj: ReadonlyArray<T>) => unknown, thisArg?: any): number;
-=======
     findIndex(predicate: (value: T, index: number, obj: readonly T[]) => unknown, thisArg?: any): number;
->>>>>>> 7cf6c70d
 }
 
 interface RegExp {
