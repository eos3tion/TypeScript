--- conflicted
+++ resolved
@@ -118,11 +118,7 @@
      * @param values An array of Promises.
      * @returns A new Promise.
      */
-<<<<<<< HEAD
-    race<T>(values: T[]): Promise<T extends PromiseLike<infer U> ? U : T>;
-=======
     race<T>(values: readonly T[]): Promise<T extends PromiseLike<infer U> ? U : T>;
->>>>>>> 7cf6c70d
 
     /**
      * Creates a Promise that is resolved or rejected when any of the provided Promises are resolved
