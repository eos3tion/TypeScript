--- conflicted
+++ resolved
@@ -19,21 +19,6 @@
 
 
 interface ProxyHandler<T extends object> {
-<<<<<<< HEAD
-    getPrototypeOf? (target: T): object | null;
-    setPrototypeOf? (target: T, v: any): boolean;
-    isExtensible? (target: T): boolean;
-    preventExtensions? (target: T): boolean;
-    getOwnPropertyDescriptor? (target: T, p: PropertyKey): PropertyDescriptor | undefined;
-    has? (target: T, p: PropertyKey): boolean;
-    get? (target: T, p: PropertyKey, receiver: any): any;
-    set? (target: T, p: PropertyKey, value: any, receiver: any): boolean;
-    deleteProperty? (target: T, p: PropertyKey): boolean;
-    defineProperty? (target: T, p: PropertyKey, attributes: PropertyDescriptor): boolean;
-    ownKeys? (target: T): PropertyKey[];
-    apply? (target: T, thisArg: any, argArray?: any): any;
-    construct? (target: T, argArray: any, newTarget?: any): object;
-=======
     apply?(target: T, thisArg: any, argArray: any[]): any;
     construct?(target: T, argArray: any[], newTarget: Function): object;
     defineProperty?(target: T, p: string | symbol, attributes: PropertyDescriptor): boolean;
@@ -47,7 +32,6 @@
     preventExtensions?(target: T): boolean;
     set?(target: T, p: string | symbol, value: any, receiver: any): boolean;
     setPrototypeOf?(target: T, v: object | null): boolean;
->>>>>>> 34f0e32d
 }
 
 interface ProxyConstructor {
