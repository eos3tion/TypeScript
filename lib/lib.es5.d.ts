--- conflicted
+++ resolved
@@ -77,15 +77,9 @@
 declare function encodeURI(uri: string): string;
 
 /**
-<<<<<<< HEAD
-  * Encodes a text string as a valid component of a Uniform Resource Identifier (URI).
-  * @param uriComponent A value representing an encoded URI component.
-  */
-=======
  * Encodes a text string as a valid component of a Uniform Resource Identifier (URI).
  * @param uriComponent A value representing an encoded URI component.
  */
->>>>>>> 7cf6c70d
 declare function encodeURIComponent(uriComponent: string | number | boolean): string;
 
 /**
@@ -261,17 +255,6 @@
     isExtensible(o: any): boolean;
 
     /**
-<<<<<<< HEAD
-      * Returns the names of the enumerable string properties and methods of an object.
-      * @param o Object that contains the properties and methods. This can be an object that you created or an existing Document Object Model (DOM) object.
-      */
-     keys(o: object): string[];
-}
-
-/**
-  * Provides functionality common to all JavaScript objects.
-  */
-=======
      * Returns the names of the enumerable string properties and methods of an object.
      * @param o Object that contains the properties and methods. This can be an object that you created or an existing Document Object Model (DOM) object.
      */
@@ -281,7 +264,6 @@
 /**
  * Provides functionality common to all JavaScript objects.
  */
->>>>>>> 7cf6c70d
 declare var Object: ObjectConstructor;
 
 /**
@@ -540,13 +522,8 @@
 }
 
 /**
-<<<<<<< HEAD
-  * Allows manipulation and formatting of text strings and determination and location of substrings within strings.
-  */
-=======
  * Allows manipulation and formatting of text strings and determination and location of substrings within strings.
  */
->>>>>>> 7cf6c70d
 declare var String: StringConstructor;
 
 interface Boolean {
@@ -1097,13 +1074,8 @@
 }
 
 /**
-<<<<<<< HEAD
-  * An intrinsic object that provides functions to convert JavaScript values to and from the JavaScript Object Notation (JSON) format.
-  */
-=======
  * An intrinsic object that provides functions to convert JavaScript values to and from the JavaScript Object Notation (JSON) format.
  */
->>>>>>> 7cf6c70d
 declare var JSON: JSON;
 
 
@@ -1328,24 +1300,6 @@
      */
     lastIndexOf(searchElement: T, fromIndex?: number): number;
     /**
-<<<<<<< HEAD
-      * Determines whether all the members of an array satisfy the specified test.
-      * @param callbackfn A function that accepts up to three arguments. The every method calls the callbackfn function for each element in array1 until the callbackfn returns false, or until the end of the array.
-      * @param thisArg An object to which the this keyword can refer in the callbackfn function. If thisArg is omitted, undefined is used as the this value.
-      */
-    every(callbackfn: (value: T, index: number, array: T[]) => unknown, thisArg?: any): boolean;
-    /**
-      * Determines whether the specified callback function returns true for any element of an array.
-      * @param callbackfn A function that accepts up to three arguments. The some method calls the callbackfn function for each element in array1 until the callbackfn returns true, or until the end of the array.
-      * @param thisArg An object to which the this keyword can refer in the callbackfn function. If thisArg is omitted, undefined is used as the this value.
-      */
-    some(callbackfn: (value: T, index: number, array: T[]) => unknown, thisArg?: any): boolean;
-    /**
-      * Performs the specified action for each element in an array.
-      * @param callbackfn  A function that accepts up to three arguments. forEach calls the callbackfn function one time for each element in the array.
-      * @param thisArg  An object to which the this keyword can refer in the callbackfn function. If thisArg is omitted, undefined is used as the this value.
-      */
-=======
      * Determines whether all the members of an array satisfy the specified test.
      * @param callbackfn A function that accepts up to three arguments. The every method calls
      * the callbackfn function for each element in the array until the callbackfn returns a value
@@ -1368,7 +1322,6 @@
      * @param callbackfn  A function that accepts up to three arguments. forEach calls the callbackfn function one time for each element in the array.
      * @param thisArg  An object to which the this keyword can refer in the callbackfn function. If thisArg is omitted, undefined is used as the this value.
      */
->>>>>>> 7cf6c70d
     forEach(callbackfn: (value: T, index: number, array: T[]) => void, thisArg?: any): void;
     /**
      * Calls a defined callback function on each element of an array, and returns an array that contains the results.
@@ -1383,17 +1336,10 @@
      */
     filter<S extends T>(callbackfn: (value: T, index: number, array: T[]) => value is S, thisArg?: any): S[];
     /**
-<<<<<<< HEAD
-      * Returns the elements of an array that meet the condition specified in a callback function.
-      * @param callbackfn A function that accepts up to three arguments. The filter method calls the callbackfn function one time for each element in the array.
-      * @param thisArg An object to which the this keyword can refer in the callbackfn function. If thisArg is omitted, undefined is used as the this value.
-      */
-=======
      * Returns the elements of an array that meet the condition specified in a callback function.
      * @param callbackfn A function that accepts up to three arguments. The filter method calls the callbackfn function one time for each element in the array.
      * @param thisArg An object to which the this keyword can refer in the callbackfn function. If thisArg is omitted, undefined is used as the this value.
      */
->>>>>>> 7cf6c70d
     filter(callbackfn: (value: T, index: number, array: T[]) => unknown, thisArg?: any): T[];
     /**
      * Calls the specified callback function for all the elements in an array. The return value of the callback function is the accumulated result, and is provided as an argument in the next call to the callback function.
