--- conflicted
+++ resolved
@@ -1900,8 +1900,6 @@
          */
         openFiles: string[];
     }
-<<<<<<< HEAD
-=======
     type ProjectLoadingStartEventName = "projectLoadingStart";
     interface ProjectLoadingStartEvent extends Event {
         event: ProjectLoadingStartEventName;
@@ -1922,7 +1920,6 @@
         /** name of the project */
         projectName: string;
     }
->>>>>>> 25462bee
     type SurveyReadyEventName = "surveyReady";
     interface SurveyReadyEvent extends Event {
         event: SurveyReadyEventName;
