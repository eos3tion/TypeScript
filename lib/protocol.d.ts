--- conflicted
+++ resolved
@@ -459,13 +459,10 @@
          * the current context.
          */
         notApplicableReason?: string;
-<<<<<<< HEAD
-=======
         /**
          * The hierarchical dotted name of the refactor action.
          */
         kind?: string;
->>>>>>> 34f0e32d
     }
     interface GetEditsForRefactorRequest extends Request {
         command: CommandTypes.GetEditsForRefactor;
@@ -2554,10 +2551,7 @@
         readonly provideRefactorNotApplicableReason?: boolean;
         readonly allowRenameOfImportPath?: boolean;
         readonly includePackageJsonAutoImports?: "auto" | "on" | "off";
-<<<<<<< HEAD
-=======
         readonly generateReturnInDocTemplate?: boolean;
->>>>>>> 34f0e32d
     }
     interface CompilerOptions {
         allowJs?: boolean;
