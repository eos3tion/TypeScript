--- conflicted
+++ resolved
@@ -1,6 +1,4 @@
-/// <reference path="../../src/server/types.d.ts" />
 /// <reference path="../../src/server/protocol.d.ts" />
-/// <reference types="node" />
 declare namespace ts {
     interface MapLike<T> {
         [index: string]: T;
@@ -17,7 +15,6 @@
         contains(fileName: Path): boolean;
         remove(fileName: Path): void;
         forEachValue(f: (key: Path, v: T) => void): void;
-        getKeys(): Path[];
         clear(): void;
     }
     interface TextRange {
@@ -1242,7 +1239,7 @@
     interface Program extends ScriptReferenceHost {
         getRootFileNames(): string[];
         getSourceFiles(): SourceFile[];
-        emit(targetSourceFile?: SourceFile, writeFile?: WriteFileCallback, cancellationToken?: CancellationToken, emitOnlyDtsFiles?: boolean): EmitResult;
+        emit(targetSourceFile?: SourceFile, writeFile?: WriteFileCallback, cancellationToken?: CancellationToken): EmitResult;
         getOptionsDiagnostics(cancellationToken?: CancellationToken): Diagnostic[];
         getGlobalDiagnostics(cancellationToken?: CancellationToken): Diagnostic[];
         getSyntacticDiagnostics(sourceFile?: SourceFile, cancellationToken?: CancellationToken): Diagnostic[];
@@ -1251,7 +1248,6 @@
         getTypeChecker(): TypeChecker;
         getCommonSourceDirectory(): string;
         getDiagnosticsProducingTypeChecker(): TypeChecker;
-        dropDiagnosticsProducingTypeChecker(): void;
         getClassifiableNames(): Map<string>;
         getNodeCount(): number;
         getIdentifierCount(): number;
@@ -1383,10 +1379,6 @@
         UseFullyQualifiedType = 128,
         InFirstTypeArgument = 256,
         InTypeAlias = 512,
-<<<<<<< HEAD
-        UseTypeAliasValue = 1024,
-=======
->>>>>>> 08eafd3a
     }
     const enum SymbolFormatFlags {
         None = 0,
@@ -1982,10 +1974,6 @@
         raw?: any;
         errors: Diagnostic[];
         wildcardDirectories?: MapLike<WatchDirectoryFlags>;
-<<<<<<< HEAD
-        compileOnSave?: boolean;
-=======
->>>>>>> 08eafd3a
     }
     const enum WatchDirectoryFlags {
         None = 0,
@@ -2339,11 +2327,7 @@
     function singleOrUndefined<T>(array: T[]): T;
     function singleOrMany<T>(array: T[]): T | T[];
     function lastOrUndefined<T>(array: T[]): T;
-<<<<<<< HEAD
-    function binarySearch<T>(array: T[], value: T, comparer?: (v1: T, v2: T) => number): number;
-=======
     function binarySearch(array: number[], value: number): number;
->>>>>>> 08eafd3a
     function reduceLeft<T, U>(array: T[], f: (memo: U, value: T, i: number) => U, initial: U, start?: number, count?: number): U;
     function reduceLeft<T>(array: T[], f: (memo: T, value: T, i: number) => T): T;
     function reduceRight<T, U>(array: T[], f: (memo: U, value: T, i: number) => U, initial: U, start?: number, count?: number): U;
@@ -2391,12 +2375,7 @@
     function getDirectoryPath(path: Path): Path;
     function getDirectoryPath(path: string): string;
     function isUrl(path: string): boolean;
-    function isExternalModuleNameRelative(moduleName: string): boolean;
-    function getEmitScriptTarget(compilerOptions: CompilerOptions): ScriptTarget;
-    function getEmitModuleKind(compilerOptions: CompilerOptions): ModuleKind;
-    function hasZeroOrOneAsteriskCharacter(str: string): boolean;
     function isRootedDiskPath(path: string): boolean;
-    function convertToRelativePath(absoluteOrRelativePath: string, basePath: string, getCanonicalFileName: (path: string) => string): string;
     function getNormalizedPathComponents(path: string, currentDirectory: string): string[];
     function getNormalizedAbsolutePath(fileName: string, currentDirectory: string): string;
     function getNormalizedPathFromPathComponents(pathComponents: string[]): string;
@@ -2430,8 +2409,6 @@
     const supportedTypescriptExtensionsForExtractExtension: string[];
     const supportedJavascriptExtensions: string[];
     function getSupportedExtensions(options?: CompilerOptions): string[];
-    function hasJavaScriptFileExtension(fileName: string): boolean;
-    function hasTypeScriptFileExtension(fileName: string): boolean;
     function isSupportedSourceFileName(fileName: string, compilerOptions?: CompilerOptions): boolean;
     const enum ExtensionPriority {
         TypeScriptFiles = 0,
@@ -2474,10 +2451,6 @@
     function unorderedRemoveItemAt<T>(array: T[], index: number): void;
     function unorderedRemoveItem<T>(array: T[], item: T): void;
     function createGetCanonicalFileName(useCaseSensitiveFileNames: boolean): (fileName: string) => string;
-<<<<<<< HEAD
-    function positionIsSynthesized(pos: number): boolean;
-=======
->>>>>>> 08eafd3a
 }
 declare namespace ts {
     type FileWatcherCallback = (fileName: string, removed?: boolean) => void;
@@ -6808,15 +6781,6 @@
             key: string;
             message: string;
         };
-<<<<<<< HEAD
-        Auto_discovery_for_typings_is_enabled_in_project_0_Running_extra_resolution_pass_for_module_1_using_cache_location_2: {
-            code: number;
-            category: DiagnosticCategory;
-            key: string;
-            message: string;
-        };
-=======
->>>>>>> 08eafd3a
         Variable_0_implicitly_has_an_1_type: {
             code: number;
             category: DiagnosticCategory;
@@ -7210,7 +7174,6 @@
     function createScanner(languageVersion: ScriptTarget, skipTrivia: boolean, languageVariant?: LanguageVariant, text?: string, onError?: ErrorCallback, start?: number, length?: number): Scanner;
 }
 declare namespace ts {
-    const compileOnSaveCommandLineOption: CommandLineOption;
     const optionDeclarations: CommandLineOption[];
     let typingOptionDeclarations: CommandLineOption[];
     interface OptionNameMap {
@@ -7227,7 +7190,7 @@
         config?: any;
         error?: Diagnostic;
     };
-    function parseConfigFileTextToJson(fileName: string, jsonText: string, stripComments?: boolean): {
+    function parseConfigFileTextToJson(fileName: string, jsonText: string): {
         config?: any;
         error?: Diagnostic;
     };
@@ -7235,114 +7198,14 @@
         compilerOptions: Map<CompilerOptionsValue>;
     };
     function parseJsonConfigFileContent(json: any, host: ParseConfigHost, basePath: string, existingOptions?: CompilerOptions, configFileName?: string, resolutionStack?: Path[]): ParsedCommandLine;
-<<<<<<< HEAD
-    function convertCompileOnSaveOptionFromJson(jsonOption: any, basePath: string, errors: Diagnostic[]): boolean;
-=======
->>>>>>> 08eafd3a
     function convertCompilerOptionsFromJson(jsonOptions: any, basePath: string, configFileName?: string): {
         options: CompilerOptions;
         errors: Diagnostic[];
     };
     function convertTypingOptionsFromJson(jsonOptions: any, basePath: string, configFileName?: string): {
-        options: TypingOptions;
+        options: CompilerOptions;
         errors: Diagnostic[];
     };
-}
-declare namespace ts.JsTyping {
-    interface TypingResolutionHost {
-        directoryExists: (path: string) => boolean;
-        fileExists: (fileName: string) => boolean;
-        readFile: (path: string, encoding?: string) => string;
-        readDirectory: (rootDir: string, extensions: string[], excludes: string[], includes: string[], depth?: number) => string[];
-    }
-    function discoverTypings(host: TypingResolutionHost, fileNames: string[], projectRootPath: Path, safeListPath: Path, packageNameToTypingLocation: Map<string>, typingOptions: TypingOptions, compilerOptions: CompilerOptions): {
-        cachedTypingPaths: string[];
-        newTypingNames: string[];
-        filesToWatch: string[];
-    };
-}
-declare namespace ts.server {
-    enum LogLevel {
-        terse = 0,
-        normal = 1,
-        requestTime = 2,
-        verbose = 3,
-    }
-    const emptyArray: ReadonlyArray<any>;
-    interface Logger {
-        close(): void;
-        hasLevel(level: LogLevel): boolean;
-        loggingEnabled(): boolean;
-        perftrc(s: string): void;
-        info(s: string): void;
-        startGroup(): void;
-        endGroup(): void;
-        msg(s: string, type?: Msg.Types): void;
-        getLogFileName(): string;
-    }
-    namespace Msg {
-        type Err = "Err";
-        const Err: Err;
-        type Info = "Info";
-        const Info: Info;
-        type Perf = "Perf";
-        const Perf: Perf;
-        type Types = Err | Info | Perf;
-    }
-    function createInstallTypingsRequest(project: Project, typingOptions: TypingOptions, cachePath?: string): DiscoverTypings;
-    namespace Errors {
-        function ThrowNoProject(): never;
-        function ThrowProjectLanguageServiceDisabled(): never;
-        function ThrowProjectDoesNotContainDocument(fileName: string, project: Project): never;
-    }
-    function getDefaultFormatCodeSettings(host: ServerHost): FormatCodeSettings;
-    function mergeMaps(target: MapLike<any>, source: MapLike<any>): void;
-    function removeItemFromSet<T>(items: T[], itemToRemove: T): void;
-    type NormalizedPath = string & {
-        __normalizedPathTag: any;
-    };
-    function toNormalizedPath(fileName: string): NormalizedPath;
-    function normalizedPathToPath(normalizedPath: NormalizedPath, currentDirectory: string, getCanonicalFileName: (f: string) => string): Path;
-    function asNormalizedPath(fileName: string): NormalizedPath;
-    interface NormalizedPathMap<T> {
-        get(path: NormalizedPath): T;
-        set(path: NormalizedPath, value: T): void;
-        contains(path: NormalizedPath): boolean;
-        remove(path: NormalizedPath): void;
-    }
-    function createNormalizedPathMap<T>(): NormalizedPathMap<T>;
-    const nullLanguageService: LanguageService;
-    interface ServerLanguageServiceHost {
-        setCompilationSettings(options: CompilerOptions): void;
-        notifyFileRemoved(info: ScriptInfo): void;
-    }
-    const nullLanguageServiceHost: ServerLanguageServiceHost;
-    interface ProjectOptions {
-        configHasFilesProperty?: boolean;
-        files?: string[];
-        wildcardDirectories?: Map<WatchDirectoryFlags>;
-        compilerOptions?: CompilerOptions;
-        typingOptions?: TypingOptions;
-        compileOnSave?: boolean;
-    }
-    function isInferredProjectName(name: string): boolean;
-    function makeInferredProjectName(counter: number): string;
-    class ThrottledOperations {
-        private readonly host;
-        private pendingTimeouts;
-        constructor(host: ServerHost);
-        schedule(operationId: string, delay: number, cb: () => void): void;
-        private static run(self, operationId, cb);
-    }
-    class GcTimer {
-        private readonly host;
-        private readonly delay;
-        private readonly logger;
-        private timerId;
-        constructor(host: ServerHost, delay: number, logger: Logger);
-        scheduleCollect(): void;
-        private static run(self);
-    }
 }
 declare namespace ts {
     const externalHelpersModuleNameText = "tslib";
@@ -7368,11 +7231,7 @@
     function getSingleLineStringWriter(): StringSymbolWriter;
     function releaseStringWriter(writer: StringSymbolWriter): void;
     function getFullWidth(node: Node): number;
-<<<<<<< HEAD
-    function arrayIsEqualTo<T>(array1: ReadonlyArray<T>, array2: ReadonlyArray<T>, equaler?: (a: T, b: T) => boolean): boolean;
-=======
     function arrayIsEqualTo<T>(array1: T[], array2: T[], equaler?: (a: T, b: T) => boolean): boolean;
->>>>>>> 08eafd3a
     function hasResolvedModule(sourceFile: SourceFile, moduleNameText: string): boolean;
     function getResolvedModule(sourceFile: SourceFile, moduleNameText: string): ResolvedModule;
     function setResolvedModule(sourceFile: SourceFile, moduleNameText: string, resolvedModule: ResolvedModule): void;
@@ -7459,10 +7318,7 @@
     function childIsDecorated(node: Node): boolean;
     function isJSXTagName(node: Node): boolean;
     function isPartOfExpression(node: Node): boolean;
-<<<<<<< HEAD
-=======
     function isExternalModuleNameRelative(moduleName: string): boolean;
->>>>>>> 08eafd3a
     function isInstantiatedModule(node: ModuleDeclaration, preserveConstEnums: boolean): boolean;
     function isExternalModuleImportEqualsDeclaration(node: Node): boolean;
     function getExternalModuleImportEqualsDeclarationExpression(node: Node): Expression;
@@ -7517,10 +7373,7 @@
     function getRootDeclaration(node: Node): Node;
     function nodeStartsNewLexicalEnvironment(node: Node): boolean;
     function nodeIsSynthesized(node: TextRange): boolean;
-<<<<<<< HEAD
-=======
     function positionIsSynthesized(pos: number): boolean;
->>>>>>> 08eafd3a
     function getOriginalNode(node: Node): Node;
     function isParseTreeNode(node: Node): boolean;
     function getParseTreeNode(node: Node): Node;
@@ -7564,19 +7417,16 @@
     function getExternalModuleNameFromPath(host: EmitHost, fileName: string): string;
     function getOwnEmitOutputFilePath(sourceFile: SourceFile, host: EmitHost, extension: string): string;
     function getDeclarationEmitOutputFilePath(sourceFile: SourceFile, host: EmitHost): string;
+    function getEmitScriptTarget(compilerOptions: CompilerOptions): ScriptTarget;
+    function getEmitModuleKind(compilerOptions: CompilerOptions): ModuleKind;
     interface EmitFileNames {
         jsFilePath: string;
         sourceMapFilePath: string;
         declarationFilePath: string;
     }
     function getSourceFilesToEmit(host: EmitHost, targetSourceFile?: SourceFile): SourceFile[];
-<<<<<<< HEAD
-    function forEachTransformedEmitFile(host: EmitHost, sourceFiles: SourceFile[], action: (jsFilePath: string, sourceMapFilePath: string, declarationFilePath: string, sourceFiles: SourceFile[], isBundledEmit: boolean) => void, emitOnlyDtsFiles?: boolean): void;
-    function forEachExpectedEmitFile(host: EmitHost, action: (emitFileNames: EmitFileNames, sourceFiles: SourceFile[], isBundledEmit: boolean, emitOnlyDtsFiles: boolean) => void, targetSourceFile?: SourceFile, emitOnlyDtsFiles?: boolean): void;
-=======
     function forEachTransformedEmitFile(host: EmitHost, sourceFiles: SourceFile[], action: (jsFilePath: string, sourceMapFilePath: string, declarationFilePath: string, sourceFiles: SourceFile[], isBundledEmit: boolean) => void): void;
     function forEachExpectedEmitFile(host: EmitHost, action: (emitFileNames: EmitFileNames, sourceFiles: SourceFile[], isBundledEmit: boolean) => void, targetSourceFile?: SourceFile): void;
->>>>>>> 08eafd3a
     function getSourceFilePathInNewDir(sourceFile: SourceFile, host: EmitHost, newDirPath: string): string;
     function writeFile(host: EmitHost, diagnostics: DiagnosticCollection, fileName: string, data: string, writeByteOrderMark: boolean, sourceFiles?: SourceFile[]): void;
     function getLineOfLocalPosition(currentSourceFile: SourceFile, pos: number): number;
@@ -7613,14 +7463,12 @@
     function isRightSideOfQualifiedNameOrPropertyAccess(node: Node): boolean;
     function isEmptyObjectLiteralOrArrayLiteral(expression: Node): boolean;
     function getLocalSymbolForExportDefault(symbol: Symbol): Symbol;
-<<<<<<< HEAD
-=======
     function hasJavaScriptFileExtension(fileName: string): boolean;
     function hasTypeScriptFileExtension(fileName: string): boolean;
->>>>>>> 08eafd3a
     function tryExtractTypeScriptExtension(fileName: string): string | undefined;
     const stringify: (value: any) => string;
     function convertToBase64(input: string): string;
+    function convertToRelativePath(absoluteOrRelativePath: string, basePath: string, getCanonicalFileName: (path: string) => string): string;
     function getNewLineCharacter(options: CompilerOptions): string;
     function isSimpleExpression(node: Expression): boolean;
     function formatSyntaxKind(kind: SyntaxKind): string;
@@ -7756,35 +7604,6 @@
     function getCombinedNodeFlags(node: Node): NodeFlags;
 }
 declare namespace ts {
-<<<<<<< HEAD
-    function trace(host: ModuleResolutionHost, message: DiagnosticMessage, ...args: any[]): void;
-    function isTraceEnabled(compilerOptions: CompilerOptions, host: ModuleResolutionHost): boolean;
-    function createResolvedModule(resolvedFileName: string, isExternalLibraryImport: boolean, failedLookupLocations: string[]): ResolvedModuleWithFailedLookupLocations;
-    interface ModuleResolutionState {
-        host: ModuleResolutionHost;
-        compilerOptions: CompilerOptions;
-        traceEnabled: boolean;
-        skipTsx: boolean;
-    }
-    function getEffectiveTypeRoots(options: CompilerOptions, host: {
-        directoryExists?: (directoryName: string) => boolean;
-        getCurrentDirectory?: () => string;
-    }): string[] | undefined;
-    function resolveTypeReferenceDirective(typeReferenceDirectiveName: string, containingFile: string, options: CompilerOptions, host: ModuleResolutionHost): ResolvedTypeReferenceDirectiveWithFailedLookupLocations;
-    function getAutomaticTypeDirectiveNames(options: CompilerOptions, host: ModuleResolutionHost): string[];
-    function resolveModuleName(moduleName: string, containingFile: string, compilerOptions: CompilerOptions, host: ModuleResolutionHost): ResolvedModuleWithFailedLookupLocations;
-    function findBestPatternMatch<T>(values: T[], getPattern: (value: T) => Pattern, candidate: string): T | undefined;
-    function tryParsePattern(pattern: string): Pattern | undefined;
-    function nodeModuleNameResolver(moduleName: string, containingFile: string, compilerOptions: CompilerOptions, host: ModuleResolutionHost): ResolvedModuleWithFailedLookupLocations;
-    function directoryProbablyExists(directoryName: string, host: {
-        directoryExists?: (directoryName: string) => boolean;
-    }): boolean;
-    function loadModuleFromNodeModules(moduleName: string, directory: string, failedLookupLocations: string[], state: ModuleResolutionState, checkOneLevel: boolean): string;
-    function classicNameResolver(moduleName: string, containingFile: string, compilerOptions: CompilerOptions, host: ModuleResolutionHost): ResolvedModuleWithFailedLookupLocations;
-}
-declare namespace ts {
-=======
->>>>>>> 08eafd3a
     function updateNode<T extends Node>(updated: T, original: T): T;
     function createNodeArray<T extends Node>(elements?: T[], location?: TextRange, hasTrailingComma?: boolean): NodeArray<T>;
     function createSynthesizedNode(kind: SyntaxKind, startsOnNewLine?: boolean): Node;
@@ -8087,268 +7906,6 @@
         const failNotOptional: (message?: string) => void;
         const failBadSyntaxKind: (node: Node, message?: string) => void;
         const assertNode: (node: Node, test: (node: Node) => boolean, message?: string) => void;
-<<<<<<< HEAD
-    }
-}
-declare namespace ts {
-    function flattenDestructuringAssignment(context: TransformationContext, node: BinaryExpression, needsValue: boolean, recordTempVariable: (node: Identifier) => void, visitor?: (node: Node) => VisitResult<Node>): Expression;
-    function flattenParameterDestructuring(context: TransformationContext, node: ParameterDeclaration, value: Expression, visitor?: (node: Node) => VisitResult<Node>): VariableDeclaration[];
-    function flattenVariableDestructuring(context: TransformationContext, node: VariableDeclaration, value?: Expression, visitor?: (node: Node) => VisitResult<Node>, recordTempVariable?: (node: Identifier) => void): VariableDeclaration[];
-    function flattenVariableDestructuringToExpression(context: TransformationContext, node: VariableDeclaration, recordTempVariable: (name: Identifier) => void, nameSubstitution?: (name: Identifier) => Expression, visitor?: (node: Node) => VisitResult<Node>): Expression;
-}
-declare namespace ts {
-    function transformTypeScript(context: TransformationContext): (node: SourceFile) => SourceFile;
-}
-declare namespace ts {
-    function transformJsx(context: TransformationContext): (node: SourceFile) => SourceFile;
-}
-declare namespace ts {
-    function transformES7(context: TransformationContext): (node: SourceFile) => SourceFile;
-}
-declare namespace ts {
-    function transformES6(context: TransformationContext): (node: SourceFile) => SourceFile;
-}
-declare namespace ts {
-    function transformGenerators(context: TransformationContext): (node: SourceFile) => SourceFile;
-}
-declare namespace ts {
-    function transformModule(context: TransformationContext): (node: SourceFile) => SourceFile;
-}
-declare namespace ts {
-    function transformSystemModule(context: TransformationContext): (node: SourceFile) => SourceFile;
-}
-declare namespace ts {
-    function transformES6Module(context: TransformationContext): (node: SourceFile) => SourceFile;
-}
-declare namespace ts {
-    interface TransformationResult {
-        getSourceFiles(): SourceFile[];
-        getTokenSourceMapRange(node: Node, token: SyntaxKind): TextRange;
-        isSubstitutionEnabled(node: Node): boolean;
-        isEmitNotificationEnabled(node: Node): boolean;
-        onSubstituteNode(node: Node, isExpression: boolean): Node;
-        onEmitNode(node: Node, emitCallback: (node: Node) => void): void;
-        dispose(): void;
-    }
-    interface TransformationContext extends LexicalEnvironment {
-        getCompilerOptions(): CompilerOptions;
-        getEmitResolver(): EmitResolver;
-        getEmitHost(): EmitHost;
-        getNodeEmitFlags(node: Node): NodeEmitFlags;
-        setNodeEmitFlags<T extends Node>(node: T, flags: NodeEmitFlags): T;
-        getSourceMapRange(node: Node): TextRange;
-        setSourceMapRange<T extends Node>(node: T, range: TextRange): T;
-        getTokenSourceMapRange(node: Node, token: SyntaxKind): TextRange;
-        setTokenSourceMapRange<T extends Node>(node: T, token: SyntaxKind, range: TextRange): T;
-        getCommentRange(node: Node): TextRange;
-        setCommentRange<T extends Node>(node: T, range: TextRange): T;
-        hoistFunctionDeclaration(node: FunctionDeclaration): void;
-        hoistVariableDeclaration(node: Identifier): void;
-        enableSubstitution(kind: SyntaxKind): void;
-        isSubstitutionEnabled(node: Node): boolean;
-        onSubstituteNode?: (node: Node, isExpression: boolean) => Node;
-        enableEmitNotification(kind: SyntaxKind): void;
-        isEmitNotificationEnabled(node: Node): boolean;
-        onEmitNode?: (node: Node, emit: (node: Node) => void) => void;
-    }
-    type Transformer = (context: TransformationContext) => (node: SourceFile) => SourceFile;
-    function getTransformers(compilerOptions: CompilerOptions): Transformer[];
-    function transformFiles(resolver: EmitResolver, host: EmitHost, sourceFiles: SourceFile[], transformers: Transformer[]): TransformationResult;
-}
-declare namespace ts {
-    function getDeclarationDiagnostics(host: EmitHost, resolver: EmitResolver, targetSourceFile: SourceFile): Diagnostic[];
-    function writeDeclarationFile(declarationFilePath: string, sourceFiles: SourceFile[], isBundledEmit: boolean, host: EmitHost, resolver: EmitResolver, emitterDiagnostics: DiagnosticCollection, emitOnlyDtsFiles: boolean): boolean;
-}
-declare namespace ts {
-    interface SourceMapWriter {
-        initialize(filePath: string, sourceMapFilePath: string, sourceFiles: SourceFile[], isBundledEmit: boolean): void;
-        reset(): void;
-        getSourceMapData(): SourceMapData;
-        setSourceFile(sourceFile: SourceFile): void;
-        emitPos(pos: number): void;
-        emitStart(range: TextRange): void;
-        emitStart(range: TextRange, contextNode: Node, ignoreNodeCallback: (node: Node) => boolean, ignoreChildrenCallback: (node: Node) => boolean, getTextRangeCallbackCallback: (node: Node) => TextRange): void;
-        emitEnd(range: TextRange): void;
-        emitEnd(range: TextRange, contextNode: Node, ignoreNodeCallback: (node: Node) => boolean, ignoreChildrenCallback: (node: Node) => boolean, getTextRangeCallbackCallback: (node: Node) => TextRange): void;
-        emitTokenStart(token: SyntaxKind, tokenStartPos: number): number;
-        emitTokenStart(token: SyntaxKind, tokenStartPos: number, contextNode: Node, ignoreTokenCallback: (node: Node, token: SyntaxKind) => boolean, getTokenTextRangeCallback: (node: Node, token: SyntaxKind) => TextRange): number;
-        emitTokenEnd(token: SyntaxKind, tokenEndPos: number): number;
-        emitTokenEnd(token: SyntaxKind, tokenEndPos: number, contextNode: Node, ignoreTokenCallback: (node: Node, token: SyntaxKind) => boolean, getTokenTextRangeCallback: (node: Node, token: SyntaxKind) => TextRange): number;
-        changeEmitSourcePos(): void;
-        stopOverridingSpan(): void;
-        getText(): string;
-        getSourceMappingURL(): string;
-    }
-    function createSourceMapWriter(host: EmitHost, writer: EmitTextWriter): SourceMapWriter;
-    function getNullSourceMapWriter(): SourceMapWriter;
-}
-declare namespace ts {
-    interface CommentWriter {
-        reset(): void;
-        setSourceFile(sourceFile: SourceFile): void;
-        emitNodeWithComments(node: Node, emitCallback: (node: Node) => void): void;
-        emitBodyWithDetachedComments(node: Node, detachedRange: TextRange, emitCallback: (node: Node) => void): void;
-        emitTrailingCommentsOfPosition(pos: number): void;
-    }
-    function createCommentWriter(host: EmitHost, writer: EmitTextWriter, sourceMap: SourceMapWriter): CommentWriter;
-}
-declare namespace ts {
-    function emitFiles(resolver: EmitResolver, host: EmitHost, targetSourceFile: SourceFile, emitOnlyDtsFiles?: boolean): EmitResult;
-}
-declare namespace ts {
-    const version = "2.0.5";
-    function findConfigFile(searchPath: string, fileExists: (fileName: string) => boolean, configName?: string): string;
-    function resolveTripleslashReference(moduleName: string, containingFile: string): string;
-    function computeCommonSourceDirectoryOfFilenames(fileNames: string[], currentDirectory: string, getCanonicalFileName: (fileName: string) => string): string;
-    function createCompilerHost(options: CompilerOptions, setParentNodes?: boolean): CompilerHost;
-    function getPreEmitDiagnostics(program: Program, sourceFile?: SourceFile, cancellationToken?: CancellationToken): Diagnostic[];
-    interface FormatDiagnosticsHost {
-        getCurrentDirectory(): string;
-        getCanonicalFileName(fileName: string): string;
-        getNewLine(): string;
-    }
-    function formatDiagnostics(diagnostics: Diagnostic[], host: FormatDiagnosticsHost): string;
-    function flattenDiagnosticMessageText(messageText: string | DiagnosticMessageChain, newLine: string): string;
-    function createProgram(rootNames: string[], options: CompilerOptions, host?: CompilerHost, oldProgram?: Program): Program;
-}
-declare namespace ts {
-    interface Node {
-        getSourceFile(): SourceFile;
-        getChildCount(sourceFile?: SourceFile): number;
-        getChildAt(index: number, sourceFile?: SourceFile): Node;
-        getChildren(sourceFile?: SourceFile): Node[];
-        getStart(sourceFile?: SourceFile, includeJsDocComment?: boolean): number;
-        getFullStart(): number;
-        getEnd(): number;
-        getWidth(sourceFile?: SourceFile): number;
-        getFullWidth(): number;
-        getLeadingTriviaWidth(sourceFile?: SourceFile): number;
-        getFullText(sourceFile?: SourceFile): string;
-        getText(sourceFile?: SourceFile): string;
-        getFirstToken(sourceFile?: SourceFile): Node;
-        getLastToken(sourceFile?: SourceFile): Node;
-    }
-    interface Symbol {
-        getFlags(): SymbolFlags;
-        getName(): string;
-        getDeclarations(): Declaration[];
-        getDocumentationComment(): SymbolDisplayPart[];
-    }
-    interface Type {
-        getFlags(): TypeFlags;
-        getSymbol(): Symbol;
-        getProperties(): Symbol[];
-        getProperty(propertyName: string): Symbol;
-        getApparentProperties(): Symbol[];
-        getCallSignatures(): Signature[];
-        getConstructSignatures(): Signature[];
-        getStringIndexType(): Type;
-        getNumberIndexType(): Type;
-        getBaseTypes(): ObjectType[];
-        getNonNullableType(): Type;
-    }
-    interface Signature {
-        getDeclaration(): SignatureDeclaration;
-        getTypeParameters(): Type[];
-        getParameters(): Symbol[];
-        getReturnType(): Type;
-        getDocumentationComment(): SymbolDisplayPart[];
-    }
-    interface SourceFile {
-        version: string;
-        scriptSnapshot: IScriptSnapshot;
-        nameTable: Map<number>;
-        getNamedDeclarations(): Map<Declaration[]>;
-        getLineAndCharacterOfPosition(pos: number): LineAndCharacter;
-        getLineStarts(): number[];
-        getPositionOfLineAndCharacter(line: number, character: number): number;
-        update(newText: string, textChangeRange: TextChangeRange): SourceFile;
-    }
-    interface IScriptSnapshot {
-        getText(start: number, end: number): string;
-        getLength(): number;
-        getChangeRange(oldSnapshot: IScriptSnapshot): TextChangeRange | undefined;
-        dispose?(): void;
-    }
-    namespace ScriptSnapshot {
-        function fromString(text: string): IScriptSnapshot;
-    }
-    interface PreProcessedFileInfo {
-        referencedFiles: FileReference[];
-        typeReferenceDirectives: FileReference[];
-        importedFiles: FileReference[];
-        ambientExternalModules: string[];
-        isLibFile: boolean;
-    }
-    interface HostCancellationToken {
-        isCancellationRequested(): boolean;
-    }
-    interface LanguageServiceHost {
-        getCompilationSettings(): CompilerOptions;
-        getNewLine?(): string;
-        getProjectVersion?(): string;
-        getScriptFileNames(): string[];
-        getScriptKind?(fileName: string): ScriptKind;
-        getScriptVersion(fileName: string): string;
-        getScriptSnapshot(fileName: string): IScriptSnapshot | undefined;
-        getLocalizedDiagnosticMessages?(): any;
-        getCancellationToken?(): HostCancellationToken;
-        getCurrentDirectory(): string;
-        getDefaultLibFileName(options: CompilerOptions): string;
-        log?(s: string): void;
-        trace?(s: string): void;
-        error?(s: string): void;
-        useCaseSensitiveFileNames?(): boolean;
-        readDirectory?(path: string, extensions?: string[], exclude?: string[], include?: string[]): string[];
-        readFile?(path: string, encoding?: string): string;
-        fileExists?(path: string): boolean;
-        resolveModuleNames?(moduleNames: string[], containingFile: string): ResolvedModule[];
-        resolveTypeReferenceDirectives?(typeDirectiveNames: string[], containingFile: string): ResolvedTypeReferenceDirective[];
-        directoryExists?(directoryName: string): boolean;
-        getDirectories?(directoryName: string): string[];
-    }
-    interface LanguageService {
-        cleanupSemanticCache(): void;
-        getSyntacticDiagnostics(fileName: string): Diagnostic[];
-        getSemanticDiagnostics(fileName: string): Diagnostic[];
-        getCompilerOptionsDiagnostics(): Diagnostic[];
-        getSyntacticClassifications(fileName: string, span: TextSpan): ClassifiedSpan[];
-        getSemanticClassifications(fileName: string, span: TextSpan): ClassifiedSpan[];
-        getEncodedSyntacticClassifications(fileName: string, span: TextSpan): Classifications;
-        getEncodedSemanticClassifications(fileName: string, span: TextSpan): Classifications;
-        getCompletionsAtPosition(fileName: string, position: number): CompletionInfo;
-        getCompletionEntryDetails(fileName: string, position: number, entryName: string): CompletionEntryDetails;
-        getCompletionEntrySymbol(fileName: string, position: number, entryName: string): Symbol;
-        getQuickInfoAtPosition(fileName: string, position: number): QuickInfo;
-        getNameOrDottedNameSpan(fileName: string, startPos: number, endPos: number): TextSpan;
-        getBreakpointStatementAtPosition(fileName: string, position: number): TextSpan;
-        getSignatureHelpItems(fileName: string, position: number): SignatureHelpItems;
-        getRenameInfo(fileName: string, position: number): RenameInfo;
-        findRenameLocations(fileName: string, position: number, findInStrings: boolean, findInComments: boolean): RenameLocation[];
-        getDefinitionAtPosition(fileName: string, position: number): DefinitionInfo[];
-        getTypeDefinitionAtPosition(fileName: string, position: number): DefinitionInfo[];
-        getImplementationAtPosition(fileName: string, position: number): ImplementationLocation[];
-        getReferencesAtPosition(fileName: string, position: number): ReferenceEntry[];
-        findReferences(fileName: string, position: number): ReferencedSymbol[];
-        getDocumentHighlights(fileName: string, position: number, filesToSearch: string[]): DocumentHighlights[];
-        getOccurrencesAtPosition(fileName: string, position: number): ReferenceEntry[];
-        getNavigateToItems(searchValue: string, maxResultCount?: number, fileName?: string, excludeDtsFiles?: boolean): NavigateToItem[];
-        getNavigationBarItems(fileName: string): NavigationBarItem[];
-        getOutliningSpans(fileName: string): OutliningSpan[];
-        getTodoComments(fileName: string, descriptors: TodoCommentDescriptor[]): TodoComment[];
-        getBraceMatchingAtPosition(fileName: string, position: number): TextSpan[];
-        getIndentationAtPosition(fileName: string, position: number, options: EditorOptions | EditorSettings): number;
-        getFormattingEditsForRange(fileName: string, start: number, end: number, options: FormatCodeOptions | FormatCodeSettings): TextChange[];
-        getFormattingEditsForDocument(fileName: string, options: FormatCodeOptions | FormatCodeSettings): TextChange[];
-        getFormattingEditsAfterKeystroke(fileName: string, position: number, key: string, options: FormatCodeOptions | FormatCodeSettings): TextChange[];
-        getDocCommentTemplateAtPosition(fileName: string, position: number): TextInsertion;
-        isValidBraceCompletionAtPosition(fileName: string, position: number, openingBrace: number): boolean;
-        getEmitOutput(fileName: string, emitOnlyDtsFiles?: boolean): EmitOutput;
-        getProgram(): Program;
-        getNonBoundSourceFile(fileName: string): SourceFile;
-        getSourceFile(fileName: string): SourceFile;
-        dispose(): void;
-=======
     }
 }
 declare namespace ts {
@@ -8856,7 +8413,6 @@
         InTemplateHeadOrNoSubstitutionTemplate = 4,
         InTemplateMiddleOrTail = 5,
         InTemplateSubstitutionPosition = 6,
->>>>>>> 08eafd3a
     }
     enum TokenClass {
         Punctuation = 0,
@@ -9010,21 +8566,6 @@
         listItemIndex: number;
         list: Node;
     }
-<<<<<<< HEAD
-    interface ImplementationLocation {
-        textSpan: TextSpan;
-        fileName: string;
-    }
-    interface DocumentHighlights {
-        fileName: string;
-        highlightSpans: HighlightSpan[];
-    }
-    namespace HighlightSpanKind {
-        const none = "none";
-        const definition = "definition";
-        const reference = "reference";
-        const writtenReference = "writtenReference";
-=======
     function getLineStartPositionForPosition(position: number, sourceFile: SourceFile): number;
     function rangeContainsRange(r1: TextRange, r2: TextRange): boolean;
     function startEndContainsRange(start: number, end: number, range: TextRange): boolean;
@@ -9151,7 +8692,6 @@
         fileExists: (fileName: string) => boolean;
         readFile: (path: string, encoding?: string) => string;
         readDirectory: (rootDir: string, extensions: string[], excludes: string[], includes: string[], depth?: number) => string[];
->>>>>>> 08eafd3a
     }
     function discoverTypings(host: TypingResolutionHost, fileNames: string[], projectRootPath: Path, safeListPath: Path, packageNameToTypingLocation: Map<string>, typingOptions: TypingOptions, compilerOptions: CompilerOptions): {
         cachedTypingPaths: string[];
@@ -9179,85 +8719,12 @@
         kind: PatternMatchKind;
         camelCaseWeight?: number;
         isCaseSensitive: boolean;
-<<<<<<< HEAD
-        fileName: string;
-        textSpan: TextSpan;
-        containerName: string;
-        containerKind: string;
-    }
-    enum IndentStyle {
-        None = 0,
-        Block = 1,
-        Smart = 2,
-    }
-    interface EditorOptions {
-        BaseIndentSize?: number;
-        IndentSize: number;
-        TabSize: number;
-        NewLineCharacter: string;
-        ConvertTabsToSpaces: boolean;
-        IndentStyle: IndentStyle;
-    }
-    interface EditorSettings {
-        baseIndentSize?: number;
-        indentSize: number;
-        tabSize: number;
-        newLineCharacter: string;
-        convertTabsToSpaces: boolean;
-        indentStyle: IndentStyle;
-    }
-    interface FormatCodeOptions extends EditorOptions {
-        InsertSpaceAfterCommaDelimiter: boolean;
-        InsertSpaceAfterSemicolonInForStatements: boolean;
-        InsertSpaceBeforeAndAfterBinaryOperators: boolean;
-        InsertSpaceAfterKeywordsInControlFlowStatements: boolean;
-        InsertSpaceAfterFunctionKeywordForAnonymousFunctions: boolean;
-        InsertSpaceAfterOpeningAndBeforeClosingNonemptyParenthesis: boolean;
-        InsertSpaceAfterOpeningAndBeforeClosingNonemptyBrackets: boolean;
-        InsertSpaceAfterOpeningAndBeforeClosingNonemptyBraces?: boolean;
-        InsertSpaceAfterOpeningAndBeforeClosingTemplateStringBraces: boolean;
-        InsertSpaceAfterOpeningAndBeforeClosingJsxExpressionBraces?: boolean;
-        InsertSpaceAfterTypeAssertion?: boolean;
-        PlaceOpenBraceOnNewLineForFunctions: boolean;
-        PlaceOpenBraceOnNewLineForControlBlocks: boolean;
-    }
-    interface FormatCodeSettings extends EditorSettings {
-        insertSpaceAfterCommaDelimiter: boolean;
-        insertSpaceAfterSemicolonInForStatements: boolean;
-        insertSpaceBeforeAndAfterBinaryOperators: boolean;
-        insertSpaceAfterKeywordsInControlFlowStatements: boolean;
-        insertSpaceAfterFunctionKeywordForAnonymousFunctions: boolean;
-        insertSpaceAfterOpeningAndBeforeClosingNonemptyParenthesis: boolean;
-        insertSpaceAfterOpeningAndBeforeClosingNonemptyBrackets: boolean;
-        insertSpaceAfterOpeningAndBeforeClosingNonemptyBraces?: boolean;
-        insertSpaceAfterOpeningAndBeforeClosingTemplateStringBraces: boolean;
-        insertSpaceAfterOpeningAndBeforeClosingJsxExpressionBraces: boolean;
-        insertSpaceAfterTypeAssertion?: boolean;
-        placeOpenBraceOnNewLineForFunctions: boolean;
-        placeOpenBraceOnNewLineForControlBlocks: boolean;
-    }
-    interface DefinitionInfo {
-        fileName: string;
-        textSpan: TextSpan;
-        kind: string;
-        name: string;
-        containerKind: string;
-        containerName: string;
-    }
-    interface ReferencedSymbolDefinitionInfo extends DefinitionInfo {
-        displayParts: SymbolDisplayPart[];
-    }
-    interface ReferencedSymbol {
-        definition: ReferencedSymbolDefinitionInfo;
-        references: ReferenceEntry[];
-=======
         punctuationStripped: boolean;
     }
     interface PatternMatcher {
         getMatchesForLastSegmentOfPattern(candidate: string): PatternMatch[];
         getMatches(candidateContainers: string[], candidate: string): PatternMatch[];
         patternContainsDots: boolean;
->>>>>>> 08eafd3a
     }
     function createPatternMatcher(pattern: string): PatternMatcher;
     function breakIntoCharacterSpans(identifier: string): TextSpan[];
@@ -9355,14 +8822,6 @@
         FormatOnSemicolon = 3,
         FormatOnClosingCurlyBrace = 4,
     }
-<<<<<<< HEAD
-    interface CompletionEntry {
-        name: string;
-        kind: string;
-        kindModifiers: string;
-        sortText: string;
-        replacementSpan?: TextSpan;
-=======
 }
 declare namespace ts.formatting {
     class Rule {
@@ -9371,7 +8830,6 @@
         Flag: RuleFlags;
         constructor(Descriptor: RuleDescriptor, Operation: RuleOperation, Flag?: RuleFlags);
         toString(): string;
->>>>>>> 08eafd3a
     }
 }
 declare namespace ts.formatting {
@@ -9624,641 +9082,6 @@
         Rules(): Rule[];
         AddRule(rule: Rule, specificTokens: boolean, constructionState: RulesBucketConstructionState[], rulesBucketIndex: number): void;
     }
-<<<<<<< HEAD
-    namespace ScriptElementKind {
-        const unknown = "";
-        const warning = "warning";
-        const keyword = "keyword";
-        const scriptElement = "script";
-        const moduleElement = "module";
-        const classElement = "class";
-        const localClassElement = "local class";
-        const interfaceElement = "interface";
-        const typeElement = "type";
-        const enumElement = "enum";
-        const enumMemberElement = "const";
-        const variableElement = "var";
-        const localVariableElement = "local var";
-        const functionElement = "function";
-        const localFunctionElement = "local function";
-        const memberFunctionElement = "method";
-        const memberGetAccessorElement = "getter";
-        const memberSetAccessorElement = "setter";
-        const memberVariableElement = "property";
-        const constructorImplementationElement = "constructor";
-        const callSignatureElement = "call";
-        const indexSignatureElement = "index";
-        const constructSignatureElement = "construct";
-        const parameterElement = "parameter";
-        const typeParameterElement = "type parameter";
-        const primitiveType = "primitive type";
-        const label = "label";
-        const alias = "alias";
-        const constElement = "const";
-        const letElement = "let";
-        const directory = "directory";
-        const externalModuleName = "external module name";
-    }
-    namespace ScriptElementKindModifier {
-        const none = "";
-        const publicMemberModifier = "public";
-        const privateMemberModifier = "private";
-        const protectedMemberModifier = "protected";
-        const exportedModifier = "export";
-        const ambientModifier = "declare";
-        const staticModifier = "static";
-        const abstractModifier = "abstract";
-    }
-    class ClassificationTypeNames {
-        static comment: string;
-        static identifier: string;
-        static keyword: string;
-        static numericLiteral: string;
-        static operator: string;
-        static stringLiteral: string;
-        static whiteSpace: string;
-        static text: string;
-        static punctuation: string;
-        static className: string;
-        static enumName: string;
-        static interfaceName: string;
-        static moduleName: string;
-        static typeParameterName: string;
-        static typeAliasName: string;
-        static parameterName: string;
-        static docCommentTagName: string;
-        static jsxOpenTagName: string;
-        static jsxCloseTagName: string;
-        static jsxSelfClosingTagName: string;
-        static jsxAttribute: string;
-        static jsxText: string;
-        static jsxAttributeStringLiteralValue: string;
-    }
-    const enum ClassificationType {
-        comment = 1,
-        identifier = 2,
-        keyword = 3,
-        numericLiteral = 4,
-        operator = 5,
-        stringLiteral = 6,
-        regularExpressionLiteral = 7,
-        whiteSpace = 8,
-        text = 9,
-        punctuation = 10,
-        className = 11,
-        enumName = 12,
-        interfaceName = 13,
-        moduleName = 14,
-        typeParameterName = 15,
-        typeAliasName = 16,
-        parameterName = 17,
-        docCommentTagName = 18,
-        jsxOpenTagName = 19,
-        jsxCloseTagName = 20,
-        jsxSelfClosingTagName = 21,
-        jsxAttribute = 22,
-        jsxText = 23,
-        jsxAttributeStringLiteralValue = 24,
-    }
-}
-declare namespace ts {
-    const scanner: Scanner;
-    const emptyArray: any[];
-    const enum SemanticMeaning {
-        None = 0,
-        Value = 1,
-        Type = 2,
-        Namespace = 4,
-        All = 7,
-    }
-    function getMeaningFromDeclaration(node: Node): SemanticMeaning;
-    function getMeaningFromLocation(node: Node): SemanticMeaning;
-    function isCallExpressionTarget(node: Node): boolean;
-    function isNewExpressionTarget(node: Node): boolean;
-    function climbPastPropertyAccess(node: Node): Node;
-    function getTargetLabel(referenceNode: Node, labelName: string): Identifier;
-    function isJumpStatementTarget(node: Node): boolean;
-    function isLabelName(node: Node): boolean;
-    function isRightSideOfQualifiedName(node: Node): boolean;
-    function isRightSideOfPropertyAccess(node: Node): boolean;
-    function isNameOfModuleDeclaration(node: Node): boolean;
-    function isNameOfFunctionDeclaration(node: Node): boolean;
-    function isLiteralNameOfPropertyDeclarationOrIndexAccess(node: Node): boolean;
-    function isExpressionOfExternalModuleImportEqualsDeclaration(node: Node): boolean;
-    function isInsideComment(sourceFile: SourceFile, token: Node, position: number): boolean;
-    function getContainerNode(node: Node): Declaration;
-    function getNodeKind(node: Node): string;
-    function getStringLiteralTypeForNode(node: StringLiteral | LiteralTypeNode, typeChecker: TypeChecker): LiteralType;
-    function isThis(node: Node): boolean;
-    interface ListItemInfo {
-        listItemIndex: number;
-        list: Node;
-    }
-    function getLineStartPositionForPosition(position: number, sourceFile: SourceFile): number;
-    function rangeContainsRange(r1: TextRange, r2: TextRange): boolean;
-    function startEndContainsRange(start: number, end: number, range: TextRange): boolean;
-    function rangeContainsStartEnd(range: TextRange, start: number, end: number): boolean;
-    function rangeOverlapsWithStartEnd(r1: TextRange, start: number, end: number): boolean;
-    function startEndOverlapsWithStartEnd(start1: number, end1: number, start2: number, end2: number): boolean;
-    function positionBelongsToNode(candidate: Node, position: number, sourceFile: SourceFile): boolean;
-    function isCompletedNode(n: Node, sourceFile: SourceFile): boolean;
-    function findListItemInfo(node: Node): ListItemInfo;
-    function hasChildOfKind(n: Node, kind: SyntaxKind, sourceFile?: SourceFile): boolean;
-    function findChildOfKind(n: Node, kind: SyntaxKind, sourceFile?: SourceFile): Node;
-    function findContainingList(node: Node): Node;
-    function getTouchingWord(sourceFile: SourceFile, position: number, includeJsDocComment?: boolean): Node;
-    function getTouchingPropertyName(sourceFile: SourceFile, position: number, includeJsDocComment?: boolean): Node;
-    function getTouchingToken(sourceFile: SourceFile, position: number, includeItemAtEndPosition?: (n: Node) => boolean, includeJsDocComment?: boolean): Node;
-    function getTokenAtPosition(sourceFile: SourceFile, position: number, includeJsDocComment?: boolean): Node;
-    function findTokenOnLeftOfPosition(file: SourceFile, position: number): Node;
-    function findNextToken(previousToken: Node, parent: Node): Node;
-    function findPrecedingToken(position: number, sourceFile: SourceFile, startNode?: Node): Node;
-    function isInString(sourceFile: SourceFile, position: number): boolean;
-    function isInComment(sourceFile: SourceFile, position: number): boolean;
-    function isInsideJsxElementOrAttribute(sourceFile: SourceFile, position: number): boolean;
-    function isInTemplateString(sourceFile: SourceFile, position: number): boolean;
-    function isInCommentHelper(sourceFile: SourceFile, position: number, predicate?: (c: CommentRange) => boolean): boolean;
-    function hasDocComment(sourceFile: SourceFile, position: number): boolean;
-    function getJsDocTagAtPosition(sourceFile: SourceFile, position: number): JSDocTag;
-    function getNodeModifiers(node: Node): string;
-    function getTypeArgumentOrTypeParameterList(node: Node): NodeArray<Node>;
-    function isToken(n: Node): boolean;
-    function isWord(kind: SyntaxKind): boolean;
-    function isComment(kind: SyntaxKind): boolean;
-    function isStringOrRegularExpressionOrTemplateLiteral(kind: SyntaxKind): boolean;
-    function isPunctuation(kind: SyntaxKind): boolean;
-    function isInsideTemplateLiteral(node: LiteralExpression, position: number): boolean;
-    function isAccessibilityModifier(kind: SyntaxKind): boolean;
-    function compareDataObjects(dst: any, src: any): boolean;
-    function isArrayLiteralOrObjectLiteralDestructuringPattern(node: Node): boolean;
-    function hasTrailingDirectorySeparator(path: string): boolean;
-    function isInReferenceComment(sourceFile: SourceFile, position: number): boolean;
-    function isInNonReferenceComment(sourceFile: SourceFile, position: number): boolean;
-}
-declare namespace ts {
-    function isFirstDeclarationOfSymbolParameter(symbol: Symbol): boolean;
-    function symbolPart(text: string, symbol: Symbol): SymbolDisplayPart;
-    function displayPart(text: string, kind: SymbolDisplayPartKind, symbol?: Symbol): SymbolDisplayPart;
-    function spacePart(): SymbolDisplayPart;
-    function keywordPart(kind: SyntaxKind): SymbolDisplayPart;
-    function punctuationPart(kind: SyntaxKind): SymbolDisplayPart;
-    function operatorPart(kind: SyntaxKind): SymbolDisplayPart;
-    function textOrKeywordPart(text: string): SymbolDisplayPart;
-    function textPart(text: string): SymbolDisplayPart;
-    function getNewLineOrDefaultFromHost(host: LanguageServiceHost | LanguageServiceShimHost): string;
-    function lineBreakPart(): SymbolDisplayPart;
-    function mapToDisplayParts(writeDisplayParts: (writer: DisplayPartsSymbolWriter) => void): SymbolDisplayPart[];
-    function typeToDisplayParts(typechecker: TypeChecker, type: Type, enclosingDeclaration?: Node, flags?: TypeFormatFlags): SymbolDisplayPart[];
-    function symbolToDisplayParts(typeChecker: TypeChecker, symbol: Symbol, enclosingDeclaration?: Node, meaning?: SymbolFlags, flags?: SymbolFormatFlags): SymbolDisplayPart[];
-    function signatureToDisplayParts(typechecker: TypeChecker, signature: Signature, enclosingDeclaration?: Node, flags?: TypeFormatFlags): SymbolDisplayPart[];
-    function getDeclaredName(typeChecker: TypeChecker, symbol: Symbol, location: Node): string;
-    function isImportOrExportSpecifierName(location: Node): boolean;
-    function stripQuotes(name: string): string;
-    function scriptKindIs(fileName: string, host: LanguageServiceHost, ...scriptKinds: ScriptKind[]): boolean;
-    function getScriptKind(fileName: string, host?: LanguageServiceHost): ScriptKind;
-    function sanitizeConfigFile(configFileName: string, content: string): {
-        configJsonObject: any;
-        diagnostics: Diagnostic[];
-    };
-}
-declare namespace ts.BreakpointResolver {
-    function spanInSourceFileAtLocation(sourceFile: SourceFile, position: number): TextSpan;
-}
-declare namespace ts {
-    function createClassifier(): Classifier;
-    function getSemanticClassifications(typeChecker: TypeChecker, cancellationToken: CancellationToken, sourceFile: SourceFile, classifiableNames: Map<string>, span: TextSpan): ClassifiedSpan[];
-    function getEncodedSemanticClassifications(typeChecker: TypeChecker, cancellationToken: CancellationToken, sourceFile: SourceFile, classifiableNames: Map<string>, span: TextSpan): Classifications;
-    function getSyntacticClassifications(cancellationToken: CancellationToken, sourceFile: SourceFile, span: TextSpan): ClassifiedSpan[];
-    function getEncodedSyntacticClassifications(cancellationToken: CancellationToken, sourceFile: SourceFile, span: TextSpan): Classifications;
-}
-declare namespace ts.Completions {
-    function getCompletionsAtPosition(host: LanguageServiceHost, typeChecker: TypeChecker, log: (message: string) => void, compilerOptions: CompilerOptions, sourceFile: SourceFile, position: number): CompletionInfo;
-    function getCompletionEntryDetails(typeChecker: TypeChecker, log: (message: string) => void, compilerOptions: CompilerOptions, sourceFile: SourceFile, position: number, entryName: string): CompletionEntryDetails;
-    function getCompletionEntrySymbol(typeChecker: TypeChecker, log: (message: string) => void, compilerOptions: CompilerOptions, sourceFile: SourceFile, position: number, entryName: string): Symbol;
-}
-declare namespace ts.DocumentHighlights {
-    function getDocumentHighlights(typeChecker: TypeChecker, cancellationToken: CancellationToken, sourceFile: SourceFile, position: number, sourceFilesToSearch: SourceFile[]): DocumentHighlights[];
-}
-declare namespace ts {
-    interface DocumentRegistry {
-        acquireDocument(fileName: string, compilationSettings: CompilerOptions, scriptSnapshot: IScriptSnapshot, version: string, scriptKind?: ScriptKind): SourceFile;
-        acquireDocumentWithKey(fileName: string, path: Path, compilationSettings: CompilerOptions, key: DocumentRegistryBucketKey, scriptSnapshot: IScriptSnapshot, version: string, scriptKind?: ScriptKind): SourceFile;
-        updateDocument(fileName: string, compilationSettings: CompilerOptions, scriptSnapshot: IScriptSnapshot, version: string, scriptKind?: ScriptKind): SourceFile;
-        updateDocumentWithKey(fileName: string, path: Path, compilationSettings: CompilerOptions, key: DocumentRegistryBucketKey, scriptSnapshot: IScriptSnapshot, version: string, scriptKind?: ScriptKind): SourceFile;
-        getKeyForCompilationSettings(settings: CompilerOptions): DocumentRegistryBucketKey;
-        releaseDocument(fileName: string, compilationSettings: CompilerOptions): void;
-        releaseDocumentWithKey(path: Path, key: DocumentRegistryBucketKey): void;
-        reportStats(): string;
-    }
-    type DocumentRegistryBucketKey = string & {
-        __bucketKey: any;
-    };
-    function createDocumentRegistry(useCaseSensitiveFileNames?: boolean, currentDirectory?: string): DocumentRegistry;
-}
-declare namespace ts.FindAllReferences {
-    function findReferencedSymbols(typeChecker: TypeChecker, cancellationToken: CancellationToken, sourceFiles: SourceFile[], sourceFile: SourceFile, position: number, findInStrings: boolean, findInComments: boolean): ReferencedSymbol[];
-    function getReferencedSymbolsForNode(typeChecker: TypeChecker, cancellationToken: CancellationToken, node: Node, sourceFiles: SourceFile[], findInStrings: boolean, findInComments: boolean, implementations: boolean): ReferencedSymbol[];
-    function convertReferences(referenceSymbols: ReferencedSymbol[]): ReferenceEntry[];
-    function getReferenceEntriesForShorthandPropertyAssignment(node: Node, typeChecker: TypeChecker, result: ReferenceEntry[]): void;
-    function getReferenceEntryFromNode(node: Node): ReferenceEntry;
-}
-declare namespace ts.GoToDefinition {
-    function getDefinitionAtPosition(program: Program, sourceFile: SourceFile, position: number): DefinitionInfo[];
-    function getTypeDefinitionAtPosition(typeChecker: TypeChecker, sourceFile: SourceFile, position: number): DefinitionInfo[];
-}
-declare namespace ts.GoToImplementation {
-    function getImplementationAtPosition(typeChecker: TypeChecker, cancellationToken: CancellationToken, sourceFiles: SourceFile[], node: Node): ImplementationLocation[];
-}
-declare namespace ts.JsDoc {
-    function getJsDocCommentsFromDeclarations(declarations: Declaration[], name: string, canUseParsedParamTagComments: boolean): SymbolDisplayPart[];
-    function getAllJsDocCompletionEntries(): CompletionEntry[];
-    function getDocCommentTemplateAtPosition(newLine: string, sourceFile: SourceFile, position: number): TextInsertion;
-}
-declare namespace ts.NavigateTo {
-    function getNavigateToItems(sourceFiles: SourceFile[], checker: TypeChecker, cancellationToken: CancellationToken, searchValue: string, maxResultCount: number, excludeDtsFiles: boolean): NavigateToItem[];
-}
-declare namespace ts.NavigationBar {
-    function getNavigationBarItems(sourceFile: SourceFile): NavigationBarItem[];
-}
-declare namespace ts.OutliningElementsCollector {
-    function collectElements(sourceFile: SourceFile): OutliningSpan[];
-}
-declare namespace ts {
-    enum PatternMatchKind {
-        exact = 0,
-        prefix = 1,
-        substring = 2,
-        camelCase = 3,
-    }
-    interface PatternMatch {
-        kind: PatternMatchKind;
-        camelCaseWeight?: number;
-        isCaseSensitive: boolean;
-        punctuationStripped: boolean;
-    }
-    interface PatternMatcher {
-        getMatchesForLastSegmentOfPattern(candidate: string): PatternMatch[];
-        getMatches(candidateContainers: string[], candidate: string): PatternMatch[];
-        patternContainsDots: boolean;
-    }
-    function createPatternMatcher(pattern: string): PatternMatcher;
-    function breakIntoCharacterSpans(identifier: string): TextSpan[];
-    function breakIntoWordSpans(identifier: string): TextSpan[];
-}
-declare namespace ts {
-    function preProcessFile(sourceText: string, readImportFiles?: boolean, detectJavaScriptImports?: boolean): PreProcessedFileInfo;
-}
-declare namespace ts.Rename {
-    function getRenameInfo(typeChecker: TypeChecker, defaultLibFileName: string, getCanonicalFileName: (fileName: string) => string, sourceFile: SourceFile, position: number): RenameInfo;
-}
-declare namespace ts.SignatureHelp {
-    const enum ArgumentListKind {
-        TypeArguments = 0,
-        CallArguments = 1,
-        TaggedTemplateArguments = 2,
-    }
-    interface ArgumentListInfo {
-        kind: ArgumentListKind;
-        invocation: CallLikeExpression;
-        argumentsSpan: TextSpan;
-        argumentIndex?: number;
-        argumentCount: number;
-    }
-    function getSignatureHelpItems(program: Program, sourceFile: SourceFile, position: number, cancellationToken: CancellationToken): SignatureHelpItems;
-    function getContainingArgumentInfo(node: Node, position: number, sourceFile: SourceFile): ArgumentListInfo;
-}
-declare namespace ts.SymbolDisplay {
-    function getSymbolKind(typeChecker: TypeChecker, symbol: Symbol, location: Node): string;
-    function getSymbolModifiers(symbol: Symbol): string;
-    function getSymbolDisplayPartsDocumentationAndSymbolKind(typeChecker: TypeChecker, symbol: Symbol, sourceFile: SourceFile, enclosingDeclaration: Node, location: Node, semanticMeaning?: SemanticMeaning): {
-        displayParts: SymbolDisplayPart[];
-        documentation: SymbolDisplayPart[];
-        symbolKind: string;
-    };
-}
-declare namespace ts {
-    interface TranspileOptions {
-        compilerOptions?: CompilerOptions;
-        fileName?: string;
-        reportDiagnostics?: boolean;
-        moduleName?: string;
-        renamedDependencies?: MapLike<string>;
-    }
-    interface TranspileOutput {
-        outputText: string;
-        diagnostics?: Diagnostic[];
-        sourceMapText?: string;
-    }
-    function transpileModule(input: string, transpileOptions: TranspileOptions): TranspileOutput;
-    function transpile(input: string, compilerOptions?: CompilerOptions, fileName?: string, diagnostics?: Diagnostic[], moduleName?: string): string;
-}
-declare namespace ts.formatting {
-    interface FormattingScanner {
-        advance(): void;
-        isOnToken(): boolean;
-        readTokenInfo(n: Node): TokenInfo;
-        getCurrentLeadingTrivia(): TextRangeWithKind[];
-        lastTrailingTriviaWasNewLine(): boolean;
-        skipToEndOf(node: Node): void;
-        close(): void;
-    }
-    function getFormattingScanner(sourceFile: SourceFile, startPos: number, endPos: number): FormattingScanner;
-}
-declare namespace ts.formatting {
-    class FormattingContext {
-        sourceFile: SourceFile;
-        formattingRequestKind: FormattingRequestKind;
-        currentTokenSpan: TextRangeWithKind;
-        nextTokenSpan: TextRangeWithKind;
-        contextNode: Node;
-        currentTokenParent: Node;
-        nextTokenParent: Node;
-        private contextNodeAllOnSameLine;
-        private nextNodeAllOnSameLine;
-        private tokensAreOnSameLine;
-        private contextNodeBlockIsOnOneLine;
-        private nextNodeBlockIsOnOneLine;
-        constructor(sourceFile: SourceFile, formattingRequestKind: FormattingRequestKind);
-        updateContext(currentRange: TextRangeWithKind, currentTokenParent: Node, nextRange: TextRangeWithKind, nextTokenParent: Node, commonParent: Node): void;
-        ContextNodeAllOnSameLine(): boolean;
-        NextNodeAllOnSameLine(): boolean;
-        TokensAreOnSameLine(): boolean;
-        ContextNodeBlockIsOnOneLine(): boolean;
-        NextNodeBlockIsOnOneLine(): boolean;
-        private NodeIsOnOneLine(node);
-        private BlockIsOnOneLine(node);
-    }
-}
-declare namespace ts.formatting {
-    const enum FormattingRequestKind {
-        FormatDocument = 0,
-        FormatSelection = 1,
-        FormatOnEnter = 2,
-        FormatOnSemicolon = 3,
-        FormatOnClosingCurlyBrace = 4,
-    }
-}
-declare namespace ts.formatting {
-    class Rule {
-        Descriptor: RuleDescriptor;
-        Operation: RuleOperation;
-        Flag: RuleFlags;
-        constructor(Descriptor: RuleDescriptor, Operation: RuleOperation, Flag?: RuleFlags);
-        toString(): string;
-    }
-}
-declare namespace ts.formatting {
-    const enum RuleAction {
-        Ignore = 1,
-        Space = 2,
-        NewLine = 4,
-        Delete = 8,
-    }
-}
-declare namespace ts.formatting {
-    class RuleDescriptor {
-        LeftTokenRange: Shared.TokenRange;
-        RightTokenRange: Shared.TokenRange;
-        constructor(LeftTokenRange: Shared.TokenRange, RightTokenRange: Shared.TokenRange);
-        toString(): string;
-        static create1(left: SyntaxKind, right: SyntaxKind): RuleDescriptor;
-        static create2(left: Shared.TokenRange, right: SyntaxKind): RuleDescriptor;
-        static create3(left: SyntaxKind, right: Shared.TokenRange): RuleDescriptor;
-        static create4(left: Shared.TokenRange, right: Shared.TokenRange): RuleDescriptor;
-    }
-}
-declare namespace ts.formatting {
-    const enum RuleFlags {
-        None = 0,
-        CanDeleteNewLines = 1,
-    }
-}
-declare namespace ts.formatting {
-    class RuleOperation {
-        Context: RuleOperationContext;
-        Action: RuleAction;
-        constructor(Context: RuleOperationContext, Action: RuleAction);
-        toString(): string;
-        static create1(action: RuleAction): RuleOperation;
-        static create2(context: RuleOperationContext, action: RuleAction): RuleOperation;
-    }
-}
-declare namespace ts.formatting {
-    class RuleOperationContext {
-        private customContextChecks;
-        constructor(...funcs: {
-            (context: FormattingContext): boolean;
-        }[]);
-        static Any: RuleOperationContext;
-        IsAny(): boolean;
-        InContext(context: FormattingContext): boolean;
-    }
-}
-declare namespace ts.formatting {
-    class Rules {
-        getRuleName(rule: Rule): string;
-        [name: string]: any;
-        IgnoreBeforeComment: Rule;
-        IgnoreAfterLineComment: Rule;
-        NoSpaceBeforeSemicolon: Rule;
-        NoSpaceBeforeColon: Rule;
-        NoSpaceBeforeQuestionMark: Rule;
-        SpaceAfterColon: Rule;
-        SpaceAfterQuestionMarkInConditionalOperator: Rule;
-        NoSpaceAfterQuestionMark: Rule;
-        SpaceAfterSemicolon: Rule;
-        SpaceAfterCloseBrace: Rule;
-        SpaceBetweenCloseBraceAndElse: Rule;
-        SpaceBetweenCloseBraceAndWhile: Rule;
-        NoSpaceAfterCloseBrace: Rule;
-        NoSpaceBeforeDot: Rule;
-        NoSpaceAfterDot: Rule;
-        NoSpaceBeforeOpenBracket: Rule;
-        NoSpaceAfterCloseBracket: Rule;
-        SpaceAfterOpenBrace: Rule;
-        SpaceBeforeCloseBrace: Rule;
-        NoSpaceAfterOpenBrace: Rule;
-        NoSpaceBeforeCloseBrace: Rule;
-        NoSpaceBetweenEmptyBraceBrackets: Rule;
-        NewLineAfterOpenBraceInBlockContext: Rule;
-        NewLineBeforeCloseBraceInBlockContext: Rule;
-        NoSpaceAfterUnaryPrefixOperator: Rule;
-        NoSpaceAfterUnaryPreincrementOperator: Rule;
-        NoSpaceAfterUnaryPredecrementOperator: Rule;
-        NoSpaceBeforeUnaryPostincrementOperator: Rule;
-        NoSpaceBeforeUnaryPostdecrementOperator: Rule;
-        SpaceAfterPostincrementWhenFollowedByAdd: Rule;
-        SpaceAfterAddWhenFollowedByUnaryPlus: Rule;
-        SpaceAfterAddWhenFollowedByPreincrement: Rule;
-        SpaceAfterPostdecrementWhenFollowedBySubtract: Rule;
-        SpaceAfterSubtractWhenFollowedByUnaryMinus: Rule;
-        SpaceAfterSubtractWhenFollowedByPredecrement: Rule;
-        NoSpaceBeforeComma: Rule;
-        SpaceAfterCertainKeywords: Rule;
-        SpaceAfterLetConstInVariableDeclaration: Rule;
-        NoSpaceBeforeOpenParenInFuncCall: Rule;
-        SpaceAfterFunctionInFuncDecl: Rule;
-        NoSpaceBeforeOpenParenInFuncDecl: Rule;
-        SpaceAfterVoidOperator: Rule;
-        NoSpaceBetweenReturnAndSemicolon: Rule;
-        SpaceBetweenStatements: Rule;
-        SpaceAfterTryFinally: Rule;
-        SpaceAfterGetSetInMember: Rule;
-        SpaceBeforeBinaryKeywordOperator: Rule;
-        SpaceAfterBinaryKeywordOperator: Rule;
-        NoSpaceAfterConstructor: Rule;
-        NoSpaceAfterModuleImport: Rule;
-        SpaceAfterCertainTypeScriptKeywords: Rule;
-        SpaceBeforeCertainTypeScriptKeywords: Rule;
-        SpaceAfterModuleName: Rule;
-        SpaceBeforeArrow: Rule;
-        SpaceAfterArrow: Rule;
-        NoSpaceAfterEllipsis: Rule;
-        NoSpaceAfterOptionalParameters: Rule;
-        NoSpaceBeforeOpenAngularBracket: Rule;
-        NoSpaceBetweenCloseParenAndAngularBracket: Rule;
-        NoSpaceAfterOpenAngularBracket: Rule;
-        NoSpaceBeforeCloseAngularBracket: Rule;
-        NoSpaceAfterCloseAngularBracket: Rule;
-        NoSpaceBetweenEmptyInterfaceBraceBrackets: Rule;
-        HighPriorityCommonRules: Rule[];
-        LowPriorityCommonRules: Rule[];
-        SpaceAfterComma: Rule;
-        NoSpaceAfterComma: Rule;
-        SpaceBeforeBinaryOperator: Rule;
-        SpaceAfterBinaryOperator: Rule;
-        NoSpaceBeforeBinaryOperator: Rule;
-        NoSpaceAfterBinaryOperator: Rule;
-        SpaceAfterKeywordInControl: Rule;
-        NoSpaceAfterKeywordInControl: Rule;
-        FunctionOpenBraceLeftTokenRange: Shared.TokenRange;
-        SpaceBeforeOpenBraceInFunction: Rule;
-        NewLineBeforeOpenBraceInFunction: Rule;
-        TypeScriptOpenBraceLeftTokenRange: Shared.TokenRange;
-        SpaceBeforeOpenBraceInTypeScriptDeclWithBlock: Rule;
-        NewLineBeforeOpenBraceInTypeScriptDeclWithBlock: Rule;
-        ControlOpenBraceLeftTokenRange: Shared.TokenRange;
-        SpaceBeforeOpenBraceInControl: Rule;
-        NewLineBeforeOpenBraceInControl: Rule;
-        SpaceAfterSemicolonInFor: Rule;
-        NoSpaceAfterSemicolonInFor: Rule;
-        SpaceAfterOpenParen: Rule;
-        SpaceBeforeCloseParen: Rule;
-        NoSpaceBetweenParens: Rule;
-        NoSpaceAfterOpenParen: Rule;
-        NoSpaceBeforeCloseParen: Rule;
-        SpaceAfterOpenBracket: Rule;
-        SpaceBeforeCloseBracket: Rule;
-        NoSpaceBetweenBrackets: Rule;
-        NoSpaceAfterOpenBracket: Rule;
-        NoSpaceBeforeCloseBracket: Rule;
-        SpaceAfterAnonymousFunctionKeyword: Rule;
-        NoSpaceAfterAnonymousFunctionKeyword: Rule;
-        SpaceBeforeAt: Rule;
-        NoSpaceAfterAt: Rule;
-        SpaceAfterDecorator: Rule;
-        NoSpaceBetweenFunctionKeywordAndStar: Rule;
-        SpaceAfterStarInGeneratorDeclaration: Rule;
-        NoSpaceBetweenYieldKeywordAndStar: Rule;
-        SpaceBetweenYieldOrYieldStarAndOperand: Rule;
-        SpaceBetweenAsyncAndOpenParen: Rule;
-        SpaceBetweenAsyncAndFunctionKeyword: Rule;
-        NoSpaceBetweenTagAndTemplateString: Rule;
-        NoSpaceAfterTemplateHeadAndMiddle: Rule;
-        SpaceAfterTemplateHeadAndMiddle: Rule;
-        NoSpaceBeforeTemplateMiddleAndTail: Rule;
-        SpaceBeforeTemplateMiddleAndTail: Rule;
-        NoSpaceAfterOpenBraceInJsxExpression: Rule;
-        SpaceAfterOpenBraceInJsxExpression: Rule;
-        NoSpaceBeforeCloseBraceInJsxExpression: Rule;
-        SpaceBeforeCloseBraceInJsxExpression: Rule;
-        SpaceBeforeJsxAttribute: Rule;
-        SpaceBeforeSlashInJsxOpeningElement: Rule;
-        NoSpaceBeforeGreaterThanTokenInJsxOpeningElement: Rule;
-        NoSpaceBeforeEqualInJsxAttribute: Rule;
-        NoSpaceAfterEqualInJsxAttribute: Rule;
-        NoSpaceAfterTypeAssertion: Rule;
-        SpaceAfterTypeAssertion: Rule;
-        constructor();
-        static IsForContext(context: FormattingContext): boolean;
-        static IsNotForContext(context: FormattingContext): boolean;
-        static IsBinaryOpContext(context: FormattingContext): boolean;
-        static IsNotBinaryOpContext(context: FormattingContext): boolean;
-        static IsConditionalOperatorContext(context: FormattingContext): boolean;
-        static IsSameLineTokenOrBeforeMultilineBlockContext(context: FormattingContext): boolean;
-        static IsBeforeMultilineBlockContext(context: FormattingContext): boolean;
-        static IsMultilineBlockContext(context: FormattingContext): boolean;
-        static IsSingleLineBlockContext(context: FormattingContext): boolean;
-        static IsBlockContext(context: FormattingContext): boolean;
-        static IsBeforeBlockContext(context: FormattingContext): boolean;
-        static NodeIsBlockContext(node: Node): boolean;
-        static IsFunctionDeclContext(context: FormattingContext): boolean;
-        static IsFunctionDeclarationOrFunctionExpressionContext(context: FormattingContext): boolean;
-        static IsTypeScriptDeclWithBlockContext(context: FormattingContext): boolean;
-        static NodeIsTypeScriptDeclWithBlockContext(node: Node): boolean;
-        static IsAfterCodeBlockContext(context: FormattingContext): boolean;
-        static IsControlDeclContext(context: FormattingContext): boolean;
-        static IsObjectContext(context: FormattingContext): boolean;
-        static IsFunctionCallContext(context: FormattingContext): boolean;
-        static IsNewContext(context: FormattingContext): boolean;
-        static IsFunctionCallOrNewContext(context: FormattingContext): boolean;
-        static IsPreviousTokenNotComma(context: FormattingContext): boolean;
-        static IsNextTokenNotCloseBracket(context: FormattingContext): boolean;
-        static IsArrowFunctionContext(context: FormattingContext): boolean;
-        static IsNonJsxSameLineTokenContext(context: FormattingContext): boolean;
-        static IsNonJsxElementContext(context: FormattingContext): boolean;
-        static IsJsxExpressionContext(context: FormattingContext): boolean;
-        static IsNextTokenParentJsxAttribute(context: FormattingContext): boolean;
-        static IsJsxAttributeContext(context: FormattingContext): boolean;
-        static IsJsxSelfClosingElementContext(context: FormattingContext): boolean;
-        static IsNotBeforeBlockInFunctionDeclarationContext(context: FormattingContext): boolean;
-        static IsEndOfDecoratorContextOnSameLine(context: FormattingContext): boolean;
-        static NodeIsInDecoratorContext(node: Node): boolean;
-        static IsStartOfVariableDeclarationList(context: FormattingContext): boolean;
-        static IsNotFormatOnEnter(context: FormattingContext): boolean;
-        static IsModuleDeclContext(context: FormattingContext): boolean;
-        static IsObjectTypeContext(context: FormattingContext): boolean;
-        static IsTypeArgumentOrParameterOrAssertion(token: TextRangeWithKind, parent: Node): boolean;
-        static IsTypeArgumentOrParameterOrAssertionContext(context: FormattingContext): boolean;
-        static IsTypeAssertionContext(context: FormattingContext): boolean;
-        static IsVoidOpContext(context: FormattingContext): boolean;
-        static IsYieldOrYieldStarWithOperand(context: FormattingContext): boolean;
-    }
-}
-declare namespace ts.formatting {
-    class RulesMap {
-        map: RulesBucket[];
-        mapRowLength: number;
-        constructor();
-        static create(rules: Rule[]): RulesMap;
-        Initialize(rules: Rule[]): RulesBucket[];
-        FillRules(rules: Rule[], rulesBucketConstructionStateList: RulesBucketConstructionState[]): void;
-        private GetRuleBucketIndex(row, column);
-        private FillRule(rule, rulesBucketConstructionStateList);
-        GetRule(context: FormattingContext): Rule;
-    }
-    enum RulesPosition {
-        IgnoreRulesSpecific = 0,
-        IgnoreRulesAny,
-        ContextRulesSpecific,
-        ContextRulesAny,
-        NoContextRulesSpecific,
-        NoContextRulesAny,
-    }
-    class RulesBucketConstructionState {
-        private rulesInsertionIndexBitmap;
-        constructor();
-        GetInsertionIndex(maskPosition: RulesPosition): number;
-        IncreaseInsertionIndex(maskPosition: RulesPosition): void;
-    }
-    class RulesBucket {
-        private rules;
-        constructor();
-        Rules(): Rule[];
-        AddRule(rule: Rule, specificTokens: boolean, constructionState: RulesBucketConstructionState[], rulesBucketIndex: number): void;
-    }
-=======
->>>>>>> 08eafd3a
 }
 declare namespace ts.formatting {
     namespace Shared {
@@ -10313,51 +9136,6 @@
             static Comments: TokenRange;
             static TypeNames: TokenRange;
         }
-<<<<<<< HEAD
-    }
-}
-declare namespace ts.formatting {
-    class RulesProvider {
-        private globalRules;
-        private options;
-        private activeRules;
-        private rulesMap;
-        constructor();
-        getRuleName(rule: Rule): string;
-        getRuleByName(name: string): Rule;
-        getRulesMap(): RulesMap;
-        ensureUpToDate(options: ts.FormatCodeSettings): void;
-        private createActiveRules(options);
-    }
-}
-declare namespace ts.formatting {
-    interface TextRangeWithKind extends TextRange {
-        kind: SyntaxKind;
-    }
-    interface TokenInfo {
-        leadingTrivia: TextRangeWithKind[];
-        token: TextRangeWithKind;
-        trailingTrivia: TextRangeWithKind[];
-    }
-    function formatOnEnter(position: number, sourceFile: SourceFile, rulesProvider: RulesProvider, options: FormatCodeSettings): TextChange[];
-    function formatOnSemicolon(position: number, sourceFile: SourceFile, rulesProvider: RulesProvider, options: FormatCodeSettings): TextChange[];
-    function formatOnClosingCurly(position: number, sourceFile: SourceFile, rulesProvider: RulesProvider, options: FormatCodeSettings): TextChange[];
-    function formatDocument(sourceFile: SourceFile, rulesProvider: RulesProvider, options: FormatCodeSettings): TextChange[];
-    function formatSelection(start: number, end: number, sourceFile: SourceFile, rulesProvider: RulesProvider, options: FormatCodeSettings): TextChange[];
-    function getIndentationString(indentation: number, options: EditorSettings): string;
-}
-declare namespace ts.formatting {
-    namespace SmartIndenter {
-        function getIndentation(position: number, sourceFile: SourceFile, options: EditorSettings): number;
-        function getIndentationForNode(n: Node, ignoreActualIndentationRange: TextRange, sourceFile: SourceFile, options: EditorSettings): number;
-        function getBaseIndentation(options: EditorSettings): number;
-        function childStartsOnTheSameLineWithElseInIfStatement(parent: Node, child: TextRangeWithKind, childStartLine: number, sourceFile: SourceFile): boolean;
-        function findFirstNonWhitespaceCharacterAndColumn(startPos: number, endPos: number, sourceFile: SourceFile, options: EditorSettings): {
-            column: number;
-            character: number;
-        };
-        function findFirstNonWhitespaceColumn(startPos: number, endPos: number, sourceFile: SourceFile, options: EditorSettings): number;
-=======
     }
 }
 declare namespace ts.formatting {
@@ -10401,7 +9179,6 @@
             character: number;
         };
         function findFirstNonWhitespaceColumn(startPos: number, endPos: number, sourceFile: SourceFile, options: EditorOptions): number;
->>>>>>> 08eafd3a
         function nodeWillIndentChild(parent: TextRangeWithKind, child: TextRangeWithKind, indentByDefault: boolean): boolean;
         function shouldIndentChildNode(parent: TextRangeWithKind, child?: TextRangeWithKind): boolean;
     }
@@ -10411,8 +9188,6 @@
     interface DisplayPartsSymbolWriter extends SymbolWriter {
         displayParts(): SymbolDisplayPart[];
     }
-    function toEditorSettings(options: FormatCodeOptions | FormatCodeSettings): FormatCodeSettings;
-    function toEditorSettings(options: EditorOptions | EditorSettings): EditorSettings;
     function displayPartsToString(displayParts: SymbolDisplayPart[]): string;
     function getDefaultCompilerOptions(): CompilerOptions;
     function createLanguageServiceSourceFile(fileName: string, scriptSnapshot: IScriptSnapshot, scriptTarget: ScriptTarget, version: string, setNodeParents: boolean, scriptKind?: ScriptKind): SourceFile;
@@ -10423,398 +9198,14 @@
     function getDefaultLibFilePath(options: CompilerOptions): string;
 }
 declare namespace ts.server {
-    class ScriptInfo {
-        private readonly host;
-        readonly fileName: NormalizedPath;
-        readonly scriptKind: ScriptKind;
-        isOpen: boolean;
-        hasMixedContent: boolean;
-        readonly containingProjects: Project[];
-        private formatCodeSettings;
-        readonly path: Path;
-        private fileWatcher;
-        private svc;
-        constructor(host: ServerHost, fileName: NormalizedPath, content: string, scriptKind: ScriptKind, isOpen?: boolean, hasMixedContent?: boolean);
-        getFormatCodeSettings(): FormatCodeSettings;
-        attachToProject(project: Project): boolean;
-        isAttached(project: Project): boolean;
-        detachFromProject(project: Project): void;
-        detachAllProjects(): void;
-        getDefaultProject(): Project;
-        setFormatOptions(formatSettings: protocol.FormatOptions): void;
-        setWatcher(watcher: FileWatcher): void;
-        stopWatcher(): void;
-        getLatestVersion(): string;
-        reload(script: string): void;
-        saveTo(fileName: string): void;
-        reloadFromFile(): void;
-        snap(): LineIndexSnapshot;
-        getLineInfo(line: number): ILineInfo;
-        editContent(start: number, end: number, newText: string): void;
-        markContainingProjectsAsDirty(): void;
-        lineToTextSpan(line: number): TextSpan;
-        lineOffsetToPosition(line: number, offset: number): number;
-        positionToLineOffset(position: number): ILineInfo;
-    }
-}
-declare namespace ts.server {
-    class LSHost implements ts.LanguageServiceHost, ModuleResolutionHost, ServerLanguageServiceHost {
-        private readonly host;
-        private readonly project;
-        private readonly cancellationToken;
-        private compilationSettings;
-        private readonly resolvedModuleNames;
-        private readonly resolvedTypeReferenceDirectives;
-        private readonly getCanonicalFileName;
-        private readonly resolveModuleName;
-        readonly trace: (s: string) => void;
-        constructor(host: ServerHost, project: Project, cancellationToken: HostCancellationToken);
-        private resolveNamesWithLocalCache<T, R>(names, containingFile, cache, loader, getResult);
-        getProjectVersion(): string;
-        getCompilationSettings(): CompilerOptions;
-        useCaseSensitiveFileNames(): boolean;
-        getCancellationToken(): HostCancellationToken;
-        resolveTypeReferenceDirectives(typeDirectiveNames: string[], containingFile: string): ResolvedTypeReferenceDirective[];
-        resolveModuleNames(moduleNames: string[], containingFile: string): ResolvedModule[];
-        getDefaultLibFileName(): string;
-        getScriptSnapshot(filename: string): ts.IScriptSnapshot;
-        getScriptFileNames(): string[];
-        getTypeRootsVersion(): number;
-        getScriptKind(fileName: string): ScriptKind;
-        getScriptVersion(filename: string): string;
-        getCurrentDirectory(): string;
-        resolvePath(path: string): string;
-        fileExists(path: string): boolean;
-        directoryExists(path: string): boolean;
-        readFile(fileName: string): string;
-        getDirectories(path: string): string[];
-        notifyFileRemoved(info: ScriptInfo): void;
-        setCompilationSettings(opt: ts.CompilerOptions): void;
-    }
-}
-declare namespace ts.server {
-    interface ITypingsInstaller {
-        enqueueInstallTypingsRequest(p: Project, typingOptions: TypingOptions): void;
-        attach(projectService: ProjectService): void;
-        onProjectClosed(p: Project): void;
-        readonly globalTypingsCacheLocation: string;
-    }
-    const nullTypingsInstaller: ITypingsInstaller;
-    interface TypingsArray extends ReadonlyArray<string> {
-        " __typingsArrayBrand": any;
-    }
-    class TypingsCache {
-        private readonly installer;
-        private readonly perProjectCache;
-        constructor(installer: ITypingsInstaller);
-        getTypingsForProject(project: Project, forceRefresh: boolean): TypingsArray;
-        invalidateCachedTypingsForProject(project: Project): void;
-        updateTypingsForProject(projectName: string, compilerOptions: CompilerOptions, typingOptions: TypingOptions, newTypings: string[]): void;
-        onProjectClosed(project: Project): void;
-    }
-}
-declare namespace ts.server {
-    function shouldEmitFile(scriptInfo: ScriptInfo): boolean;
-    class BuilderFileInfo {
-        readonly scriptInfo: ScriptInfo;
-        readonly project: Project;
-        private lastCheckedShapeSignature;
-        constructor(scriptInfo: ScriptInfo, project: Project);
-        isExternalModuleOrHasOnlyAmbientExternalModules(): boolean;
-        private containsOnlyAmbientModules(sourceFile);
-        private computeHash(text);
-        private getSourceFile();
-        updateShapeSignature(): boolean;
-    }
-    interface Builder {
-        readonly project: Project;
-        getFilesAffectedBy(scriptInfo: ScriptInfo): string[];
-        onProjectUpdateGraph(): void;
-        emitFile(scriptInfo: ScriptInfo, writeFile: (path: string, data: string, writeByteOrderMark?: boolean) => void): boolean;
-    }
-    function createBuilder(project: Project): Builder;
-}
-declare namespace ts.server {
-    enum ProjectKind {
-        Inferred = 0,
-        Configured = 1,
-        External = 2,
-    }
-    function allRootFilesAreJsOrDts(project: Project): boolean;
-    function allFilesAreJsOrDts(project: Project): boolean;
-    interface ProjectFilesWithTSDiagnostics extends protocol.ProjectFiles {
-        projectErrors: Diagnostic[];
-    }
-    abstract class Project {
-        readonly projectKind: ProjectKind;
-        readonly projectService: ProjectService;
-        private documentRegistry;
-        languageServiceEnabled: boolean;
-        private compilerOptions;
-        compileOnSaveEnabled: boolean;
-        private rootFiles;
-        private rootFilesMap;
-        private lsHost;
-        private program;
-        private languageService;
-        builder: Builder;
-        private lastReportedFileNames;
-        private lastReportedVersion;
-        private projectStructureVersion;
-        private projectStateVersion;
-        private typingFiles;
-        protected projectErrors: Diagnostic[];
-        typesVersion: number;
-        isJsOnlyProject(): boolean;
-        constructor(projectKind: ProjectKind, projectService: ProjectService, documentRegistry: ts.DocumentRegistry, hasExplicitListOfFiles: boolean, languageServiceEnabled: boolean, compilerOptions: CompilerOptions, compileOnSaveEnabled: boolean);
-        getProjectErrors(): Diagnostic[];
-        getLanguageService(ensureSynchronized?: boolean): LanguageService;
-        getCompileOnSaveAffectedFileList(scriptInfo: ScriptInfo): string[];
-        getProjectVersion(): string;
-        enableLanguageService(): void;
-        disableLanguageService(): void;
-        abstract getProjectName(): string;
-        abstract getProjectRootPath(): string | undefined;
-        abstract getTypingOptions(): TypingOptions;
-        getSourceFile(path: Path): SourceFile;
-        updateTypes(): void;
-        close(): void;
-        getCompilerOptions(): CompilerOptions;
-        hasRoots(): boolean;
-        getRootFiles(): NormalizedPath[];
-        getRootFilesLSHost(): string[];
-        getRootScriptInfos(): ScriptInfo[];
-        getScriptInfos(): ScriptInfo[];
-        getFileEmitOutput(info: ScriptInfo, emitOnlyDtsFiles: boolean): EmitOutput;
-        getFileNames(): NormalizedPath[];
-        getAllEmittableFiles(): string[];
-        containsScriptInfo(info: ScriptInfo): boolean;
-        containsFile(filename: NormalizedPath, requireOpen?: boolean): boolean;
-        isRoot(info: ScriptInfo): boolean;
-        addRoot(info: ScriptInfo): void;
-        removeFile(info: ScriptInfo, detachFromProject?: boolean): void;
-        markAsDirty(): void;
-        updateGraph(): boolean;
-        private setTypings(typings);
-        private updateGraphWorker();
-        getScriptInfoLSHost(fileName: string): ScriptInfo;
-        getScriptInfoForNormalizedPath(fileName: NormalizedPath): ScriptInfo;
-        getScriptInfo(uncheckedFileName: string): ScriptInfo;
-        filesToString(): string;
-        setCompilerOptions(compilerOptions: CompilerOptions): void;
-        reloadScript(filename: NormalizedPath): boolean;
-        getChangesSinceVersion(lastKnownVersion?: number): ProjectFilesWithTSDiagnostics;
-        getReferencedFiles(path: Path): Path[];
-        private removeRootFileIfNecessary(info);
-    }
-    class InferredProject extends Project {
-        compileOnSaveEnabled: boolean;
-        private static NextId;
-        private readonly inferredProjectName;
-        directoriesWatchedForTsconfig: string[];
-        constructor(projectService: ProjectService, documentRegistry: ts.DocumentRegistry, languageServiceEnabled: boolean, compilerOptions: CompilerOptions, compileOnSaveEnabled: boolean);
-        getProjectName(): string;
-        getProjectRootPath(): string;
-        close(): void;
-        getTypingOptions(): TypingOptions;
-    }
-    class ConfiguredProject extends Project {
-        readonly configFileName: NormalizedPath;
-        private wildcardDirectories;
-        compileOnSaveEnabled: boolean;
-        private typingOptions;
-        private projectFileWatcher;
-        private directoryWatcher;
-        private directoriesWatchedForWildcards;
-        private typeRootsWatchers;
-        openRefCount: number;
-        constructor(configFileName: NormalizedPath, projectService: ProjectService, documentRegistry: ts.DocumentRegistry, hasExplicitListOfFiles: boolean, compilerOptions: CompilerOptions, wildcardDirectories: Map<WatchDirectoryFlags>, languageServiceEnabled: boolean, compileOnSaveEnabled: boolean);
-        getProjectRootPath(): string;
-        setProjectErrors(projectErrors: Diagnostic[]): void;
-        setTypingOptions(newTypingOptions: TypingOptions): void;
-        getTypingOptions(): TypingOptions;
-        getProjectName(): NormalizedPath;
-        watchConfigFile(callback: (project: ConfiguredProject) => void): void;
-        watchTypeRoots(callback: (project: ConfiguredProject, path: string) => void): void;
-        watchConfigDirectory(callback: (project: ConfiguredProject, path: string) => void): void;
-        watchWildcards(callback: (project: ConfiguredProject, path: string) => void): void;
-        stopWatchingDirectory(): void;
-        close(): void;
-        addOpenRef(): void;
-        deleteOpenRef(): number;
-        getEffectiveTypeRoots(): string[];
-    }
-    class ExternalProject extends Project {
-        readonly externalProjectName: string;
-        compileOnSaveEnabled: boolean;
-        private readonly projectFilePath;
-        private typingOptions;
-        constructor(externalProjectName: string, projectService: ProjectService, documentRegistry: ts.DocumentRegistry, compilerOptions: CompilerOptions, languageServiceEnabled: boolean, compileOnSaveEnabled: boolean, projectFilePath?: string);
-        getProjectRootPath(): string;
-        getTypingOptions(): TypingOptions;
-        setProjectErrors(projectErrors: Diagnostic[]): void;
-        setTypingOptions(newTypingOptions: TypingOptions): void;
-        getProjectName(): string;
-    }
-}
-declare namespace ts.server {
-    const maxProgramSizeForNonTsFiles: number;
-    type ProjectServiceEvent = {
-        eventName: "context";
-        data: {
-            project: Project;
-            fileName: NormalizedPath;
-        };
-    } | {
-        eventName: "configFileDiag";
-        data: {
-            triggerFile?: string;
-            configFileName: string;
-            diagnostics: Diagnostic[];
-        };
-    };
-    interface ProjectServiceEventHandler {
-        (event: ProjectServiceEvent): void;
-    }
-    function combineProjectOutput<T>(projects: Project[], action: (project: Project) => T[], comparer?: (a: T, b: T) => number, areEqual?: (a: T, b: T) => boolean): T[];
-    interface HostConfiguration {
-        formatCodeOptions: FormatCodeSettings;
-        hostInfo: string;
-    }
-    interface OpenConfiguredProjectResult {
-        configFileName?: string;
-        configFileErrors?: Diagnostic[];
-    }
-    class ProjectService {
-        readonly host: ServerHost;
-        readonly logger: Logger;
-        readonly cancellationToken: HostCancellationToken;
-        readonly useSingleInferredProject: boolean;
-        readonly typingsInstaller: ITypingsInstaller;
-        private readonly eventHandler;
-        readonly typingsCache: TypingsCache;
-        private readonly documentRegistry;
-        private readonly filenameToScriptInfo;
-        private readonly externalProjectToConfiguredProjectMap;
-        readonly externalProjects: ExternalProject[];
-        readonly inferredProjects: InferredProject[];
-        readonly configuredProjects: ConfiguredProject[];
-        readonly openFiles: ScriptInfo[];
-        private compilerOptionsForInferredProjects;
-        private compileOnSaveForInferredProjects;
-        private readonly directoryWatchers;
-        private readonly throttledOperations;
-        private readonly hostConfiguration;
-        private changedFiles;
-        private toCanonicalFileName;
-        constructor(host: ServerHost, logger: Logger, cancellationToken: HostCancellationToken, useSingleInferredProject: boolean, typingsInstaller?: ITypingsInstaller, eventHandler?: ProjectServiceEventHandler);
-        getChangedFiles_TestOnly(): ScriptInfo[];
-        ensureInferredProjectsUpToDate_TestOnly(): void;
-        updateTypingsForProject(response: SetTypings | InvalidateCachedTypings): void;
-        setCompilerOptionsForInferredProjects(projectCompilerOptions: protocol.ExternalProjectCompilerOptions): void;
-        stopWatchingDirectory(directory: string): void;
-        findProject(projectName: string): Project;
-        getDefaultProjectForFile(fileName: NormalizedPath, refreshInferredProjects: boolean): Project;
-        private ensureInferredProjectsUpToDate();
-        private findContainingExternalProject(fileName);
-        getFormatCodeOptions(file?: NormalizedPath): FormatCodeSettings;
-        private updateProjectGraphs(projects);
-        private onSourceFileChanged(fileName);
-        private handleDeletedFile(info);
-        private onTypeRootFileChanged(project, fileName);
-        private onSourceFileInDirectoryChangedForConfiguredProject(project, fileName);
-        private handleChangeInSourceFileForConfiguredProject(project);
-        private onConfigChangedForConfiguredProject(project);
-        private onConfigFileAddedForInferredProject(fileName);
-        private getCanonicalFileName(fileName);
-        private removeProject(project);
-        private assignScriptInfoToInferredProjectIfNecessary(info, addToListOfOpenFiles);
-        private closeOpenFile(info);
-        private openOrUpdateConfiguredProjectForFile(fileName);
-        private findConfigFile(searchPath);
-        private printProjects();
-        private findConfiguredProjectByProjectName(configFileName);
-        private findExternalProjectByProjectName(projectFileName);
-        private convertConfigFileContentToProjectOptions(configFilename);
-        private exceededTotalSizeLimitForNonTsFiles<T>(options, fileNames, propertyReader);
-        private createAndAddExternalProject(projectFileName, files, options, typingOptions);
-        private reportConfigFileDiagnostics(configFileName, diagnostics, triggerFile?);
-        private createAndAddConfiguredProject(configFileName, projectOptions, configFileErrors, clientFileName?);
-        private watchConfigDirectoryForProject(project, options);
-        private addFilesToProjectAndUpdateGraph<T>(project, files, propertyReader, clientFileName, typingOptions, configFileErrors);
-        private openConfigFile(configFileName, clientFileName?);
-        private updateNonInferredProject<T>(project, newUncheckedFiles, propertyReader, newOptions, newTypingOptions, compileOnSave, configFileErrors);
-        private updateConfiguredProject(project);
-        createInferredProjectWithRootFileIfNecessary(root: ScriptInfo): InferredProject;
-        getOrCreateScriptInfo(uncheckedFileName: string, openedByClient: boolean, fileContent?: string, scriptKind?: ScriptKind): ScriptInfo;
-        getScriptInfo(uncheckedFileName: string): ScriptInfo;
-        getOrCreateScriptInfoForNormalizedPath(fileName: NormalizedPath, openedByClient: boolean, fileContent?: string, scriptKind?: ScriptKind, hasMixedContent?: boolean): ScriptInfo;
-        getScriptInfoForNormalizedPath(fileName: NormalizedPath): ScriptInfo;
-        setHostConfiguration(args: protocol.ConfigureRequestArguments): void;
-        closeLog(): void;
-        reloadProjects(): void;
-        refreshInferredProjects(): void;
-        openClientFile(fileName: string, fileContent?: string, scriptKind?: ScriptKind): OpenConfiguredProjectResult;
-        openClientFileWithNormalizedPath(fileName: NormalizedPath, fileContent?: string, scriptKind?: ScriptKind, hasMixedContent?: boolean): OpenConfiguredProjectResult;
-        closeClientFile(uncheckedFileName: string): void;
-        private collectChanges(lastKnownProjectVersions, currentProjects, result);
-        synchronizeProjectList(knownProjects: protocol.ProjectVersionInfo[]): ProjectFilesWithTSDiagnostics[];
-        applyChangesInOpenFiles(openFiles: protocol.ExternalFile[], changedFiles: protocol.ChangedOpenFile[], closedFiles: string[]): void;
-        private closeConfiguredProject(configFile);
-        closeExternalProject(uncheckedFileName: string, suppressRefresh?: boolean): void;
-        openExternalProject(proj: protocol.ExternalProject): void;
-    }
-}
-declare namespace ts.server {
+    function generateSpaces(n: number): string;
+    function generateIndentString(n: number, editorOptions: EditorOptions): string;
     interface PendingErrorCheck {
-        fileName: NormalizedPath;
+        fileName: string;
         project: Project;
     }
     namespace CommandNames {
         const Brace = "brace";
-<<<<<<< HEAD
-        const BraceFull = "brace-full";
-        const BraceCompletion = "braceCompletion";
-        const Change = "change";
-        const Close = "close";
-        const Completions = "completions";
-        const CompletionsFull = "completions-full";
-        const CompletionDetails = "completionEntryDetails";
-        const CompileOnSaveAffectedFileList = "compileOnSaveAffectedFileList";
-        const CompileOnSaveEmitFile = "compileOnSaveEmitFile";
-        const Configure = "configure";
-        const Definition = "definition";
-        const DefinitionFull = "definition-full";
-        const Exit = "exit";
-        const Format = "format";
-        const Formatonkey = "formatonkey";
-        const FormatFull = "format-full";
-        const FormatonkeyFull = "formatonkey-full";
-        const FormatRangeFull = "formatRange-full";
-        const Geterr = "geterr";
-        const GeterrForProject = "geterrForProject";
-        const SemanticDiagnosticsSync = "semanticDiagnosticsSync";
-        const SyntacticDiagnosticsSync = "syntacticDiagnosticsSync";
-        const NavBar = "navbar";
-        const NavBarFull = "navbar-full";
-        const Navto = "navto";
-        const NavtoFull = "navto-full";
-        const Occurrences = "occurrences";
-        const DocumentHighlights = "documentHighlights";
-        const DocumentHighlightsFull = "documentHighlights-full";
-        const Open = "open";
-        const Quickinfo = "quickinfo";
-        const QuickinfoFull = "quickinfo-full";
-        const References = "references";
-        const ReferencesFull = "references-full";
-        const Reload = "reload";
-        const Rename = "rename";
-        const RenameInfoFull = "rename-full";
-        const RenameLocationsFull = "renameLocations-full";
-        const Saveto = "saveto";
-        const SignatureHelp = "signatureHelp";
-        const SignatureHelpFull = "signatureHelp-full";
-=======
         const Change = "change";
         const Close = "close";
         const Completions = "completions";
@@ -10840,134 +9231,68 @@
         const Rename = "rename";
         const Saveto = "saveto";
         const SignatureHelp = "signatureHelp";
->>>>>>> 08eafd3a
         const TypeDefinition = "typeDefinition";
         const ProjectInfo = "projectInfo";
         const ReloadProjects = "reloadProjects";
         const Unknown = "unknown";
-<<<<<<< HEAD
-        const OpenExternalProject = "openExternalProject";
-        const OpenExternalProjects = "openExternalProjects";
-        const CloseExternalProject = "closeExternalProject";
-        const SynchronizeProjectList = "synchronizeProjectList";
-        const ApplyChangedToOpenFiles = "applyChangedToOpenFiles";
-        const EncodedSemanticClassificationsFull = "encodedSemanticClassifications-full";
-        const Cleanup = "cleanup";
-        const OutliningSpans = "outliningSpans";
-        const TodoComments = "todoComments";
-        const Indentation = "indentation";
-        const DocCommentTemplate = "docCommentTemplate";
-        const CompilerOptionsDiagnosticsFull = "compilerOptionsDiagnostics-full";
-        const NameOrDottedNameSpan = "nameOrDottedNameSpan";
-        const BreakpointStatement = "breakpointStatement";
-        const CompilerOptionsForInferredProjects = "compilerOptionsForInferredProjects";
-    }
-    function formatMessage<T extends protocol.Message>(msg: T, logger: server.Logger, byteLength: (s: string, encoding: string) => number, newLine: string): string;
-=======
     }
     interface ServerHost extends ts.System {
         setTimeout(callback: (...args: any[]) => void, ms: number, ...args: any[]): any;
         clearTimeout(timeoutId: any): void;
     }
->>>>>>> 08eafd3a
     class Session {
         private host;
-        protected readonly typingsInstaller: ITypingsInstaller;
         private byteLength;
         private hrtime;
-        protected logger: Logger;
-        protected readonly canUseEvents: boolean;
-        private readonly gcTimer;
+        private logger;
         protected projectService: ProjectService;
         private errorTimer;
         private immediateId;
         private changeSeq;
-<<<<<<< HEAD
-        constructor(host: ServerHost, cancellationToken: HostCancellationToken, useSingleInferredProject: boolean, typingsInstaller: ITypingsInstaller, byteLength: (buf: string, encoding?: string) => number, hrtime: (start?: number[]) => number[], logger: Logger, canUseEvents: boolean);
-=======
         constructor(host: ServerHost, byteLength: (buf: string, encoding?: string) => number, hrtime: (start?: number[]) => number[], logger: Logger);
->>>>>>> 08eafd3a
         private handleEvent(event);
         logError(err: Error, cmd: string): void;
+        private sendLineToClient(line);
         send(msg: protocol.Message): void;
         configFileDiagnosticEvent(triggerFile: string, configFile: string, diagnostics: ts.Diagnostic[]): void;
         event(info: any, eventName: string): void;
-        output(info: any, cmdName: string, reqSeq?: number, errorMsg?: string): void;
+        private response(info, cmdName, reqSeq?, errorMsg?);
+        output(body: any, commandName: string, requestSequence?: number, errorMessage?: string): void;
         private semanticCheck(file, project);
         private syntacticCheck(file, project);
+        private reloadProjects();
         private updateProjectStructure(seq, matchSeq, ms?);
         private updateErrorCheck(checkList, seq, matchSeq, ms?, followMs?, requireOpen?);
-<<<<<<< HEAD
-        private cleanProjects(caption, projects);
-        private cleanup();
-        private getEncodedSemanticClassifications(args);
-        private getProject(projectFileName);
-        private getCompilerOptionsDiagnostics(args);
-        private convertToDiagnosticsWithLinePosition(diagnostics, scriptInfo);
-        private getDiagnosticsWorker(args, selector, includeLinePosition);
-        private getDefinition(args, simplifiedResult);
-        private getTypeDefinition(args);
-        private getOccurrences(args);
-=======
         private getDefinition(line, offset, fileName);
         private getTypeDefinition(line, offset, fileName);
         private getImplementation(line, offset, fileName);
         private getOccurrences(line, offset, fileName);
         private getDiagnosticsWorker(args, selector);
->>>>>>> 08eafd3a
         private getSyntacticDiagnosticsSync(args);
         private getSemanticDiagnosticsSync(args);
-        private getDocumentHighlights(args, simplifiedResult);
-        private setCompilerOptionsForInferredProjects(args);
-        private getProjectInfo(args);
-        private getProjectInfoWorker(uncheckedFileName, projectFileName, needFileNameList);
-        private getRenameInfo(args);
-        private getProjects(args);
-        private getRenameLocations(args, simplifiedResult);
-        private getReferences(args, simplifiedResult);
+        private getDocumentHighlights(line, offset, fileName, filesToSearch);
+        private getProjectInfo(fileName, needFileNameList);
+        private getRenameLocations(line, offset, fileName, findInComments, findInStrings);
+        private getReferences(line, offset, fileName);
         private openClientFile(fileName, fileContent?, scriptKind?);
-        private getPosition(args, scriptInfo);
-        private getFileAndProject(args, errorOnMissingProject?);
-        private getFileAndProjectWithoutRefreshingInferredProjects(args, errorOnMissingProject?);
-        private getFileAndProjectWorker(uncheckedFileName, projectFileName, refreshInferredProjects, errorOnMissingProject);
-        private getOutliningSpans(args);
-        private getTodoComments(args);
-        private getDocCommentTemplate(args);
-        private getIndentation(args);
-        private getBreakpointStatement(args);
-        private getNameOrDottedNameSpan(args);
-        private isValidBraceCompletion(args);
-        private getQuickInfoWorker(args, simplifiedResult);
-        private getFormattingEditsForRange(args);
-        private getFormattingEditsForRangeFull(args);
-        private getFormattingEditsForDocumentFull(args);
-        private getFormattingEditsAfterKeystrokeFull(args);
-        private getFormattingEditsAfterKeystroke(args);
-        private getCompletions(args, simplifiedResult);
-        private getCompletionEntryDetails(args);
-        private getCompileOnSaveAffectedFileList(args);
-        private emitFile(args);
-        private getSignatureHelpItems(args, simplifiedResult);
+        private getQuickInfo(line, offset, fileName);
+        private getFormattingEditsForRange(line, offset, endLine, endOffset, fileName);
+        private getFormattingEditsAfterKeystroke(line, offset, key, fileName);
+        private getCompletions(line, offset, prefix, fileName);
+        private getCompletionEntryDetails(line, offset, entryNames, fileName);
+        private getSignatureHelpItems(line, offset, fileName);
         private getDiagnostics(delay, fileNames);
-        private change(args);
-        private reload(args, reqSeq);
+        private change(line, offset, endLine, endOffset, insertString, fileName);
+        private reload(fileName, tempFileName, reqSeq?);
         private saveToTmp(fileName, tempFileName);
         private closeClientFile(fileName);
-<<<<<<< HEAD
-        private decorateNavigationBarItem(project, fileName, items);
-        private getNavigationBarItems(args, simplifiedResult);
-        private getNavigateToItems(args, simplifiedResult);
-        private getBraceMatching(args, simplifiedResult);
-=======
         private decorateNavigationBarItem(project, fileName, items, lineIndex);
         private getNavigationBarItems(fileName);
         private getNavigateToItems(searchValue, fileName, maxResultCount?, currentFileOnly?);
         private getBraceMatching(line, offset, fileName);
->>>>>>> 08eafd3a
         getDiagnosticsForProject(delay: number, fileName: string): void;
         getCanonicalFileName(fileName: string): string;
         exit(): void;
-        private notRequired();
         private requiredResponse(response);
         private handlers;
         addProtocolHandler(command: string, handler: (request: protocol.Request) => {
@@ -10982,8 +9307,6 @@
     }
 }
 declare namespace ts.server {
-<<<<<<< HEAD
-=======
     interface Logger {
         close(): void;
         isVerbose(): boolean;
@@ -11205,7 +9528,6 @@
         isExternalModule(filename: string): boolean;
         static getDefaultFormatCodeOptions(host: ServerHost): ts.FormatCodeOptions;
     }
->>>>>>> 08eafd3a
     interface LineCollection {
         charCount(): number;
         lineCount(): number;
@@ -11244,17 +9566,15 @@
         changes: TextChange[];
         versions: LineIndexSnapshot[];
         minVersion: number;
+        private currentVersion;
         private host;
-        private currentVersion;
         static changeNumberThreshold: number;
         static changeLengthThreshold: number;
         static maxVersions: number;
-        private versionToIndex(version);
-        private currentVersionToIndex();
         edit(pos: number, deleteLen: number, insertedText?: string): void;
         latest(): LineIndexSnapshot;
         latestVersion(): number;
-        reloadFromFile(filename: string): void;
+        reloadFromFile(filename: string, cb?: () => any): void;
         reload(script: string): void;
         getSnapshot(): LineIndexSnapshot;
         getTextChangesBetweenVersions(oldVersion: number, newVersion: number): TextChangeRange;
@@ -11323,7 +9643,10 @@
     }
     class LineLeaf implements LineCollection {
         text: string;
+        udata: any;
         constructor(text: string);
+        setUdata(data: any): void;
+        getUdata(): any;
         isLeaf(): boolean;
         walk(rangeStart: number, rangeLength: number, walkFns: ILineIndexWalker): void;
         charCount(): number;
@@ -11357,10 +9680,6 @@
         getNewLine?(): string;
         getProjectVersion?(): string;
         useCaseSensitiveFileNames?(): boolean;
-<<<<<<< HEAD
-        getTypeRootsVersion?(): number;
-=======
->>>>>>> 08eafd3a
         readDirectory(rootDir: string, extension: string, basePaths?: string, excludeEx?: string, includeFileEx?: string, includeDirEx?: string, depth?: number): string;
         readFile(path: string, encoding?: string): string;
         fileExists(path: string): boolean;
@@ -11456,7 +9775,6 @@
         trace(s: string): void;
         error(s: string): void;
         getProjectVersion(): string;
-        getTypeRootsVersion(): number;
         useCaseSensitiveFileNames(): boolean;
         getCompilationSettings(): CompilerOptions;
         getScriptFileNames(): string[];
@@ -11506,8 +9824,4 @@
 declare namespace TypeScript.Services {
     const TypeScriptServicesFactory: typeof ts.TypeScriptServicesFactory;
 }
-<<<<<<< HEAD
-declare const toolsVersion = "2.0";
-=======
-declare const toolsVersion = "2.1";
->>>>>>> 08eafd3a
+declare const toolsVersion = "2.1";