--- conflicted
+++ resolved
@@ -4443,84 +4443,6 @@
      */
     function createWatchProgram<T extends BuilderProgram>(host: WatchCompilerHostOfConfigFile<T>): WatchOfConfigFile<T>;
 }
-<<<<<<< HEAD
-declare namespace ts.server {
-    type ActionSet = "action::set";
-    type ActionInvalidate = "action::invalidate";
-    type ActionPackageInstalled = "action::packageInstalled";
-    type ActionValueInspected = "action::valueInspected";
-    type EventTypesRegistry = "event::typesRegistry";
-    type EventBeginInstallTypes = "event::beginInstallTypes";
-    type EventEndInstallTypes = "event::endInstallTypes";
-    type EventInitializationFailed = "event::initializationFailed";
-    interface SortedReadonlyArray<T> extends ReadonlyArray<T> {
-        " __sortedArrayBrand": any;
-    }
-    interface TypingInstallerResponse {
-        readonly kind: ActionSet | ActionInvalidate | EventTypesRegistry | ActionPackageInstalled | ActionValueInspected | EventBeginInstallTypes | EventEndInstallTypes | EventInitializationFailed;
-    }
-    interface TypingInstallerRequestWithProjectName {
-        readonly projectName: string;
-    }
-    interface DiscoverTypings extends TypingInstallerRequestWithProjectName {
-        readonly fileNames: string[];
-        readonly projectRootPath: Path;
-        readonly compilerOptions: CompilerOptions;
-        readonly typeAcquisition: TypeAcquisition;
-        readonly unresolvedImports: SortedReadonlyArray<string>;
-        readonly cachePath?: string;
-        readonly kind: "discover";
-    }
-    interface CloseProject extends TypingInstallerRequestWithProjectName {
-        readonly kind: "closeProject";
-    }
-    interface TypesRegistryRequest {
-        readonly kind: "typesRegistry";
-    }
-    interface InstallPackageRequest extends TypingInstallerRequestWithProjectName {
-        readonly kind: "installPackage";
-        readonly fileName: Path;
-        readonly packageName: string;
-        readonly projectRootPath: Path;
-    }
-    interface PackageInstalledResponse extends ProjectResponse {
-        readonly kind: ActionPackageInstalled;
-        readonly success: boolean;
-        readonly message: string;
-    }
-    interface InitializationFailedResponse extends TypingInstallerResponse {
-        readonly kind: EventInitializationFailed;
-        readonly message: string;
-    }
-    interface ProjectResponse extends TypingInstallerResponse {
-        readonly projectName: string;
-    }
-    interface InvalidateCachedTypings extends ProjectResponse {
-        readonly kind: ActionInvalidate;
-    }
-    interface InstallTypes extends ProjectResponse {
-        readonly kind: EventBeginInstallTypes | EventEndInstallTypes;
-        readonly eventId: number;
-        readonly typingsInstallerVersion: string;
-        readonly packagesToInstall: ReadonlyArray<string>;
-    }
-    interface BeginInstallTypes extends InstallTypes {
-        readonly kind: EventBeginInstallTypes;
-    }
-    interface EndInstallTypes extends InstallTypes {
-        readonly kind: EventEndInstallTypes;
-        readonly installSuccess: boolean;
-    }
-    interface SetTypings extends ProjectResponse {
-        readonly typeAcquisition: TypeAcquisition;
-        readonly compilerOptions: CompilerOptions;
-        readonly typings: string[];
-        readonly unresolvedImports: SortedReadonlyArray<string>;
-        readonly kind: ActionSet;
-    }
-}
-=======
->>>>>>> 25462bee
 declare namespace ts.server {
     type ActionSet = "action::set";
     type ActionInvalidate = "action::invalidate";
