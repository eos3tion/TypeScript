--- conflicted
+++ resolved
@@ -4328,12 +4328,6 @@
     function isPropertyAccessExpression(node: Node): node is PropertyAccessExpression;
     function isElementAccessExpression(node: Node): node is ElementAccessExpression;
     function isCallExpression(node: Node): node is CallExpression;
-<<<<<<< HEAD
-    function isCallChain(node: Node): node is CallChain;
-    function isOptionalChain(node: Node): node is PropertyAccessChain | ElementAccessChain | CallChain;
-    function isNullishCoalesce(node: Node): boolean;
-=======
->>>>>>> fee3bfbe
     function isNewExpression(node: Node): node is NewExpression;
     function isTaggedTemplateExpression(node: Node): node is TaggedTemplateExpression;
     function isTypeAssertionExpression(node: Node): node is TypeAssertion;
