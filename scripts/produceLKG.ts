--- conflicted
+++ resolved
@@ -1,101 +1,102 @@
-/// <reference types="node" />
-
-import childProcess = require("child_process");
-import fs = require("fs-extra");
-import path = require("path");
-import removeInternal = require("remove-internal");
-import glob = require("glob");
-
-const root = path.join(__dirname, "..");
-const source = path.join(root, "built/local");
-const dest = path.join(root, "lib");
-const copyright = fs.readFileSync(path.join(__dirname, "../CopyrightNotice.txt"), "utf-8");
-
-async function produceLKG() {
-    console.log(`Building LKG from ${source} to ${dest}`);
-    await copyLibFiles();
-    await copyLocalizedDiagnostics();
-    await buildProtocol();
-    await copyScriptOutputs();
-    await copyDeclarationOutputs();
-    await writeGitAttributes();
-}
-
-async function copyLibFiles() {
-    await copyFilesWithGlob("lib?(.*).d.ts");
-}
-
-async function copyLocalizedDiagnostics() {
-    const dir = await fs.readdir(source);
-    for (const d of dir) {
-        const fileName = path.join(source, d);
-        if (fs.statSync(fileName).isDirectory()) {
-<<<<<<< HEAD
-=======
-            if (d === 'tslint' || d === 'enu') continue;
->>>>>>> 624d1cad
-            await fs.copy(fileName, path.join(dest, d));
-        }
-    }
-}
-
-async function buildProtocol() {
-    const protocolScript = path.join(__dirname, "buildProtocol.js");
-    if (!fs.existsSync(protocolScript)) {
-        throw new Error(`Expected protocol script ${protocolScript} to exist`);
-    }
-
-    const protocolInput = path.join(__dirname, "../src/server/protocol.ts");
-    const protocolServices = path.join(source, "typescriptServices.d.ts");
-    const protocolOutput = path.join(dest, "protocol.d.ts");
-
-    console.log(`Building ${protocolOutput}...`);
-    await exec(protocolScript, [protocolInput, protocolServices, protocolOutput]);
-}
-
-async function copyScriptOutputs() {
-    await copyWithCopyright("cancellationToken.js");
-    await copyWithCopyright("tsc.release.js", "tsc.js");
-    await copyWithCopyright("tsserver.js");
-    await copyFromBuiltLocal("tsserverlibrary.js"); // copyright added by build
-    await copyFromBuiltLocal("typescript.js"); // copyright added by build
-    await copyFromBuiltLocal("typescriptServices.js"); // copyright added by build
-    await copyWithCopyright("typingsInstaller.js");
-    await copyWithCopyright("watchGuard.js");
-}
-
-async function copyDeclarationOutputs() {
-    await copyFromBuiltLocal("tsserverlibrary.d.ts"); // copyright added by build
-    await copyFromBuiltLocal("typescript.d.ts"); // copyright added by build
-    await copyFromBuiltLocal("typescriptServices.d.ts"); // copyright added by build
-}
-
-async function writeGitAttributes() {
-    await fs.writeFile(path.join(dest, ".gitattributes"), `* text eol=lf`, "utf-8");
-}
-
-async function copyWithCopyright(fileName: string, destName = fileName) {
-    const content = await fs.readFile(path.join(source, fileName), "utf-8");
-    await fs.writeFile(path.join(dest, destName), copyright + "\n" + content);
-}
-
-async function copyFromBuiltLocal(fileName: string) {
-    await fs.copy(path.join(source, fileName), path.join(dest, fileName));
-}
-
-async function copyFilesWithGlob(pattern: string) {
-    const files = glob.sync(path.join(source, pattern)).map(f => path.basename(f));
-    for (const f of files) {
-        await copyFromBuiltLocal(f);
-    }
-    console.log(`Copied ${files.length} files matching pattern ${pattern}`);
-}
-
-async function exec(path: string, args: string[] = []) {
-    const cmdLine = ["node", path, ...args].join(" ");
-    console.log(cmdLine);
-    childProcess.execSync(cmdLine);
-}
-
-process.on("unhandledRejection", err => { throw err; });
-produceLKG().then(() => console.log("Done"), err => { throw err; });
+/// <reference types="node" />
+
+import childProcess = require("child_process");
+import fs = require("fs-extra");
+import path = require("path");
+import removeInternal = require("remove-internal");
+import glob = require("glob");
+
+const root = path.join(__dirname, "..");
+const source = path.join(root, "built/local");
+const dest = path.join(root, "lib");
+const copyright = fs.readFileSync(path.join(__dirname, "../CopyrightNotice.txt"), "utf-8");
+
+async function produceLKG() {
+    console.log(`Building LKG from ${source} to ${dest}`);
+    await copyLibFiles();
+    await copyLocalizedDiagnostics();
+    await buildProtocol();
+    await copyScriptOutputs();
+    await copyDeclarationOutputs();
+    await writeGitAttributes();
+}
+
+async function copyLibFiles() {
+    await copyFilesWithGlob("lib?(.*).d.ts");
+}
+
+async function copyLocalizedDiagnostics() {
+    const dir = await fs.readdir(source);
+    const ignoredFolders = ["enu"];
+
+    for (const d of dir) {
+        const fileName = path.join(source, d);
+        if (
+            fs.statSync(fileName).isDirectory() &&
+            ignoredFolders.indexOf(d) < 0
+        ) {
+            await fs.copy(fileName, path.join(dest, d));
+        }
+    }
+}
+
+async function buildProtocol() {
+    const protocolScript = path.join(__dirname, "buildProtocol.js");
+    if (!fs.existsSync(protocolScript)) {
+        throw new Error(`Expected protocol script ${protocolScript} to exist`);
+    }
+
+    const protocolInput = path.join(__dirname, "../src/server/protocol.ts");
+    const protocolServices = path.join(source, "typescriptServices.d.ts");
+    const protocolOutput = path.join(dest, "protocol.d.ts");
+
+    console.log(`Building ${protocolOutput}...`);
+    await exec(protocolScript, [protocolInput, protocolServices, protocolOutput]);
+}
+
+async function copyScriptOutputs() {
+    await copyWithCopyright("cancellationToken.js");
+    await copyWithCopyright("tsc.release.js", "tsc.js");
+    await copyWithCopyright("tsserver.js");
+    await copyFromBuiltLocal("tsserverlibrary.js"); // copyright added by build
+    await copyFromBuiltLocal("typescript.js"); // copyright added by build
+    await copyFromBuiltLocal("typescriptServices.js"); // copyright added by build
+    await copyWithCopyright("typingsInstaller.js");
+    await copyWithCopyright("watchGuard.js");
+}
+
+async function copyDeclarationOutputs() {
+    await copyFromBuiltLocal("tsserverlibrary.d.ts"); // copyright added by build
+    await copyFromBuiltLocal("typescript.d.ts"); // copyright added by build
+    await copyFromBuiltLocal("typescriptServices.d.ts"); // copyright added by build
+}
+
+async function writeGitAttributes() {
+    await fs.writeFile(path.join(dest, ".gitattributes"), `* text eol=lf`, "utf-8");
+}
+
+async function copyWithCopyright(fileName: string, destName = fileName) {
+    const content = await fs.readFile(path.join(source, fileName), "utf-8");
+    await fs.writeFile(path.join(dest, destName), copyright + "\n" + content);
+}
+
+async function copyFromBuiltLocal(fileName: string) {
+    await fs.copy(path.join(source, fileName), path.join(dest, fileName));
+}
+
+async function copyFilesWithGlob(pattern: string) {
+    const files = glob.sync(path.join(source, pattern)).map(f => path.basename(f));
+    for (const f of files) {
+        await copyFromBuiltLocal(f);
+    }
+    console.log(`Copied ${files.length} files matching pattern ${pattern}`);
+}
+
+async function exec(path: string, args: string[] = []) {
+    const cmdLine = ["node", path, ...args].join(" ");
+    console.log(cmdLine);
+    childProcess.execSync(cmdLine);
+}
+
+process.on("unhandledRejection", err => { throw err; });
+produceLKG().then(() => console.log("Done"), err => { throw err; });