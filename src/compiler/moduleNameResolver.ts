--- conflicted
+++ resolved
@@ -1,1150 +1,1146 @@
-/// <reference path="core.ts" />
-/// <reference path="diagnosticInformationMap.generated.ts" />
-
-namespace ts {
-    /* @internal */
-    export function trace(host: ModuleResolutionHost, message: DiagnosticMessage, ...args: any[]): void;
-    export function trace(host: ModuleResolutionHost): void {
-        host.trace(formatMessage.apply(undefined, arguments));
-    }
-
-    /* @internal */
-    export function isTraceEnabled(compilerOptions: CompilerOptions, host: ModuleResolutionHost): boolean {
-        return compilerOptions.traceResolution && host.trace !== undefined;
-    }
-
-    /** Array that is only intended to be pushed to, never read. */
-    /* @internal */
-    export interface Push<T> {
-        push(value: T): void;
-    }
-
-    function withPackageId(packageId: PackageId | undefined, r: PathAndExtension | undefined): Resolved {
-        return r && { path: r.path, extension: r.ext, packageId };
-    }
-
-    function noPackageId(r: PathAndExtension | undefined): Resolved {
-        return withPackageId(/*packageId*/ undefined, r);
-    }
-
-    /** Result of trying to resolve a module. */
-    interface Resolved {
-        path: string;
-        extension: Extension;
-        packageId: PackageId | undefined;
-    }
-
-    /** Result of trying to resolve a module at a file. Needs to have 'packageId' added later. */
-    interface PathAndExtension {
-        path: string;
-        // (Use a different name than `extension` to make sure Resolved isn't assignable to PathAndExtension.)
-        ext: Extension;
-    }
-
-    /**
-     * Kinds of file that we are currently looking for.
-     * Typically there is one pass with Extensions.TypeScript, then a second pass with Extensions.JavaScript.
-     */
-    enum Extensions {
-        TypeScript, /** '.ts', '.tsx', or '.d.ts' */
-        JavaScript, /** '.js' or '.jsx' */
-        DtsOnly /** Only '.d.ts' */
-    }
-
-    /** Used with `Extensions.DtsOnly` to extract the path from TypeScript results. */
-    function resolvedTypeScriptOnly(resolved: Resolved | undefined): string | undefined {
-        if (!resolved) {
-            return undefined;
-        }
-        Debug.assert(extensionIsTypeScript(resolved.extension));
-        return resolved.path;
-    }
-
-    function createResolvedModuleWithFailedLookupLocations(resolved: Resolved | undefined, isExternalLibraryImport: boolean, failedLookupLocations: string[]): ResolvedModuleWithFailedLookupLocations {
-        return {
-            resolvedModule: resolved && { resolvedFileName: resolved.path, extension: resolved.extension, isExternalLibraryImport, packageId: resolved.packageId },
-            failedLookupLocations
-        };
-    }
-
-    interface ModuleResolutionState {
-        host: ModuleResolutionHost;
-        compilerOptions: CompilerOptions;
-        traceEnabled: boolean;
-    }
-
-    interface PackageJson {
-        name?: string;
-        version?: string;
-        typings?: string;
-        types?: string;
-        main?: string;
-    }
-
-    /** Reads from "main" or "types"/"typings" depending on `extensions`. */
-    function tryReadPackageJsonFields(readTypes: boolean, jsonContent: PackageJson, baseDirectory: string, state: ModuleResolutionState): string | undefined {
-        return readTypes ? tryReadFromField("typings") || tryReadFromField("types") : tryReadFromField("main");
-
-        function tryReadFromField(fieldName: "typings" | "types" | "main"): string | undefined {
-            if (!hasProperty(jsonContent, fieldName)) {
-                if (state.traceEnabled) {
-                    trace(state.host, Diagnostics.package_json_does_not_have_a_0_field, fieldName);
-                }
-                return;
-            }
-
-            const fileName = jsonContent[fieldName];
-            if (!isString(fileName)) {
-                if (state.traceEnabled) {
-                    trace(state.host, Diagnostics.Expected_type_of_0_field_in_package_json_to_be_string_got_1, fieldName, typeof fileName);
-                }
-                return;
-            }
-
-            const path = normalizePath(combinePaths(baseDirectory, fileName));
-            if (state.traceEnabled) {
-                trace(state.host, Diagnostics.package_json_has_0_field_1_that_references_2, fieldName, fileName, path);
-            }
-            return path;
-        }
-    }
-
-    function readJson(path: string, host: ModuleResolutionHost): PackageJson {
-        try {
-            const jsonText = host.readFile(path);
-            return jsonText ? JSON.parse(jsonText) : {};
-        }
-        catch (e) {
-            // gracefully handle if readFile fails or returns not JSON
-            return {};
-        }
-    }
-
-    export function getEffectiveTypeRoots(options: CompilerOptions, host: { directoryExists?: (directoryName: string) => boolean, getCurrentDirectory?: () => string }): string[] | undefined {
-        if (options.typeRoots) {
-            return options.typeRoots;
-        }
-
-        let currentDirectory: string;
-        if (options.configFilePath) {
-            currentDirectory = getDirectoryPath(options.configFilePath);
-        }
-        else if (host.getCurrentDirectory) {
-            currentDirectory = host.getCurrentDirectory();
-        }
-
-        if (currentDirectory !== undefined) {
-            return getDefaultTypeRoots(currentDirectory, host);
-        }
-    }
-
-    /**
-     * Returns the path to every node_modules/@types directory from some ancestor directory.
-     * Returns undefined if there are none.
-     */
-    function getDefaultTypeRoots(currentDirectory: string, host: { directoryExists?: (directoryName: string) => boolean }): string[] | undefined {
-        if (!host.directoryExists) {
-            return [combinePaths(currentDirectory, nodeModulesAtTypes)];
-            // And if it doesn't exist, tough.
-        }
-
-        let typeRoots: string[];
-        forEachAncestorDirectory(ts.normalizePath(currentDirectory), directory => {
-            const atTypes = combinePaths(directory, nodeModulesAtTypes);
-            if (host.directoryExists(atTypes)) {
-                (typeRoots || (typeRoots = [])).push(atTypes);
-            }
-            return undefined;
-        });
-        return typeRoots;
-    }
-    const nodeModulesAtTypes = combinePaths("node_modules", "@types");
-
-    /**
-     * @param {string | undefined} containingFile - file that contains type reference directive, can be undefined if containing file is unknown.
-     * This is possible in case if resolution is performed for directives specified via 'types' parameter. In this case initial path for secondary lookups
-     * is assumed to be the same as root directory of the project.
-     */
-    export function resolveTypeReferenceDirective(typeReferenceDirectiveName: string, containingFile: string | undefined, options: CompilerOptions, host: ModuleResolutionHost): ResolvedTypeReferenceDirectiveWithFailedLookupLocations {
-        const traceEnabled = isTraceEnabled(options, host);
-        const moduleResolutionState: ModuleResolutionState = { compilerOptions: options, host, traceEnabled };
-
-        const typeRoots = getEffectiveTypeRoots(options, host);
-        if (traceEnabled) {
-            if (containingFile === undefined) {
-                if (typeRoots === undefined) {
-                    trace(host, Diagnostics.Resolving_type_reference_directive_0_containing_file_not_set_root_directory_not_set, typeReferenceDirectiveName);
-                }
-                else {
-                    trace(host, Diagnostics.Resolving_type_reference_directive_0_containing_file_not_set_root_directory_1, typeReferenceDirectiveName, typeRoots);
-                }
-            }
-            else {
-                if (typeRoots === undefined) {
-                    trace(host, Diagnostics.Resolving_type_reference_directive_0_containing_file_1_root_directory_not_set, typeReferenceDirectiveName, containingFile);
-                }
-                else {
-                    trace(host, Diagnostics.Resolving_type_reference_directive_0_containing_file_1_root_directory_2, typeReferenceDirectiveName, containingFile, typeRoots);
-                }
-            }
-        }
-
-        const failedLookupLocations: string[] = [];
-
-        let resolved = primaryLookup();
-        let primary = true;
-        if (!resolved) {
-            resolved = secondaryLookup();
-            primary = false;
-        }
-
-        let resolvedTypeReferenceDirective: ResolvedTypeReferenceDirective | undefined;
-        if (resolved) {
-            if (!options.preserveSymlinks) {
-                resolved = realpath(resolved, host, traceEnabled);
-            }
-
-            if (traceEnabled) {
-                trace(host, Diagnostics.Type_reference_directive_0_was_successfully_resolved_to_1_primary_Colon_2, typeReferenceDirectiveName, resolved, primary);
-            }
-            resolvedTypeReferenceDirective = { primary, resolvedFileName: resolved };
-        }
-
-        return { resolvedTypeReferenceDirective, failedLookupLocations };
-
-        function primaryLookup(): string | undefined {
-            // Check primary library paths
-            if (typeRoots && typeRoots.length) {
-                if (traceEnabled) {
-                    trace(host, Diagnostics.Resolving_with_primary_search_path_0, typeRoots.join(", "));
-                }
-                return forEach(typeRoots, typeRoot => {
-                    const candidate = combinePaths(typeRoot, typeReferenceDirectiveName);
-                    const candidateDirectory = getDirectoryPath(candidate);
-                    const directoryExists = directoryProbablyExists(candidateDirectory, host);
-                    if (!directoryExists && traceEnabled) {
-                        trace(host, Diagnostics.Directory_0_does_not_exist_skipping_all_lookups_in_it, candidateDirectory);
-                    }
-                    return resolvedTypeScriptOnly(
-                        loadNodeModuleFromDirectory(Extensions.DtsOnly, candidate, failedLookupLocations,
-                            !directoryExists, moduleResolutionState));
-                });
-            }
-            else {
-                if (traceEnabled) {
-                    trace(host, Diagnostics.Root_directory_cannot_be_determined_skipping_primary_search_paths);
-                }
-            }
-        }
-
-        function secondaryLookup(): string | undefined {
-            let resolvedFile: string;
-            const initialLocationForSecondaryLookup = containingFile && getDirectoryPath(containingFile);
-
-            if (initialLocationForSecondaryLookup !== undefined) {
-                // check secondary locations
-                if (traceEnabled) {
-                    trace(host, Diagnostics.Looking_up_in_node_modules_folder_initial_location_0, initialLocationForSecondaryLookup);
-                }
-                const result = loadModuleFromNodeModules(Extensions.DtsOnly, typeReferenceDirectiveName, initialLocationForSecondaryLookup, failedLookupLocations, moduleResolutionState, /*cache*/ undefined);
-                resolvedFile = resolvedTypeScriptOnly(result && result.value);
-                if (!resolvedFile && traceEnabled) {
-                    trace(host, Diagnostics.Type_reference_directive_0_was_not_resolved, typeReferenceDirectiveName);
-                }
-                return resolvedFile;
-            }
-            else {
-                if (traceEnabled) {
-                    trace(host, Diagnostics.Containing_file_is_not_specified_and_root_directory_cannot_be_determined_skipping_lookup_in_node_modules_folder);
-                }
-            }
-        }
-    }
-
-    /**
-     * Given a set of options, returns the set of type directive names
-     *   that should be included for this program automatically.
-     * This list could either come from the config file,
-     *   or from enumerating the types root + initial secondary types lookup location.
-     * More type directives might appear in the program later as a result of loading actual source files;
-     *   this list is only the set of defaults that are implicitly included.
-     */
-    export function getAutomaticTypeDirectiveNames(options: CompilerOptions, host: ModuleResolutionHost): string[] {
-        // Use explicit type list from tsconfig.json
-        if (options.types) {
-            return options.types;
-        }
-
-        // Walk the primary type lookup locations
-        const result: string[] = [];
-        if (host.directoryExists && host.getDirectories) {
-            const typeRoots = getEffectiveTypeRoots(options, host);
-            if (typeRoots) {
-                for (const root of typeRoots) {
-                    if (host.directoryExists(root)) {
-                        for (const typeDirectivePath of host.getDirectories(root)) {
-                            const normalized = normalizePath(typeDirectivePath);
-                            const packageJsonPath = pathToPackageJson(combinePaths(root, normalized));
-                            // `types-publisher` sometimes creates packages with `"typings": null` for packages that don't provide their own types.
-                            // See `createNotNeededPackageJSON` in the types-publisher` repo.
-                            // tslint:disable-next-line:no-null-keyword
-                            const isNotNeededPackage = host.fileExists(packageJsonPath) && readJson(packageJsonPath, host).typings === null;
-                            if (!isNotNeededPackage) {
-                                // Return just the type directive names
-                                result.push(getBaseFileName(normalized));
-                            }
-                        }
-                    }
-                }
-            }
-        }
-        return result;
-    }
-
-    /**
-     * Cached module resolutions per containing directory.
-     * This assumes that any module id will have the same resolution for sibling files located in the same folder.
-     */
-    export interface ModuleResolutionCache extends NonRelativeModuleNameResolutionCache {
-        getOrCreateCacheForDirectory(directoryName: string): Map<ResolvedModuleWithFailedLookupLocations>;
-    }
-
-    /**
-     * Stored map from non-relative module name to a table: directory -> result of module lookup in this directory
-     * We support only non-relative module names because resolution of relative module names is usually more deterministic and thus less expensive.
-     */
-    export interface NonRelativeModuleNameResolutionCache {
-        getOrCreateCacheForModuleName(nonRelativeModuleName: string): PerModuleNameCache;
-    }
-
-    export interface PerModuleNameCache {
-        get(directory: string): ResolvedModuleWithFailedLookupLocations;
-        set(directory: string, result: ResolvedModuleWithFailedLookupLocations): void;
-    }
-
-    export function createModuleResolutionCache(currentDirectory: string, getCanonicalFileName: (s: string) => string): ModuleResolutionCache {
-        const directoryToModuleNameMap = createMap<Map<ResolvedModuleWithFailedLookupLocations>>();
-        const moduleNameToDirectoryMap = createMap<PerModuleNameCache>();
-
-        return { getOrCreateCacheForDirectory, getOrCreateCacheForModuleName };
-
-        function getOrCreateCacheForDirectory(directoryName: string) {
-            const path = toPath(directoryName, currentDirectory, getCanonicalFileName);
-            let perFolderCache = directoryToModuleNameMap.get(path);
-            if (!perFolderCache) {
-                perFolderCache = createMap<ResolvedModuleWithFailedLookupLocations>();
-                directoryToModuleNameMap.set(path, perFolderCache);
-            }
-            return perFolderCache;
-        }
-
-        function getOrCreateCacheForModuleName(nonRelativeModuleName: string) {
-            if (isExternalModuleNameRelative(nonRelativeModuleName)) {
-                return undefined;
-            }
-            let perModuleNameCache = moduleNameToDirectoryMap.get(nonRelativeModuleName);
-            if (!perModuleNameCache) {
-                perModuleNameCache = createPerModuleNameCache();
-                moduleNameToDirectoryMap.set(nonRelativeModuleName, perModuleNameCache);
-            }
-            return perModuleNameCache;
-        }
-
-        function createPerModuleNameCache(): PerModuleNameCache {
-            const directoryPathMap = createMap<ResolvedModuleWithFailedLookupLocations>();
-
-            return { get, set };
-
-            function get(directory: string): ResolvedModuleWithFailedLookupLocations {
-                return directoryPathMap.get(toPath(directory, currentDirectory, getCanonicalFileName));
-            }
-
-            /**
-             * At first this function add entry directory -> module resolution result to the table.
-             * Then it computes the set of parent folders for 'directory' that should have the same module resolution result
-             * and for every parent folder in set it adds entry: parent -> module resolution. .
-             * Lets say we first directory name: /a/b/c/d/e and resolution result is: /a/b/bar.ts.
-             * Set of parent folders that should have the same result will be:
-             * [
-             *     /a/b/c/d, /a/b/c, /a/b
-             * ]
-             * this means that request for module resolution from file in any of these folder will be immediately found in cache.
-             */
-            function set(directory: string, result: ResolvedModuleWithFailedLookupLocations): void {
-                const path = toPath(directory, currentDirectory, getCanonicalFileName);
-                // if entry is already in cache do nothing
-                if (directoryPathMap.has(path)) {
-                    return;
-                }
-                directoryPathMap.set(path, result);
-
-                const resolvedFileName = result.resolvedModule && result.resolvedModule.resolvedFileName;
-                // find common prefix between directory and resolved file name
-                // this common prefix should be the shorted path that has the same resolution
-                // directory: /a/b/c/d/e
-                // resolvedFileName: /a/b/foo.d.ts
-                const commonPrefix = getCommonPrefix(path, resolvedFileName);
-                let current = path;
-                while (true) {
-                    const parent = getDirectoryPath(current);
-                    if (parent === current || directoryPathMap.has(parent)) {
-                        break;
-                    }
-                    directoryPathMap.set(parent, result);
-                    current = parent;
-
-                    if (current === commonPrefix) {
-                        break;
-                    }
-                }
-            }
-
-            function getCommonPrefix(directory: Path, resolution: string) {
-                if (resolution === undefined) {
-                    return undefined;
-                }
-                const resolutionDirectory = toPath(getDirectoryPath(resolution), currentDirectory, getCanonicalFileName);
-
-                // find first position where directory and resolution differs
-                let i = 0;
-                while (i < Math.min(directory.length, resolutionDirectory.length) && directory.charCodeAt(i) === resolutionDirectory.charCodeAt(i)) {
-                    i++;
-                }
-
-                // find last directory separator before position i
-                const sep = directory.lastIndexOf(directorySeparator, i);
-                if (sep < 0) {
-                    return undefined;
-                }
-
-                return directory.substr(0, sep);
-            }
-        }
-    }
-
-    export function resolveModuleName(moduleName: string, containingFile: string, compilerOptions: CompilerOptions, host: ModuleResolutionHost, cache?: ModuleResolutionCache): ResolvedModuleWithFailedLookupLocations {
-        const traceEnabled = isTraceEnabled(compilerOptions, host);
-        if (traceEnabled) {
-            trace(host, Diagnostics.Resolving_module_0_from_1, moduleName, containingFile);
-        }
-        const containingDirectory = getDirectoryPath(containingFile);
-        const perFolderCache = cache && cache.getOrCreateCacheForDirectory(containingDirectory);
-        let result = perFolderCache && perFolderCache.get(moduleName);
-
-        if (result) {
-            if (traceEnabled) {
-                trace(host, Diagnostics.Resolution_for_module_0_was_found_in_cache, moduleName);
-            }
-        }
-        else {
-            let moduleResolution = compilerOptions.moduleResolution;
-            if (moduleResolution === undefined) {
-                moduleResolution = getEmitModuleKind(compilerOptions) === ModuleKind.CommonJS ? ModuleResolutionKind.NodeJs : ModuleResolutionKind.Classic;
-                if (traceEnabled) {
-                    trace(host, Diagnostics.Module_resolution_kind_is_not_specified_using_0, ModuleResolutionKind[moduleResolution]);
-                }
-            }
-            else {
-                if (traceEnabled) {
-                    trace(host, Diagnostics.Explicitly_specified_module_resolution_kind_Colon_0, ModuleResolutionKind[moduleResolution]);
-                }
-            }
-
-            switch (moduleResolution) {
-                case ModuleResolutionKind.NodeJs:
-                    result = nodeModuleNameResolver(moduleName, containingFile, compilerOptions, host, cache);
-                    break;
-                case ModuleResolutionKind.Classic:
-                    result = classicNameResolver(moduleName, containingFile, compilerOptions, host, cache);
-                    break;
-                default:
-                    Debug.fail(`Unexpected moduleResolution: ${moduleResolution}`);
-            }
-
-            if (perFolderCache) {
-                perFolderCache.set(moduleName, result);
-                // put result in per-module name cache
-                const perModuleNameCache = cache.getOrCreateCacheForModuleName(moduleName);
-                if (perModuleNameCache) {
-                    perModuleNameCache.set(containingDirectory, result);
-                }
-            }
-        }
-
-        if (traceEnabled) {
-            if (result.resolvedModule) {
-                trace(host, Diagnostics.Module_name_0_was_successfully_resolved_to_1, moduleName, result.resolvedModule.resolvedFileName);
-            }
-            else {
-                trace(host, Diagnostics.Module_name_0_was_not_resolved, moduleName);
-            }
-        }
-
-        return result;
-    }
-
-    /*
-     * Every module resolution kind can has its specific understanding how to load module from a specific path on disk
-     * I.e. for path '/a/b/c':
-     * - Node loader will first to try to check if '/a/b/c' points to a file with some supported extension and if this fails
-     * it will try to load module from directory: directory '/a/b/c' should exist and it should have either 'package.json' with
-     * 'typings' entry or file 'index' with some supported extension
-     * - Classic loader will only try to interpret '/a/b/c' as file.
-     */
-    type ResolutionKindSpecificLoader = (extensions: Extensions, candidate: string, failedLookupLocations: Push<string>, onlyRecordFailures: boolean, state: ModuleResolutionState) => Resolved | undefined;
-
-    /**
-     * Any module resolution kind can be augmented with optional settings: 'baseUrl', 'paths' and 'rootDirs' - they are used to
-     * mitigate differences between design time structure of the project and its runtime counterpart so the same import name
-     * can be resolved successfully by TypeScript compiler and runtime module loader.
-     * If these settings are set then loading procedure will try to use them to resolve module name and it can of failure it will
-     * fallback to standard resolution routine.
-     *
-     * - baseUrl - this setting controls how non-relative module names are resolved. If this setting is specified then non-relative
-     * names will be resolved relative to baseUrl: i.e. if baseUrl is '/a/b' then candidate location to resolve module name 'c/d' will
-     * be '/a/b/c/d'
-     * - paths - this setting can only be used when baseUrl is specified. allows to tune how non-relative module names
-     * will be resolved based on the content of the module name.
-     * Structure of 'paths' compiler options
-     * 'paths': {
-     *    pattern-1: [...substitutions],
-     *    pattern-2: [...substitutions],
-     *    ...
-     *    pattern-n: [...substitutions]
-     * }
-     * Pattern here is a string that can contain zero or one '*' character. During module resolution module name will be matched against
-     * all patterns in the list. Matching for patterns that don't contain '*' means that module name must be equal to pattern respecting the case.
-     * If pattern contains '*' then to match pattern "<prefix>*<suffix>" module name must start with the <prefix> and end with <suffix>.
-     * <MatchedStar> denotes part of the module name between <prefix> and <suffix>.
-     * If module name can be matches with multiple patterns then pattern with the longest prefix will be picked.
-     * After selecting pattern we'll use list of substitutions to get candidate locations of the module and the try to load module
-     * from the candidate location.
-     * Substitution is a string that can contain zero or one '*'. To get candidate location from substitution we'll pick every
-     * substitution in the list and replace '*' with <MatchedStar> string. If candidate location is not rooted it
-     * will be converted to absolute using baseUrl.
-     * For example:
-     * baseUrl: /a/b/c
-     * "paths": {
-     *     // match all module names
-     *     "*": [
-     *         "*",        // use matched name as is,
-     *                     // <matched name> will be looked as /a/b/c/<matched name>
-     *
-     *         "folder1/*" // substitution will convert matched name to 'folder1/<matched name>',
-     *                     // since it is not rooted then final candidate location will be /a/b/c/folder1/<matched name>
-     *     ],
-     *     // match module names that start with 'components/'
-     *     "components/*": [ "/root/components/*" ] // substitution will convert /components/folder1/<matched name> to '/root/components/folder1/<matched name>',
-     *                                              // it is rooted so it will be final candidate location
-     * }
-     *
-     * 'rootDirs' allows the project to be spreaded across multiple locations and resolve modules with relative names as if
-     * they were in the same location. For example lets say there are two files
-     * '/local/src/content/file1.ts'
-     * '/shared/components/contracts/src/content/protocols/file2.ts'
-     * After bundling content of '/shared/components/contracts/src' will be merged with '/local/src' so
-     * if file1 has the following import 'import {x} from "./protocols/file2"' it will be resolved successfully in runtime.
-     * 'rootDirs' provides the way to tell compiler that in order to get the whole project it should behave as if content of all
-     * root dirs were merged together.
-     * I.e. for the example above 'rootDirs' will have two entries: [ '/local/src', '/shared/components/contracts/src' ].
-     * Compiler will first convert './protocols/file2' into absolute path relative to the location of containing file:
-     * '/local/src/content/protocols/file2' and try to load it - failure.
-     * Then it will search 'rootDirs' looking for a longest matching prefix of this absolute path and if such prefix is found - absolute path will
-     * be converted to a path relative to found rootDir entry './content/protocols/file2' (*). As a last step compiler will check all remaining
-     * entries in 'rootDirs', use them to build absolute path out of (*) and try to resolve module from this location.
-     */
-    function tryLoadModuleUsingOptionalResolutionSettings(extensions: Extensions, moduleName: string, containingDirectory: string, loader: ResolutionKindSpecificLoader,
-        failedLookupLocations: Push<string>, state: ModuleResolutionState): Resolved | undefined {
-
-        if (!isExternalModuleNameRelative(moduleName)) {
-            return tryLoadModuleUsingBaseUrl(extensions, moduleName, loader, failedLookupLocations, state);
-        }
-        else {
-            return tryLoadModuleUsingRootDirs(extensions, moduleName, containingDirectory, loader, failedLookupLocations, state);
-        }
-    }
-
-    function tryLoadModuleUsingRootDirs(extensions: Extensions, moduleName: string, containingDirectory: string, loader: ResolutionKindSpecificLoader,
-        failedLookupLocations: Push<string>, state: ModuleResolutionState): Resolved | undefined {
-
-        if (!state.compilerOptions.rootDirs) {
-            return undefined;
-        }
-
-        if (state.traceEnabled) {
-            trace(state.host, Diagnostics.rootDirs_option_is_set_using_it_to_resolve_relative_module_name_0, moduleName);
-        }
-
-        const candidate = normalizePath(combinePaths(containingDirectory, moduleName));
-
-        let matchedRootDir: string;
-        let matchedNormalizedPrefix: string;
-        for (const rootDir of state.compilerOptions.rootDirs) {
-            // rootDirs are expected to be absolute
-            // in case of tsconfig.json this will happen automatically - compiler will expand relative names
-            // using location of tsconfig.json as base location
-            let normalizedRoot = normalizePath(rootDir);
-            if (!endsWith(normalizedRoot, directorySeparator)) {
-                normalizedRoot += directorySeparator;
-            }
-            const isLongestMatchingPrefix =
-                startsWith(candidate, normalizedRoot) &&
-                (matchedNormalizedPrefix === undefined || matchedNormalizedPrefix.length < normalizedRoot.length);
-
-            if (state.traceEnabled) {
-                trace(state.host, Diagnostics.Checking_if_0_is_the_longest_matching_prefix_for_1_2, normalizedRoot, candidate, isLongestMatchingPrefix);
-            }
-
-            if (isLongestMatchingPrefix) {
-                matchedNormalizedPrefix = normalizedRoot;
-                matchedRootDir = rootDir;
-            }
-        }
-        if (matchedNormalizedPrefix) {
-            if (state.traceEnabled) {
-                trace(state.host, Diagnostics.Longest_matching_prefix_for_0_is_1, candidate, matchedNormalizedPrefix);
-            }
-            const suffix = candidate.substr(matchedNormalizedPrefix.length);
-
-            // first - try to load from a initial location
-            if (state.traceEnabled) {
-                trace(state.host, Diagnostics.Loading_0_from_the_root_dir_1_candidate_location_2, suffix, matchedNormalizedPrefix, candidate);
-            }
-            const resolvedFileName = loader(extensions, candidate, failedLookupLocations, !directoryProbablyExists(containingDirectory, state.host), state);
-            if (resolvedFileName) {
-                return resolvedFileName;
-            }
-
-            if (state.traceEnabled) {
-                trace(state.host, Diagnostics.Trying_other_entries_in_rootDirs);
-            }
-            // then try to resolve using remaining entries in rootDirs
-            for (const rootDir of state.compilerOptions.rootDirs) {
-                if (rootDir === matchedRootDir) {
-                    // skip the initially matched entry
-                    continue;
-                }
-                const candidate = combinePaths(normalizePath(rootDir), suffix);
-                if (state.traceEnabled) {
-                    trace(state.host, Diagnostics.Loading_0_from_the_root_dir_1_candidate_location_2, suffix, rootDir, candidate);
-                }
-                const baseDirectory = getDirectoryPath(candidate);
-                const resolvedFileName = loader(extensions, candidate, failedLookupLocations, !directoryProbablyExists(baseDirectory, state.host), state);
-                if (resolvedFileName) {
-                    return resolvedFileName;
-                }
-            }
-            if (state.traceEnabled) {
-                trace(state.host, Diagnostics.Module_resolution_using_rootDirs_has_failed);
-            }
-        }
-        return undefined;
-    }
-
-    function tryLoadModuleUsingBaseUrl(extensions: Extensions, moduleName: string, loader: ResolutionKindSpecificLoader, failedLookupLocations: Push<string>, state: ModuleResolutionState): Resolved | undefined {
-        if (!state.compilerOptions.baseUrl) {
-            return undefined;
-        }
-        if (state.traceEnabled) {
-            trace(state.host, Diagnostics.baseUrl_option_is_set_to_0_using_this_value_to_resolve_non_relative_module_name_1, state.compilerOptions.baseUrl, moduleName);
-        }
-
-        // string is for exact match
-        let matchedPattern: Pattern | string | undefined = undefined;
-        if (state.compilerOptions.paths) {
-            if (state.traceEnabled) {
-                trace(state.host, Diagnostics.paths_option_is_specified_looking_for_a_pattern_to_match_module_name_0, moduleName);
-            }
-            matchedPattern = matchPatternOrExact(getOwnKeys(state.compilerOptions.paths), moduleName);
-        }
-
-        if (matchedPattern) {
-            const matchedStar = isString(matchedPattern) ? undefined : matchedText(matchedPattern, moduleName);
-            const matchedPatternText = isString(matchedPattern) ? matchedPattern : patternText(matchedPattern);
-            if (state.traceEnabled) {
-                trace(state.host, Diagnostics.Module_name_0_matched_pattern_1, moduleName, matchedPatternText);
-            }
-            return forEach(state.compilerOptions.paths[matchedPatternText], subst => {
-                const path = matchedStar ? subst.replace("*", matchedStar) : subst;
-                const candidate = normalizePath(combinePaths(state.compilerOptions.baseUrl, path));
-                if (state.traceEnabled) {
-                    trace(state.host, Diagnostics.Trying_substitution_0_candidate_module_location_Colon_1, subst, path);
-                }
-                // A path mapping may have an extension, in contrast to an import, which should omit it.
-                const extension = tryGetExtensionFromPath(candidate);
-                if (extension !== undefined) {
-                    const path = tryFile(candidate, failedLookupLocations, /*onlyRecordFailures*/ false, state);
-                    if (path !== undefined) {
-                        return { path, extension, packageId: undefined };
-                    }
-                }
-
-                return loader(extensions, candidate, failedLookupLocations, !directoryProbablyExists(getDirectoryPath(candidate), state.host), state);
-            });
-        }
-        else {
-            const candidate = normalizePath(combinePaths(state.compilerOptions.baseUrl, moduleName));
-
-            if (state.traceEnabled) {
-                trace(state.host, Diagnostics.Resolving_module_name_0_relative_to_base_url_1_2, moduleName, state.compilerOptions.baseUrl, candidate);
-            }
-
-            return loader(extensions, candidate, failedLookupLocations, !directoryProbablyExists(getDirectoryPath(candidate), state.host), state);
-        }
-    }
-
-    export function nodeModuleNameResolver(moduleName: string, containingFile: string, compilerOptions: CompilerOptions, host: ModuleResolutionHost, cache?: ModuleResolutionCache): ResolvedModuleWithFailedLookupLocations {
-        return nodeModuleNameResolverWorker(moduleName, getDirectoryPath(containingFile), compilerOptions, host, cache, /*jsOnly*/ false);
-    }
-
-    /**
-     * Expose resolution logic to allow us to use Node module resolution logic from arbitrary locations.
-     * No way to do this with `require()`: https://github.com/nodejs/node/issues/5963
-     * Throws an error if the module can't be resolved.
-     */
-    /* @internal */
-    export function resolveJavaScriptModule(moduleName: string, initialDir: string, host: ModuleResolutionHost): string {
-        const { resolvedModule, failedLookupLocations } =
-            nodeModuleNameResolverWorker(moduleName, initialDir, { moduleResolution: ts.ModuleResolutionKind.NodeJs, allowJs: true }, host, /*cache*/ undefined, /*jsOnly*/ true);
-        if (!resolvedModule) {
-            throw new Error(`Could not resolve JS module '${moduleName}' starting at '${initialDir}'. Looked in: ${failedLookupLocations.join(", ")}`);
-        }
-        return resolvedModule.resolvedFileName;
-    }
-
-    function nodeModuleNameResolverWorker(moduleName: string, containingDirectory: string, compilerOptions: CompilerOptions, host: ModuleResolutionHost, cache: ModuleResolutionCache | undefined, jsOnly: boolean): ResolvedModuleWithFailedLookupLocations {
-        const traceEnabled = isTraceEnabled(compilerOptions, host);
-
-        const failedLookupLocations: string[] = [];
-        const state: ModuleResolutionState = { compilerOptions, host, traceEnabled };
-
-        const result = jsOnly ? tryResolve(Extensions.JavaScript) : (tryResolve(Extensions.TypeScript) || tryResolve(Extensions.JavaScript));
-        if (result && result.value) {
-            const { resolved, isExternalLibraryImport } = result.value;
-            return createResolvedModuleWithFailedLookupLocations(resolved, isExternalLibraryImport, failedLookupLocations);
-        }
-        return { resolvedModule: undefined, failedLookupLocations };
-
-        function tryResolve(extensions: Extensions): SearchResult<{ resolved: Resolved, isExternalLibraryImport: boolean }> {
-            const loader: ResolutionKindSpecificLoader = (extensions, candidate, failedLookupLocations, onlyRecordFailures, state) => nodeLoadModuleByRelativeName(extensions, candidate, failedLookupLocations, onlyRecordFailures, state, /*considerPackageJson*/ true);
-            const resolved = tryLoadModuleUsingOptionalResolutionSettings(extensions, moduleName, containingDirectory, loader, failedLookupLocations, state);
-            if (resolved) {
-                return toSearchResult({ resolved, isExternalLibraryImport: false });
-            }
-
-            if (!isExternalModuleNameRelative(moduleName)) {
-                if (traceEnabled) {
-                    trace(host, Diagnostics.Loading_module_0_from_node_modules_folder_target_file_type_1, moduleName, Extensions[extensions]);
-                }
-                const resolved = loadModuleFromNodeModules(extensions, moduleName, containingDirectory, failedLookupLocations, state, cache);
-                if (!resolved) return undefined;
-
-                let resolvedValue = resolved.value;
-                if (!compilerOptions.preserveSymlinks) {
-                    resolvedValue = resolvedValue && { ...resolved.value, path: realpath(resolved.value.path, host, traceEnabled), extension: resolved.value.extension };
-                }
-                // For node_modules lookups, get the real path so that multiple accesses to an `npm link`-ed module do not create duplicate files.
-                return { value: resolvedValue && { resolved: resolvedValue, isExternalLibraryImport: true } };
-            }
-            else {
-                const candidate = normalizePath(combinePaths(containingDirectory, moduleName));
-                const resolved = nodeLoadModuleByRelativeName(extensions, candidate, failedLookupLocations, /*onlyRecordFailures*/ false, state, /*considerPackageJson*/ true);
-                return resolved && toSearchResult({ resolved, isExternalLibraryImport: false });
-            }
-        }
-    }
-
-    function realpath(path: string, host: ModuleResolutionHost, traceEnabled: boolean): string {
-        if (!host.realpath) {
-            return path;
-        }
-
-        const real = normalizePath(host.realpath(path));
-        if (traceEnabled) {
-            trace(host, Diagnostics.Resolving_real_path_for_0_result_1, path, real);
-        }
-        return real;
-    }
-
-    function nodeLoadModuleByRelativeName(extensions: Extensions, candidate: string, failedLookupLocations: Push<string>, onlyRecordFailures: boolean, state: ModuleResolutionState, considerPackageJson: boolean): Resolved | undefined {
-        if (state.traceEnabled) {
-            trace(state.host, Diagnostics.Loading_module_as_file_Slash_folder_candidate_module_location_0_target_file_type_1, candidate, Extensions[extensions]);
-        }
-        if (!pathEndsWithDirectorySeparator(candidate)) {
-            if (!onlyRecordFailures) {
-                const parentOfCandidate = getDirectoryPath(candidate);
-                if (!directoryProbablyExists(parentOfCandidate, state.host)) {
-                    if (state.traceEnabled) {
-                        trace(state.host, Diagnostics.Directory_0_does_not_exist_skipping_all_lookups_in_it, parentOfCandidate);
-                    }
-                    onlyRecordFailures = true;
-                }
-            }
-            const resolvedFromFile = loadModuleFromFile(extensions, candidate, failedLookupLocations, onlyRecordFailures, state);
-            if (resolvedFromFile) {
-                return noPackageId(resolvedFromFile);
-            }
-        }
-        if (!onlyRecordFailures) {
-            const candidateExists = directoryProbablyExists(candidate, state.host);
-            if (!candidateExists) {
-                if (state.traceEnabled) {
-                    trace(state.host, Diagnostics.Directory_0_does_not_exist_skipping_all_lookups_in_it, candidate);
-                }
-                onlyRecordFailures = true;
-            }
-        }
-        return loadNodeModuleFromDirectory(extensions, candidate, failedLookupLocations, onlyRecordFailures, state, considerPackageJson);
-    }
-
-    /* @internal */
-    export function directoryProbablyExists(directoryName: string, host: { directoryExists?: (directoryName: string) => boolean }): boolean {
-        // if host does not support 'directoryExists' assume that directory will exist
-        return !host.directoryExists || host.directoryExists(directoryName);
-    }
-
-<<<<<<< HEAD
-    export type HasInvalidatedResolution = (sourceFile: Path) => boolean;
-=======
-    function loadModuleFromFileNoPackageId(extensions: Extensions, candidate: string, failedLookupLocations: Push<string>, onlyRecordFailures: boolean, state: ModuleResolutionState): Resolved {
-        return noPackageId(loadModuleFromFile(extensions, candidate, failedLookupLocations, onlyRecordFailures, state));
-    }
->>>>>>> 594482d2
-
-    /**
-     * @param {boolean} onlyRecordFailures - if true then function won't try to actually load files but instead record all attempts as failures. This flag is necessary
-     * in cases when we know upfront that all load attempts will fail (because containing folder does not exists) however we still need to record all failed lookup locations.
-     */
-    function loadModuleFromFile(extensions: Extensions, candidate: string, failedLookupLocations: Push<string>, onlyRecordFailures: boolean, state: ModuleResolutionState): PathAndExtension | undefined {
-        // First, try adding an extension. An import of "foo" could be matched by a file "foo.ts", or "foo.js" by "foo.js.ts"
-        const resolvedByAddingExtension = tryAddingExtensions(candidate, extensions, failedLookupLocations, onlyRecordFailures, state);
-        if (resolvedByAddingExtension) {
-            return resolvedByAddingExtension;
-        }
-
-        // If that didn't work, try stripping a ".js" or ".jsx" extension and replacing it with a TypeScript one;
-        // e.g. "./foo.js" can be matched by "./foo.ts" or "./foo.d.ts"
-        if (hasJavaScriptFileExtension(candidate)) {
-            const extensionless = removeFileExtension(candidate);
-            if (state.traceEnabled) {
-                const extension = candidate.substring(extensionless.length);
-                trace(state.host, Diagnostics.File_name_0_has_a_1_extension_stripping_it, candidate, extension);
-            }
-            return tryAddingExtensions(extensionless, extensions, failedLookupLocations, onlyRecordFailures, state);
-        }
-    }
-
-    /** Try to return an existing file that adds one of the `extensions` to `candidate`. */
-    function tryAddingExtensions(candidate: string, extensions: Extensions, failedLookupLocations: Push<string>, onlyRecordFailures: boolean, state: ModuleResolutionState): PathAndExtension | undefined {
-        if (!onlyRecordFailures) {
-            // check if containing folder exists - if it doesn't then just record failures for all supported extensions without disk probing
-            const directory = getDirectoryPath(candidate);
-            if (directory) {
-                onlyRecordFailures = !directoryProbablyExists(directory, state.host);
-            }
-        }
-
-        switch (extensions) {
-            case Extensions.DtsOnly:
-                return tryExtension(Extension.Dts);
-            case Extensions.TypeScript:
-                return tryExtension(Extension.Ts) || tryExtension(Extension.Tsx) || tryExtension(Extension.Dts);
-            case Extensions.JavaScript:
-                return tryExtension(Extension.Js) || tryExtension(Extension.Jsx);
-        }
-
-        function tryExtension(ext: Extension): PathAndExtension | undefined {
-            const path = tryFile(candidate + ext, failedLookupLocations, onlyRecordFailures, state);
-            return path && { path, ext };
-        }
-    }
-
-    /** Return the file if it exists. */
-    function tryFile(fileName: string, failedLookupLocations: Push<string>, onlyRecordFailures: boolean, state: ModuleResolutionState): string | undefined {
-        if (!onlyRecordFailures) {
-            if (state.host.fileExists(fileName)) {
-                if (state.traceEnabled) {
-                    trace(state.host, Diagnostics.File_0_exist_use_it_as_a_name_resolution_result, fileName);
-                }
-                return fileName;
-            }
-            else {
-                if (state.traceEnabled) {
-                    trace(state.host, Diagnostics.File_0_does_not_exist, fileName);
-                }
-            }
-        }
-        failedLookupLocations.push(fileName);
-        return undefined;
-    }
-
-    function loadNodeModuleFromDirectory(extensions: Extensions, candidate: string, failedLookupLocations: Push<string>, onlyRecordFailures: boolean, state: ModuleResolutionState, considerPackageJson = true): Resolved | undefined {
-        const directoryExists = !onlyRecordFailures && directoryProbablyExists(candidate, state.host);
-
-        let packageId: PackageId | undefined;
-
-        if (considerPackageJson) {
-            const packageJsonPath = pathToPackageJson(candidate);
-            if (directoryExists && state.host.fileExists(packageJsonPath)) {
-                if (state.traceEnabled) {
-                    trace(state.host, Diagnostics.Found_package_json_at_0, packageJsonPath);
-                }
-                const jsonContent = readJson(packageJsonPath, state.host);
-
-                if (typeof jsonContent.name === "string" && typeof jsonContent.version === "string") {
-                    packageId = { name: jsonContent.name, version: jsonContent.version };
-                }
-
-                const fromPackageJson = loadModuleFromPackageJson(jsonContent, extensions, candidate, failedLookupLocations, state);
-                if (fromPackageJson) {
-                    return withPackageId(packageId, fromPackageJson);
-                }
-            }
-            else {
-                if (directoryExists && state.traceEnabled) {
-                    trace(state.host, Diagnostics.File_0_does_not_exist, packageJsonPath);
-                }
-                // record package json as one of failed lookup locations - in the future if this file will appear it will invalidate resolution results
-                failedLookupLocations.push(packageJsonPath);
-            }
-        }
-
-        return withPackageId(packageId, loadModuleFromFile(extensions, combinePaths(candidate, "index"), failedLookupLocations, !directoryExists, state));
-    }
-
-    function loadModuleFromPackageJson(jsonContent: PackageJson, extensions: Extensions, candidate: string, failedLookupLocations: Push<string>, state: ModuleResolutionState): PathAndExtension | undefined {
-        const file = tryReadPackageJsonFields(extensions !== Extensions.JavaScript, jsonContent, candidate, state);
-        if (!file) {
-            return undefined;
-        }
-
-        const onlyRecordFailures = !directoryProbablyExists(getDirectoryPath(file), state.host);
-        const fromFile = tryFile(file, failedLookupLocations, onlyRecordFailures, state);
-        if (fromFile) {
-            const resolved = fromFile && resolvedIfExtensionMatches(extensions, fromFile);
-            if (resolved) {
-                return resolved;
-            }
-            if (state.traceEnabled) {
-                trace(state.host, Diagnostics.File_0_has_an_unsupported_extension_so_skipping_it, fromFile);
-            }
-        }
-
-        // Even if extensions is DtsOnly, we can still look up a .ts file as a result of package.json "types"
-        const nextExtensions = extensions === Extensions.DtsOnly ? Extensions.TypeScript : extensions;
-        // Don't do package.json lookup recursively, because Node.js' package lookup doesn't.
-        const result = nodeLoadModuleByRelativeName(nextExtensions, file, failedLookupLocations, onlyRecordFailures, state, /*considerPackageJson*/ false);
-        if (result) {
-            // It won't have a `packageId` set, because we disabled `considerPackageJson`.
-            Debug.assert(result.packageId === undefined);
-            return { path: result.path, ext: result.extension };
-        }
-    }
-
-    /** Resolve from an arbitrarily specified file. Return `undefined` if it has an unsupported extension. */
-    function resolvedIfExtensionMatches(extensions: Extensions, path: string): PathAndExtension | undefined {
-        const ext = tryGetExtensionFromPath(path);
-        return ext !== undefined && extensionIsOk(extensions, ext) ? { path, ext } : undefined;
-    }
-
-    /** True if `extension` is one of the supported `extensions`. */
-    function extensionIsOk(extensions: Extensions, extension: Extension): boolean {
-        switch (extensions) {
-            case Extensions.JavaScript:
-                return extension === Extension.Js || extension === Extension.Jsx;
-            case Extensions.TypeScript:
-                return extension === Extension.Ts || extension === Extension.Tsx || extension === Extension.Dts;
-            case Extensions.DtsOnly:
-                return extension === Extension.Dts;
-        }
-    }
-
-    function pathToPackageJson(directory: string): string {
-        return combinePaths(directory, "package.json");
-    }
-
-    function loadModuleFromNodeModulesFolder(extensions: Extensions, moduleName: string, nodeModulesFolder: string, nodeModulesFolderExists: boolean, failedLookupLocations: Push<string>, state: ModuleResolutionState): Resolved | undefined {
-        const candidate = normalizePath(combinePaths(nodeModulesFolder, moduleName));
-
-        return loadModuleFromFileNoPackageId(extensions, candidate, failedLookupLocations, !nodeModulesFolderExists, state) ||
-            loadNodeModuleFromDirectory(extensions, candidate, failedLookupLocations, !nodeModulesFolderExists, state);
-    }
-
-    function loadModuleFromNodeModules(extensions: Extensions, moduleName: string, directory: string, failedLookupLocations: Push<string>, state: ModuleResolutionState, cache: NonRelativeModuleNameResolutionCache): SearchResult<Resolved> {
-        return loadModuleFromNodeModulesWorker(extensions, moduleName, directory, failedLookupLocations, state, /*typesOnly*/ false, cache);
-    }
-    function loadModuleFromNodeModulesAtTypes(moduleName: string, directory: string, failedLookupLocations: Push<string>, state: ModuleResolutionState): SearchResult<Resolved> {
-        // Extensions parameter here doesn't actually matter, because typesOnly ensures we're just doing @types lookup, which is always DtsOnly.
-        return loadModuleFromNodeModulesWorker(Extensions.DtsOnly, moduleName, directory, failedLookupLocations, state, /*typesOnly*/ true, /*cache*/ undefined);
-    }
-
-    function loadModuleFromNodeModulesWorker(extensions: Extensions, moduleName: string, directory: string, failedLookupLocations: Push<string>, state: ModuleResolutionState, typesOnly: boolean, cache: NonRelativeModuleNameResolutionCache): SearchResult<Resolved> {
-        const perModuleNameCache = cache && cache.getOrCreateCacheForModuleName(moduleName);
-        return forEachAncestorDirectory(normalizeSlashes(directory), ancestorDirectory => {
-            if (getBaseFileName(ancestorDirectory) !== "node_modules") {
-                const resolutionFromCache = tryFindNonRelativeModuleNameInCache(perModuleNameCache, moduleName, ancestorDirectory, state.traceEnabled, state.host);
-                if (resolutionFromCache) {
-                    return resolutionFromCache;
-                }
-                return toSearchResult(loadModuleFromNodeModulesOneLevel(extensions, moduleName, ancestorDirectory, failedLookupLocations, state, typesOnly));
-            }
-        });
-    }
-
-    /** Load a module from a single node_modules directory, but not from any ancestors' node_modules directories. */
-    function loadModuleFromNodeModulesOneLevel(extensions: Extensions, moduleName: string, directory: string, failedLookupLocations: Push<string>, state: ModuleResolutionState, typesOnly = false): Resolved | undefined {
-        const nodeModulesFolder = combinePaths(directory, "node_modules");
-        const nodeModulesFolderExists = directoryProbablyExists(nodeModulesFolder, state.host);
-        if (!nodeModulesFolderExists && state.traceEnabled) {
-            trace(state.host, Diagnostics.Directory_0_does_not_exist_skipping_all_lookups_in_it, nodeModulesFolder);
-        }
-
-        const packageResult = typesOnly ? undefined : loadModuleFromNodeModulesFolder(extensions, moduleName, nodeModulesFolder, nodeModulesFolderExists, failedLookupLocations, state);
-        if (packageResult) {
-            return packageResult;
-        }
-        if (extensions !== Extensions.JavaScript) {
-            const nodeModulesAtTypes = combinePaths(nodeModulesFolder, "@types");
-            let nodeModulesAtTypesExists = nodeModulesFolderExists;
-            if (nodeModulesFolderExists && !directoryProbablyExists(nodeModulesAtTypes, state.host)) {
-                if (state.traceEnabled) {
-                    trace(state.host, Diagnostics.Directory_0_does_not_exist_skipping_all_lookups_in_it, nodeModulesAtTypes);
-                }
-                nodeModulesAtTypesExists = false;
-            }
-            return loadModuleFromNodeModulesFolder(Extensions.DtsOnly, mangleScopedPackage(moduleName, state), nodeModulesAtTypes, nodeModulesAtTypesExists, failedLookupLocations, state);
-        }
-    }
-
-    /** Double underscores are used in DefinitelyTyped to delimit scoped packages. */
-    const mangledScopedPackageSeparator = "__";
-
-    /** For a scoped package, we must look in `@types/foo__bar` instead of `@types/@foo/bar`. */
-    function mangleScopedPackage(moduleName: string, state: ModuleResolutionState): string {
-        if (startsWith(moduleName, "@")) {
-            const replaceSlash = moduleName.replace(ts.directorySeparator, mangledScopedPackageSeparator);
-            if (replaceSlash !== moduleName) {
-                const mangled = replaceSlash.slice(1); // Take off the "@"
-                if (state.traceEnabled) {
-                    trace(state.host, Diagnostics.Scoped_package_detected_looking_in_0, mangled);
-                }
-                return mangled;
-            }
-        }
-        return moduleName;
-    }
-
-    /* @internal */
-    export function getPackageNameFromAtTypesDirectory(mangledName: string): string {
-        const withoutAtTypePrefix = removePrefix(mangledName, "@types/");
-        if (withoutAtTypePrefix !== mangledName) {
-            return withoutAtTypePrefix.indexOf(mangledScopedPackageSeparator) !== -1 ?
-                "@" + withoutAtTypePrefix.replace(mangledScopedPackageSeparator, ts.directorySeparator) :
-                withoutAtTypePrefix;
-        }
-        return mangledName;
-    }
-
-    function tryFindNonRelativeModuleNameInCache(cache: PerModuleNameCache | undefined, moduleName: string, containingDirectory: string, traceEnabled: boolean, host: ModuleResolutionHost): SearchResult<Resolved> {
-        const result = cache && cache.get(containingDirectory);
-        if (result) {
-            if (traceEnabled) {
-                trace(host, Diagnostics.Resolution_for_module_0_was_found_in_cache, moduleName);
-            }
-            return { value: result.resolvedModule && { path: result.resolvedModule.resolvedFileName, extension: result.resolvedModule.extension, packageId: result.resolvedModule.packageId } };
-        }
-    }
-
-    export function classicNameResolver(moduleName: string, containingFile: string, compilerOptions: CompilerOptions, host: ModuleResolutionHost, cache?: NonRelativeModuleNameResolutionCache): ResolvedModuleWithFailedLookupLocations {
-        const traceEnabled = isTraceEnabled(compilerOptions, host);
-        const state: ModuleResolutionState = { compilerOptions, host, traceEnabled };
-        const failedLookupLocations: string[] = [];
-        const containingDirectory = getDirectoryPath(containingFile);
-
-        const resolved = tryResolve(Extensions.TypeScript) || tryResolve(Extensions.JavaScript);
-        return createResolvedModuleWithFailedLookupLocations(resolved && resolved.value, /*isExternalLibraryImport*/ false, failedLookupLocations);
-
-        function tryResolve(extensions: Extensions): SearchResult<Resolved> {
-            const resolvedUsingSettings = tryLoadModuleUsingOptionalResolutionSettings(extensions, moduleName, containingDirectory, loadModuleFromFileNoPackageId, failedLookupLocations, state);
-            if (resolvedUsingSettings) {
-                return { value: resolvedUsingSettings };
-            }
-            const perModuleNameCache = cache && cache.getOrCreateCacheForModuleName(moduleName);
-
-            if (!isExternalModuleNameRelative(moduleName)) {
-                // Climb up parent directories looking for a module.
-                const resolved = forEachAncestorDirectory(containingDirectory, directory => {
-                    const resolutionFromCache = tryFindNonRelativeModuleNameInCache(perModuleNameCache, moduleName, directory, traceEnabled, host);
-                    if (resolutionFromCache) {
-                        return resolutionFromCache;
-                    }
-                    const searchName = normalizePath(combinePaths(directory, moduleName));
-                    return toSearchResult(loadModuleFromFileNoPackageId(extensions, searchName, failedLookupLocations, /*onlyRecordFailures*/ false, state));
-                });
-                if (resolved) {
-                    return resolved;
-                }
-                if (extensions === Extensions.TypeScript) {
-                    // If we didn't find the file normally, look it up in @types.
-                    return loadModuleFromNodeModulesAtTypes(moduleName, containingDirectory, failedLookupLocations, state);
-                }
-            }
-            else {
-                const candidate = normalizePath(combinePaths(containingDirectory, moduleName));
-                return toSearchResult(loadModuleFromFileNoPackageId(extensions, candidate, failedLookupLocations, /*onlyRecordFailures*/ false, state));
-            }
-        }
-    }
-
-    /**
-     * LSHost may load a module from a global cache of typings.
-     * This is the minumum code needed to expose that functionality; the rest is in LSHost.
-     */
-    /* @internal */
-    export function loadModuleFromGlobalCache(moduleName: string, projectName: string, compilerOptions: CompilerOptions, host: ModuleResolutionHost, globalCache: string): ResolvedModuleWithFailedLookupLocations {
-        const traceEnabled = isTraceEnabled(compilerOptions, host);
-        if (traceEnabled) {
-            trace(host, Diagnostics.Auto_discovery_for_typings_is_enabled_in_project_0_Running_extra_resolution_pass_for_module_1_using_cache_location_2, projectName, moduleName, globalCache);
-        }
-        const state: ModuleResolutionState = { compilerOptions, host, traceEnabled };
-        const failedLookupLocations: string[] = [];
-        const resolved = loadModuleFromNodeModulesOneLevel(Extensions.DtsOnly, moduleName, globalCache, failedLookupLocations, state);
-        return createResolvedModuleWithFailedLookupLocations(resolved, /*isExternalLibraryImport*/ true, failedLookupLocations);
-    }
-
-    /**
-     * Represents result of search. Normally when searching among several alternatives we treat value `undefined` as indicator
-     * that search fails and we should try another option.
-     * However this does not allow us to represent final result that should be used instead of further searching (i.e. a final result that was found in cache).
-     * SearchResult is used to deal with this issue, its values represents following outcomes:
-     * - undefined - not found, continue searching
-     * - { value: undefined } - not found - stop searching
-     * - { value: <some-value> } - found - stop searching
-     */
-    type SearchResult<T> = { value: T | undefined } | undefined;
-
-    /**
-     * Wraps value to SearchResult.
-     * @returns undefined if value is undefined or { value } otherwise
-     */
-    function toSearchResult<T>(value: T | undefined): SearchResult<T> {
-        return value !== undefined ? { value } : undefined;
-    }
-
-    /** Calls `callback` on `directory` and every ancestor directory it has, returning the first defined result. */
-    function forEachAncestorDirectory<T>(directory: string, callback: (directory: string) => SearchResult<T>): SearchResult<T> {
-        while (true) {
-            const result = callback(directory);
-            if (result !== undefined) {
-                return result;
-            }
-
-            const parentPath = getDirectoryPath(directory);
-            if (parentPath === directory) {
-                return undefined;
-            }
-
-            directory = parentPath;
-        }
-    }
-}
+/// <reference path="core.ts" />
+/// <reference path="diagnosticInformationMap.generated.ts" />
+
+namespace ts {
+    /* @internal */
+    export function trace(host: ModuleResolutionHost, message: DiagnosticMessage, ...args: any[]): void;
+    export function trace(host: ModuleResolutionHost): void {
+        host.trace(formatMessage.apply(undefined, arguments));
+    }
+
+    /* @internal */
+    export function isTraceEnabled(compilerOptions: CompilerOptions, host: ModuleResolutionHost): boolean {
+        return compilerOptions.traceResolution && host.trace !== undefined;
+    }
+
+    /** Array that is only intended to be pushed to, never read. */
+    /* @internal */
+    export interface Push<T> {
+        push(value: T): void;
+    }
+
+    function withPackageId(packageId: PackageId | undefined, r: PathAndExtension | undefined): Resolved {
+        return r && { path: r.path, extension: r.ext, packageId };
+    }
+
+    function noPackageId(r: PathAndExtension | undefined): Resolved {
+        return withPackageId(/*packageId*/ undefined, r);
+    }
+
+    /** Result of trying to resolve a module. */
+    interface Resolved {
+        path: string;
+        extension: Extension;
+        packageId: PackageId | undefined;
+    }
+
+    /** Result of trying to resolve a module at a file. Needs to have 'packageId' added later. */
+    interface PathAndExtension {
+        path: string;
+        // (Use a different name than `extension` to make sure Resolved isn't assignable to PathAndExtension.)
+        ext: Extension;
+    }
+
+    /**
+     * Kinds of file that we are currently looking for.
+     * Typically there is one pass with Extensions.TypeScript, then a second pass with Extensions.JavaScript.
+     */
+    enum Extensions {
+        TypeScript, /** '.ts', '.tsx', or '.d.ts' */
+        JavaScript, /** '.js' or '.jsx' */
+        DtsOnly /** Only '.d.ts' */
+    }
+
+    /** Used with `Extensions.DtsOnly` to extract the path from TypeScript results. */
+    function resolvedTypeScriptOnly(resolved: Resolved | undefined): string | undefined {
+        if (!resolved) {
+            return undefined;
+        }
+        Debug.assert(extensionIsTypeScript(resolved.extension));
+        return resolved.path;
+    }
+
+    function createResolvedModuleWithFailedLookupLocations(resolved: Resolved | undefined, isExternalLibraryImport: boolean, failedLookupLocations: string[]): ResolvedModuleWithFailedLookupLocations {
+        return {
+            resolvedModule: resolved && { resolvedFileName: resolved.path, extension: resolved.extension, isExternalLibraryImport, packageId: resolved.packageId },
+            failedLookupLocations
+        };
+    }
+
+    interface ModuleResolutionState {
+        host: ModuleResolutionHost;
+        compilerOptions: CompilerOptions;
+        traceEnabled: boolean;
+    }
+
+    interface PackageJson {
+        name?: string;
+        version?: string;
+        typings?: string;
+        types?: string;
+        main?: string;
+    }
+
+    /** Reads from "main" or "types"/"typings" depending on `extensions`. */
+    function tryReadPackageJsonFields(readTypes: boolean, jsonContent: PackageJson, baseDirectory: string, state: ModuleResolutionState): string | undefined {
+        return readTypes ? tryReadFromField("typings") || tryReadFromField("types") : tryReadFromField("main");
+
+        function tryReadFromField(fieldName: "typings" | "types" | "main"): string | undefined {
+            if (!hasProperty(jsonContent, fieldName)) {
+                if (state.traceEnabled) {
+                    trace(state.host, Diagnostics.package_json_does_not_have_a_0_field, fieldName);
+                }
+                return;
+            }
+
+            const fileName = jsonContent[fieldName];
+            if (!isString(fileName)) {
+                if (state.traceEnabled) {
+                    trace(state.host, Diagnostics.Expected_type_of_0_field_in_package_json_to_be_string_got_1, fieldName, typeof fileName);
+                }
+                return;
+            }
+
+            const path = normalizePath(combinePaths(baseDirectory, fileName));
+            if (state.traceEnabled) {
+                trace(state.host, Diagnostics.package_json_has_0_field_1_that_references_2, fieldName, fileName, path);
+            }
+            return path;
+        }
+    }
+
+    function readJson(path: string, host: ModuleResolutionHost): PackageJson {
+        try {
+            const jsonText = host.readFile(path);
+            return jsonText ? JSON.parse(jsonText) : {};
+        }
+        catch (e) {
+            // gracefully handle if readFile fails or returns not JSON
+            return {};
+        }
+    }
+
+    export function getEffectiveTypeRoots(options: CompilerOptions, host: { directoryExists?: (directoryName: string) => boolean, getCurrentDirectory?: () => string }): string[] | undefined {
+        if (options.typeRoots) {
+            return options.typeRoots;
+        }
+
+        let currentDirectory: string;
+        if (options.configFilePath) {
+            currentDirectory = getDirectoryPath(options.configFilePath);
+        }
+        else if (host.getCurrentDirectory) {
+            currentDirectory = host.getCurrentDirectory();
+        }
+
+        if (currentDirectory !== undefined) {
+            return getDefaultTypeRoots(currentDirectory, host);
+        }
+    }
+
+    /**
+     * Returns the path to every node_modules/@types directory from some ancestor directory.
+     * Returns undefined if there are none.
+     */
+    function getDefaultTypeRoots(currentDirectory: string, host: { directoryExists?: (directoryName: string) => boolean }): string[] | undefined {
+        if (!host.directoryExists) {
+            return [combinePaths(currentDirectory, nodeModulesAtTypes)];
+            // And if it doesn't exist, tough.
+        }
+
+        let typeRoots: string[];
+        forEachAncestorDirectory(ts.normalizePath(currentDirectory), directory => {
+            const atTypes = combinePaths(directory, nodeModulesAtTypes);
+            if (host.directoryExists(atTypes)) {
+                (typeRoots || (typeRoots = [])).push(atTypes);
+            }
+            return undefined;
+        });
+        return typeRoots;
+    }
+    const nodeModulesAtTypes = combinePaths("node_modules", "@types");
+
+    /**
+     * @param {string | undefined} containingFile - file that contains type reference directive, can be undefined if containing file is unknown.
+     * This is possible in case if resolution is performed for directives specified via 'types' parameter. In this case initial path for secondary lookups
+     * is assumed to be the same as root directory of the project.
+     */
+    export function resolveTypeReferenceDirective(typeReferenceDirectiveName: string, containingFile: string | undefined, options: CompilerOptions, host: ModuleResolutionHost): ResolvedTypeReferenceDirectiveWithFailedLookupLocations {
+        const traceEnabled = isTraceEnabled(options, host);
+        const moduleResolutionState: ModuleResolutionState = { compilerOptions: options, host, traceEnabled };
+
+        const typeRoots = getEffectiveTypeRoots(options, host);
+        if (traceEnabled) {
+            if (containingFile === undefined) {
+                if (typeRoots === undefined) {
+                    trace(host, Diagnostics.Resolving_type_reference_directive_0_containing_file_not_set_root_directory_not_set, typeReferenceDirectiveName);
+                }
+                else {
+                    trace(host, Diagnostics.Resolving_type_reference_directive_0_containing_file_not_set_root_directory_1, typeReferenceDirectiveName, typeRoots);
+                }
+            }
+            else {
+                if (typeRoots === undefined) {
+                    trace(host, Diagnostics.Resolving_type_reference_directive_0_containing_file_1_root_directory_not_set, typeReferenceDirectiveName, containingFile);
+                }
+                else {
+                    trace(host, Diagnostics.Resolving_type_reference_directive_0_containing_file_1_root_directory_2, typeReferenceDirectiveName, containingFile, typeRoots);
+                }
+            }
+        }
+
+        const failedLookupLocations: string[] = [];
+
+        let resolved = primaryLookup();
+        let primary = true;
+        if (!resolved) {
+            resolved = secondaryLookup();
+            primary = false;
+        }
+
+        let resolvedTypeReferenceDirective: ResolvedTypeReferenceDirective | undefined;
+        if (resolved) {
+            if (!options.preserveSymlinks) {
+                resolved = realpath(resolved, host, traceEnabled);
+            }
+
+            if (traceEnabled) {
+                trace(host, Diagnostics.Type_reference_directive_0_was_successfully_resolved_to_1_primary_Colon_2, typeReferenceDirectiveName, resolved, primary);
+            }
+            resolvedTypeReferenceDirective = { primary, resolvedFileName: resolved };
+        }
+
+        return { resolvedTypeReferenceDirective, failedLookupLocations };
+
+        function primaryLookup(): string | undefined {
+            // Check primary library paths
+            if (typeRoots && typeRoots.length) {
+                if (traceEnabled) {
+                    trace(host, Diagnostics.Resolving_with_primary_search_path_0, typeRoots.join(", "));
+                }
+                return forEach(typeRoots, typeRoot => {
+                    const candidate = combinePaths(typeRoot, typeReferenceDirectiveName);
+                    const candidateDirectory = getDirectoryPath(candidate);
+                    const directoryExists = directoryProbablyExists(candidateDirectory, host);
+                    if (!directoryExists && traceEnabled) {
+                        trace(host, Diagnostics.Directory_0_does_not_exist_skipping_all_lookups_in_it, candidateDirectory);
+                    }
+                    return resolvedTypeScriptOnly(
+                        loadNodeModuleFromDirectory(Extensions.DtsOnly, candidate, failedLookupLocations,
+                            !directoryExists, moduleResolutionState));
+                });
+            }
+            else {
+                if (traceEnabled) {
+                    trace(host, Diagnostics.Root_directory_cannot_be_determined_skipping_primary_search_paths);
+                }
+            }
+        }
+
+        function secondaryLookup(): string | undefined {
+            let resolvedFile: string;
+            const initialLocationForSecondaryLookup = containingFile && getDirectoryPath(containingFile);
+
+            if (initialLocationForSecondaryLookup !== undefined) {
+                // check secondary locations
+                if (traceEnabled) {
+                    trace(host, Diagnostics.Looking_up_in_node_modules_folder_initial_location_0, initialLocationForSecondaryLookup);
+                }
+                const result = loadModuleFromNodeModules(Extensions.DtsOnly, typeReferenceDirectiveName, initialLocationForSecondaryLookup, failedLookupLocations, moduleResolutionState, /*cache*/ undefined);
+                resolvedFile = resolvedTypeScriptOnly(result && result.value);
+                if (!resolvedFile && traceEnabled) {
+                    trace(host, Diagnostics.Type_reference_directive_0_was_not_resolved, typeReferenceDirectiveName);
+                }
+                return resolvedFile;
+            }
+            else {
+                if (traceEnabled) {
+                    trace(host, Diagnostics.Containing_file_is_not_specified_and_root_directory_cannot_be_determined_skipping_lookup_in_node_modules_folder);
+                }
+            }
+        }
+    }
+
+    /**
+     * Given a set of options, returns the set of type directive names
+     *   that should be included for this program automatically.
+     * This list could either come from the config file,
+     *   or from enumerating the types root + initial secondary types lookup location.
+     * More type directives might appear in the program later as a result of loading actual source files;
+     *   this list is only the set of defaults that are implicitly included.
+     */
+    export function getAutomaticTypeDirectiveNames(options: CompilerOptions, host: ModuleResolutionHost): string[] {
+        // Use explicit type list from tsconfig.json
+        if (options.types) {
+            return options.types;
+        }
+
+        // Walk the primary type lookup locations
+        const result: string[] = [];
+        if (host.directoryExists && host.getDirectories) {
+            const typeRoots = getEffectiveTypeRoots(options, host);
+            if (typeRoots) {
+                for (const root of typeRoots) {
+                    if (host.directoryExists(root)) {
+                        for (const typeDirectivePath of host.getDirectories(root)) {
+                            const normalized = normalizePath(typeDirectivePath);
+                            const packageJsonPath = pathToPackageJson(combinePaths(root, normalized));
+                            // `types-publisher` sometimes creates packages with `"typings": null` for packages that don't provide their own types.
+                            // See `createNotNeededPackageJSON` in the types-publisher` repo.
+                            // tslint:disable-next-line:no-null-keyword
+                            const isNotNeededPackage = host.fileExists(packageJsonPath) && readJson(packageJsonPath, host).typings === null;
+                            if (!isNotNeededPackage) {
+                                // Return just the type directive names
+                                result.push(getBaseFileName(normalized));
+                            }
+                        }
+                    }
+                }
+            }
+        }
+        return result;
+    }
+
+    /**
+     * Cached module resolutions per containing directory.
+     * This assumes that any module id will have the same resolution for sibling files located in the same folder.
+     */
+    export interface ModuleResolutionCache extends NonRelativeModuleNameResolutionCache {
+        getOrCreateCacheForDirectory(directoryName: string): Map<ResolvedModuleWithFailedLookupLocations>;
+    }
+
+    /**
+     * Stored map from non-relative module name to a table: directory -> result of module lookup in this directory
+     * We support only non-relative module names because resolution of relative module names is usually more deterministic and thus less expensive.
+     */
+    export interface NonRelativeModuleNameResolutionCache {
+        getOrCreateCacheForModuleName(nonRelativeModuleName: string): PerModuleNameCache;
+    }
+
+    export interface PerModuleNameCache {
+        get(directory: string): ResolvedModuleWithFailedLookupLocations;
+        set(directory: string, result: ResolvedModuleWithFailedLookupLocations): void;
+    }
+
+    export function createModuleResolutionCache(currentDirectory: string, getCanonicalFileName: (s: string) => string): ModuleResolutionCache {
+        const directoryToModuleNameMap = createMap<Map<ResolvedModuleWithFailedLookupLocations>>();
+        const moduleNameToDirectoryMap = createMap<PerModuleNameCache>();
+
+        return { getOrCreateCacheForDirectory, getOrCreateCacheForModuleName };
+
+        function getOrCreateCacheForDirectory(directoryName: string) {
+            const path = toPath(directoryName, currentDirectory, getCanonicalFileName);
+            let perFolderCache = directoryToModuleNameMap.get(path);
+            if (!perFolderCache) {
+                perFolderCache = createMap<ResolvedModuleWithFailedLookupLocations>();
+                directoryToModuleNameMap.set(path, perFolderCache);
+            }
+            return perFolderCache;
+        }
+
+        function getOrCreateCacheForModuleName(nonRelativeModuleName: string) {
+            if (isExternalModuleNameRelative(nonRelativeModuleName)) {
+                return undefined;
+            }
+            let perModuleNameCache = moduleNameToDirectoryMap.get(nonRelativeModuleName);
+            if (!perModuleNameCache) {
+                perModuleNameCache = createPerModuleNameCache();
+                moduleNameToDirectoryMap.set(nonRelativeModuleName, perModuleNameCache);
+            }
+            return perModuleNameCache;
+        }
+
+        function createPerModuleNameCache(): PerModuleNameCache {
+            const directoryPathMap = createMap<ResolvedModuleWithFailedLookupLocations>();
+
+            return { get, set };
+
+            function get(directory: string): ResolvedModuleWithFailedLookupLocations {
+                return directoryPathMap.get(toPath(directory, currentDirectory, getCanonicalFileName));
+            }
+
+            /**
+             * At first this function add entry directory -> module resolution result to the table.
+             * Then it computes the set of parent folders for 'directory' that should have the same module resolution result
+             * and for every parent folder in set it adds entry: parent -> module resolution. .
+             * Lets say we first directory name: /a/b/c/d/e and resolution result is: /a/b/bar.ts.
+             * Set of parent folders that should have the same result will be:
+             * [
+             *     /a/b/c/d, /a/b/c, /a/b
+             * ]
+             * this means that request for module resolution from file in any of these folder will be immediately found in cache.
+             */
+            function set(directory: string, result: ResolvedModuleWithFailedLookupLocations): void {
+                const path = toPath(directory, currentDirectory, getCanonicalFileName);
+                // if entry is already in cache do nothing
+                if (directoryPathMap.has(path)) {
+                    return;
+                }
+                directoryPathMap.set(path, result);
+
+                const resolvedFileName = result.resolvedModule && result.resolvedModule.resolvedFileName;
+                // find common prefix between directory and resolved file name
+                // this common prefix should be the shorted path that has the same resolution
+                // directory: /a/b/c/d/e
+                // resolvedFileName: /a/b/foo.d.ts
+                const commonPrefix = getCommonPrefix(path, resolvedFileName);
+                let current = path;
+                while (true) {
+                    const parent = getDirectoryPath(current);
+                    if (parent === current || directoryPathMap.has(parent)) {
+                        break;
+                    }
+                    directoryPathMap.set(parent, result);
+                    current = parent;
+
+                    if (current === commonPrefix) {
+                        break;
+                    }
+                }
+            }
+
+            function getCommonPrefix(directory: Path, resolution: string) {
+                if (resolution === undefined) {
+                    return undefined;
+                }
+                const resolutionDirectory = toPath(getDirectoryPath(resolution), currentDirectory, getCanonicalFileName);
+
+                // find first position where directory and resolution differs
+                let i = 0;
+                while (i < Math.min(directory.length, resolutionDirectory.length) && directory.charCodeAt(i) === resolutionDirectory.charCodeAt(i)) {
+                    i++;
+                }
+
+                // find last directory separator before position i
+                const sep = directory.lastIndexOf(directorySeparator, i);
+                if (sep < 0) {
+                    return undefined;
+                }
+
+                return directory.substr(0, sep);
+            }
+        }
+    }
+
+    export function resolveModuleName(moduleName: string, containingFile: string, compilerOptions: CompilerOptions, host: ModuleResolutionHost, cache?: ModuleResolutionCache): ResolvedModuleWithFailedLookupLocations {
+        const traceEnabled = isTraceEnabled(compilerOptions, host);
+        if (traceEnabled) {
+            trace(host, Diagnostics.Resolving_module_0_from_1, moduleName, containingFile);
+        }
+        const containingDirectory = getDirectoryPath(containingFile);
+        const perFolderCache = cache && cache.getOrCreateCacheForDirectory(containingDirectory);
+        let result = perFolderCache && perFolderCache.get(moduleName);
+
+        if (result) {
+            if (traceEnabled) {
+                trace(host, Diagnostics.Resolution_for_module_0_was_found_in_cache, moduleName);
+            }
+        }
+        else {
+            let moduleResolution = compilerOptions.moduleResolution;
+            if (moduleResolution === undefined) {
+                moduleResolution = getEmitModuleKind(compilerOptions) === ModuleKind.CommonJS ? ModuleResolutionKind.NodeJs : ModuleResolutionKind.Classic;
+                if (traceEnabled) {
+                    trace(host, Diagnostics.Module_resolution_kind_is_not_specified_using_0, ModuleResolutionKind[moduleResolution]);
+                }
+            }
+            else {
+                if (traceEnabled) {
+                    trace(host, Diagnostics.Explicitly_specified_module_resolution_kind_Colon_0, ModuleResolutionKind[moduleResolution]);
+                }
+            }
+
+            switch (moduleResolution) {
+                case ModuleResolutionKind.NodeJs:
+                    result = nodeModuleNameResolver(moduleName, containingFile, compilerOptions, host, cache);
+                    break;
+                case ModuleResolutionKind.Classic:
+                    result = classicNameResolver(moduleName, containingFile, compilerOptions, host, cache);
+                    break;
+                default:
+                    Debug.fail(`Unexpected moduleResolution: ${moduleResolution}`);
+            }
+
+            if (perFolderCache) {
+                perFolderCache.set(moduleName, result);
+                // put result in per-module name cache
+                const perModuleNameCache = cache.getOrCreateCacheForModuleName(moduleName);
+                if (perModuleNameCache) {
+                    perModuleNameCache.set(containingDirectory, result);
+                }
+            }
+        }
+
+        if (traceEnabled) {
+            if (result.resolvedModule) {
+                trace(host, Diagnostics.Module_name_0_was_successfully_resolved_to_1, moduleName, result.resolvedModule.resolvedFileName);
+            }
+            else {
+                trace(host, Diagnostics.Module_name_0_was_not_resolved, moduleName);
+            }
+        }
+
+        return result;
+    }
+
+    /*
+     * Every module resolution kind can has its specific understanding how to load module from a specific path on disk
+     * I.e. for path '/a/b/c':
+     * - Node loader will first to try to check if '/a/b/c' points to a file with some supported extension and if this fails
+     * it will try to load module from directory: directory '/a/b/c' should exist and it should have either 'package.json' with
+     * 'typings' entry or file 'index' with some supported extension
+     * - Classic loader will only try to interpret '/a/b/c' as file.
+     */
+    type ResolutionKindSpecificLoader = (extensions: Extensions, candidate: string, failedLookupLocations: Push<string>, onlyRecordFailures: boolean, state: ModuleResolutionState) => Resolved | undefined;
+
+    /**
+     * Any module resolution kind can be augmented with optional settings: 'baseUrl', 'paths' and 'rootDirs' - they are used to
+     * mitigate differences between design time structure of the project and its runtime counterpart so the same import name
+     * can be resolved successfully by TypeScript compiler and runtime module loader.
+     * If these settings are set then loading procedure will try to use them to resolve module name and it can of failure it will
+     * fallback to standard resolution routine.
+     *
+     * - baseUrl - this setting controls how non-relative module names are resolved. If this setting is specified then non-relative
+     * names will be resolved relative to baseUrl: i.e. if baseUrl is '/a/b' then candidate location to resolve module name 'c/d' will
+     * be '/a/b/c/d'
+     * - paths - this setting can only be used when baseUrl is specified. allows to tune how non-relative module names
+     * will be resolved based on the content of the module name.
+     * Structure of 'paths' compiler options
+     * 'paths': {
+     *    pattern-1: [...substitutions],
+     *    pattern-2: [...substitutions],
+     *    ...
+     *    pattern-n: [...substitutions]
+     * }
+     * Pattern here is a string that can contain zero or one '*' character. During module resolution module name will be matched against
+     * all patterns in the list. Matching for patterns that don't contain '*' means that module name must be equal to pattern respecting the case.
+     * If pattern contains '*' then to match pattern "<prefix>*<suffix>" module name must start with the <prefix> and end with <suffix>.
+     * <MatchedStar> denotes part of the module name between <prefix> and <suffix>.
+     * If module name can be matches with multiple patterns then pattern with the longest prefix will be picked.
+     * After selecting pattern we'll use list of substitutions to get candidate locations of the module and the try to load module
+     * from the candidate location.
+     * Substitution is a string that can contain zero or one '*'. To get candidate location from substitution we'll pick every
+     * substitution in the list and replace '*' with <MatchedStar> string. If candidate location is not rooted it
+     * will be converted to absolute using baseUrl.
+     * For example:
+     * baseUrl: /a/b/c
+     * "paths": {
+     *     // match all module names
+     *     "*": [
+     *         "*",        // use matched name as is,
+     *                     // <matched name> will be looked as /a/b/c/<matched name>
+     *
+     *         "folder1/*" // substitution will convert matched name to 'folder1/<matched name>',
+     *                     // since it is not rooted then final candidate location will be /a/b/c/folder1/<matched name>
+     *     ],
+     *     // match module names that start with 'components/'
+     *     "components/*": [ "/root/components/*" ] // substitution will convert /components/folder1/<matched name> to '/root/components/folder1/<matched name>',
+     *                                              // it is rooted so it will be final candidate location
+     * }
+     *
+     * 'rootDirs' allows the project to be spreaded across multiple locations and resolve modules with relative names as if
+     * they were in the same location. For example lets say there are two files
+     * '/local/src/content/file1.ts'
+     * '/shared/components/contracts/src/content/protocols/file2.ts'
+     * After bundling content of '/shared/components/contracts/src' will be merged with '/local/src' so
+     * if file1 has the following import 'import {x} from "./protocols/file2"' it will be resolved successfully in runtime.
+     * 'rootDirs' provides the way to tell compiler that in order to get the whole project it should behave as if content of all
+     * root dirs were merged together.
+     * I.e. for the example above 'rootDirs' will have two entries: [ '/local/src', '/shared/components/contracts/src' ].
+     * Compiler will first convert './protocols/file2' into absolute path relative to the location of containing file:
+     * '/local/src/content/protocols/file2' and try to load it - failure.
+     * Then it will search 'rootDirs' looking for a longest matching prefix of this absolute path and if such prefix is found - absolute path will
+     * be converted to a path relative to found rootDir entry './content/protocols/file2' (*). As a last step compiler will check all remaining
+     * entries in 'rootDirs', use them to build absolute path out of (*) and try to resolve module from this location.
+     */
+    function tryLoadModuleUsingOptionalResolutionSettings(extensions: Extensions, moduleName: string, containingDirectory: string, loader: ResolutionKindSpecificLoader,
+        failedLookupLocations: Push<string>, state: ModuleResolutionState): Resolved | undefined {
+
+        if (!isExternalModuleNameRelative(moduleName)) {
+            return tryLoadModuleUsingBaseUrl(extensions, moduleName, loader, failedLookupLocations, state);
+        }
+        else {
+            return tryLoadModuleUsingRootDirs(extensions, moduleName, containingDirectory, loader, failedLookupLocations, state);
+        }
+    }
+
+    function tryLoadModuleUsingRootDirs(extensions: Extensions, moduleName: string, containingDirectory: string, loader: ResolutionKindSpecificLoader,
+        failedLookupLocations: Push<string>, state: ModuleResolutionState): Resolved | undefined {
+
+        if (!state.compilerOptions.rootDirs) {
+            return undefined;
+        }
+
+        if (state.traceEnabled) {
+            trace(state.host, Diagnostics.rootDirs_option_is_set_using_it_to_resolve_relative_module_name_0, moduleName);
+        }
+
+        const candidate = normalizePath(combinePaths(containingDirectory, moduleName));
+
+        let matchedRootDir: string;
+        let matchedNormalizedPrefix: string;
+        for (const rootDir of state.compilerOptions.rootDirs) {
+            // rootDirs are expected to be absolute
+            // in case of tsconfig.json this will happen automatically - compiler will expand relative names
+            // using location of tsconfig.json as base location
+            let normalizedRoot = normalizePath(rootDir);
+            if (!endsWith(normalizedRoot, directorySeparator)) {
+                normalizedRoot += directorySeparator;
+            }
+            const isLongestMatchingPrefix =
+                startsWith(candidate, normalizedRoot) &&
+                (matchedNormalizedPrefix === undefined || matchedNormalizedPrefix.length < normalizedRoot.length);
+
+            if (state.traceEnabled) {
+                trace(state.host, Diagnostics.Checking_if_0_is_the_longest_matching_prefix_for_1_2, normalizedRoot, candidate, isLongestMatchingPrefix);
+            }
+
+            if (isLongestMatchingPrefix) {
+                matchedNormalizedPrefix = normalizedRoot;
+                matchedRootDir = rootDir;
+            }
+        }
+        if (matchedNormalizedPrefix) {
+            if (state.traceEnabled) {
+                trace(state.host, Diagnostics.Longest_matching_prefix_for_0_is_1, candidate, matchedNormalizedPrefix);
+            }
+            const suffix = candidate.substr(matchedNormalizedPrefix.length);
+
+            // first - try to load from a initial location
+            if (state.traceEnabled) {
+                trace(state.host, Diagnostics.Loading_0_from_the_root_dir_1_candidate_location_2, suffix, matchedNormalizedPrefix, candidate);
+            }
+            const resolvedFileName = loader(extensions, candidate, failedLookupLocations, !directoryProbablyExists(containingDirectory, state.host), state);
+            if (resolvedFileName) {
+                return resolvedFileName;
+            }
+
+            if (state.traceEnabled) {
+                trace(state.host, Diagnostics.Trying_other_entries_in_rootDirs);
+            }
+            // then try to resolve using remaining entries in rootDirs
+            for (const rootDir of state.compilerOptions.rootDirs) {
+                if (rootDir === matchedRootDir) {
+                    // skip the initially matched entry
+                    continue;
+                }
+                const candidate = combinePaths(normalizePath(rootDir), suffix);
+                if (state.traceEnabled) {
+                    trace(state.host, Diagnostics.Loading_0_from_the_root_dir_1_candidate_location_2, suffix, rootDir, candidate);
+                }
+                const baseDirectory = getDirectoryPath(candidate);
+                const resolvedFileName = loader(extensions, candidate, failedLookupLocations, !directoryProbablyExists(baseDirectory, state.host), state);
+                if (resolvedFileName) {
+                    return resolvedFileName;
+                }
+            }
+            if (state.traceEnabled) {
+                trace(state.host, Diagnostics.Module_resolution_using_rootDirs_has_failed);
+            }
+        }
+        return undefined;
+    }
+
+    function tryLoadModuleUsingBaseUrl(extensions: Extensions, moduleName: string, loader: ResolutionKindSpecificLoader, failedLookupLocations: Push<string>, state: ModuleResolutionState): Resolved | undefined {
+        if (!state.compilerOptions.baseUrl) {
+            return undefined;
+        }
+        if (state.traceEnabled) {
+            trace(state.host, Diagnostics.baseUrl_option_is_set_to_0_using_this_value_to_resolve_non_relative_module_name_1, state.compilerOptions.baseUrl, moduleName);
+        }
+
+        // string is for exact match
+        let matchedPattern: Pattern | string | undefined = undefined;
+        if (state.compilerOptions.paths) {
+            if (state.traceEnabled) {
+                trace(state.host, Diagnostics.paths_option_is_specified_looking_for_a_pattern_to_match_module_name_0, moduleName);
+            }
+            matchedPattern = matchPatternOrExact(getOwnKeys(state.compilerOptions.paths), moduleName);
+        }
+
+        if (matchedPattern) {
+            const matchedStar = isString(matchedPattern) ? undefined : matchedText(matchedPattern, moduleName);
+            const matchedPatternText = isString(matchedPattern) ? matchedPattern : patternText(matchedPattern);
+            if (state.traceEnabled) {
+                trace(state.host, Diagnostics.Module_name_0_matched_pattern_1, moduleName, matchedPatternText);
+            }
+            return forEach(state.compilerOptions.paths[matchedPatternText], subst => {
+                const path = matchedStar ? subst.replace("*", matchedStar) : subst;
+                const candidate = normalizePath(combinePaths(state.compilerOptions.baseUrl, path));
+                if (state.traceEnabled) {
+                    trace(state.host, Diagnostics.Trying_substitution_0_candidate_module_location_Colon_1, subst, path);
+                }
+                // A path mapping may have an extension, in contrast to an import, which should omit it.
+                const extension = tryGetExtensionFromPath(candidate);
+                if (extension !== undefined) {
+                    const path = tryFile(candidate, failedLookupLocations, /*onlyRecordFailures*/ false, state);
+                    if (path !== undefined) {
+                        return { path, extension, packageId: undefined };
+                    }
+                }
+
+                return loader(extensions, candidate, failedLookupLocations, !directoryProbablyExists(getDirectoryPath(candidate), state.host), state);
+            });
+        }
+        else {
+            const candidate = normalizePath(combinePaths(state.compilerOptions.baseUrl, moduleName));
+
+            if (state.traceEnabled) {
+                trace(state.host, Diagnostics.Resolving_module_name_0_relative_to_base_url_1_2, moduleName, state.compilerOptions.baseUrl, candidate);
+            }
+
+            return loader(extensions, candidate, failedLookupLocations, !directoryProbablyExists(getDirectoryPath(candidate), state.host), state);
+        }
+    }
+
+    export function nodeModuleNameResolver(moduleName: string, containingFile: string, compilerOptions: CompilerOptions, host: ModuleResolutionHost, cache?: ModuleResolutionCache): ResolvedModuleWithFailedLookupLocations {
+        return nodeModuleNameResolverWorker(moduleName, getDirectoryPath(containingFile), compilerOptions, host, cache, /*jsOnly*/ false);
+    }
+
+    /**
+     * Expose resolution logic to allow us to use Node module resolution logic from arbitrary locations.
+     * No way to do this with `require()`: https://github.com/nodejs/node/issues/5963
+     * Throws an error if the module can't be resolved.
+     */
+    /* @internal */
+    export function resolveJavaScriptModule(moduleName: string, initialDir: string, host: ModuleResolutionHost): string {
+        const { resolvedModule, failedLookupLocations } =
+            nodeModuleNameResolverWorker(moduleName, initialDir, { moduleResolution: ts.ModuleResolutionKind.NodeJs, allowJs: true }, host, /*cache*/ undefined, /*jsOnly*/ true);
+        if (!resolvedModule) {
+            throw new Error(`Could not resolve JS module '${moduleName}' starting at '${initialDir}'. Looked in: ${failedLookupLocations.join(", ")}`);
+        }
+        return resolvedModule.resolvedFileName;
+    }
+
+    function nodeModuleNameResolverWorker(moduleName: string, containingDirectory: string, compilerOptions: CompilerOptions, host: ModuleResolutionHost, cache: ModuleResolutionCache | undefined, jsOnly: boolean): ResolvedModuleWithFailedLookupLocations {
+        const traceEnabled = isTraceEnabled(compilerOptions, host);
+
+        const failedLookupLocations: string[] = [];
+        const state: ModuleResolutionState = { compilerOptions, host, traceEnabled };
+
+        const result = jsOnly ? tryResolve(Extensions.JavaScript) : (tryResolve(Extensions.TypeScript) || tryResolve(Extensions.JavaScript));
+        if (result && result.value) {
+            const { resolved, isExternalLibraryImport } = result.value;
+            return createResolvedModuleWithFailedLookupLocations(resolved, isExternalLibraryImport, failedLookupLocations);
+        }
+        return { resolvedModule: undefined, failedLookupLocations };
+
+        function tryResolve(extensions: Extensions): SearchResult<{ resolved: Resolved, isExternalLibraryImport: boolean }> {
+            const loader: ResolutionKindSpecificLoader = (extensions, candidate, failedLookupLocations, onlyRecordFailures, state) => nodeLoadModuleByRelativeName(extensions, candidate, failedLookupLocations, onlyRecordFailures, state, /*considerPackageJson*/ true);
+            const resolved = tryLoadModuleUsingOptionalResolutionSettings(extensions, moduleName, containingDirectory, loader, failedLookupLocations, state);
+            if (resolved) {
+                return toSearchResult({ resolved, isExternalLibraryImport: false });
+            }
+
+            if (!isExternalModuleNameRelative(moduleName)) {
+                if (traceEnabled) {
+                    trace(host, Diagnostics.Loading_module_0_from_node_modules_folder_target_file_type_1, moduleName, Extensions[extensions]);
+                }
+                const resolved = loadModuleFromNodeModules(extensions, moduleName, containingDirectory, failedLookupLocations, state, cache);
+                if (!resolved) return undefined;
+
+                let resolvedValue = resolved.value;
+                if (!compilerOptions.preserveSymlinks) {
+                    resolvedValue = resolvedValue && { ...resolved.value, path: realpath(resolved.value.path, host, traceEnabled), extension: resolved.value.extension };
+                }
+                // For node_modules lookups, get the real path so that multiple accesses to an `npm link`-ed module do not create duplicate files.
+                return { value: resolvedValue && { resolved: resolvedValue, isExternalLibraryImport: true } };
+            }
+            else {
+                const candidate = normalizePath(combinePaths(containingDirectory, moduleName));
+                const resolved = nodeLoadModuleByRelativeName(extensions, candidate, failedLookupLocations, /*onlyRecordFailures*/ false, state, /*considerPackageJson*/ true);
+                return resolved && toSearchResult({ resolved, isExternalLibraryImport: false });
+            }
+        }
+    }
+
+    function realpath(path: string, host: ModuleResolutionHost, traceEnabled: boolean): string {
+        if (!host.realpath) {
+            return path;
+        }
+
+        const real = normalizePath(host.realpath(path));
+        if (traceEnabled) {
+            trace(host, Diagnostics.Resolving_real_path_for_0_result_1, path, real);
+        }
+        return real;
+    }
+
+    function nodeLoadModuleByRelativeName(extensions: Extensions, candidate: string, failedLookupLocations: Push<string>, onlyRecordFailures: boolean, state: ModuleResolutionState, considerPackageJson: boolean): Resolved | undefined {
+        if (state.traceEnabled) {
+            trace(state.host, Diagnostics.Loading_module_as_file_Slash_folder_candidate_module_location_0_target_file_type_1, candidate, Extensions[extensions]);
+        }
+        if (!pathEndsWithDirectorySeparator(candidate)) {
+            if (!onlyRecordFailures) {
+                const parentOfCandidate = getDirectoryPath(candidate);
+                if (!directoryProbablyExists(parentOfCandidate, state.host)) {
+                    if (state.traceEnabled) {
+                        trace(state.host, Diagnostics.Directory_0_does_not_exist_skipping_all_lookups_in_it, parentOfCandidate);
+                    }
+                    onlyRecordFailures = true;
+                }
+            }
+            const resolvedFromFile = loadModuleFromFile(extensions, candidate, failedLookupLocations, onlyRecordFailures, state);
+            if (resolvedFromFile) {
+                return noPackageId(resolvedFromFile);
+            }
+        }
+        if (!onlyRecordFailures) {
+            const candidateExists = directoryProbablyExists(candidate, state.host);
+            if (!candidateExists) {
+                if (state.traceEnabled) {
+                    trace(state.host, Diagnostics.Directory_0_does_not_exist_skipping_all_lookups_in_it, candidate);
+                }
+                onlyRecordFailures = true;
+            }
+        }
+        return loadNodeModuleFromDirectory(extensions, candidate, failedLookupLocations, onlyRecordFailures, state, considerPackageJson);
+    }
+
+    /* @internal */
+    export function directoryProbablyExists(directoryName: string, host: { directoryExists?: (directoryName: string) => boolean }): boolean {
+        // if host does not support 'directoryExists' assume that directory will exist
+        return !host.directoryExists || host.directoryExists(directoryName);
+    }
+
+    function loadModuleFromFileNoPackageId(extensions: Extensions, candidate: string, failedLookupLocations: Push<string>, onlyRecordFailures: boolean, state: ModuleResolutionState): Resolved {
+        return noPackageId(loadModuleFromFile(extensions, candidate, failedLookupLocations, onlyRecordFailures, state));
+    }
+
+    /**
+     * @param {boolean} onlyRecordFailures - if true then function won't try to actually load files but instead record all attempts as failures. This flag is necessary
+     * in cases when we know upfront that all load attempts will fail (because containing folder does not exists) however we still need to record all failed lookup locations.
+     */
+    function loadModuleFromFile(extensions: Extensions, candidate: string, failedLookupLocations: Push<string>, onlyRecordFailures: boolean, state: ModuleResolutionState): PathAndExtension | undefined {
+        // First, try adding an extension. An import of "foo" could be matched by a file "foo.ts", or "foo.js" by "foo.js.ts"
+        const resolvedByAddingExtension = tryAddingExtensions(candidate, extensions, failedLookupLocations, onlyRecordFailures, state);
+        if (resolvedByAddingExtension) {
+            return resolvedByAddingExtension;
+        }
+
+        // If that didn't work, try stripping a ".js" or ".jsx" extension and replacing it with a TypeScript one;
+        // e.g. "./foo.js" can be matched by "./foo.ts" or "./foo.d.ts"
+        if (hasJavaScriptFileExtension(candidate)) {
+            const extensionless = removeFileExtension(candidate);
+            if (state.traceEnabled) {
+                const extension = candidate.substring(extensionless.length);
+                trace(state.host, Diagnostics.File_name_0_has_a_1_extension_stripping_it, candidate, extension);
+            }
+            return tryAddingExtensions(extensionless, extensions, failedLookupLocations, onlyRecordFailures, state);
+        }
+    }
+
+    /** Try to return an existing file that adds one of the `extensions` to `candidate`. */
+    function tryAddingExtensions(candidate: string, extensions: Extensions, failedLookupLocations: Push<string>, onlyRecordFailures: boolean, state: ModuleResolutionState): PathAndExtension | undefined {
+        if (!onlyRecordFailures) {
+            // check if containing folder exists - if it doesn't then just record failures for all supported extensions without disk probing
+            const directory = getDirectoryPath(candidate);
+            if (directory) {
+                onlyRecordFailures = !directoryProbablyExists(directory, state.host);
+            }
+        }
+
+        switch (extensions) {
+            case Extensions.DtsOnly:
+                return tryExtension(Extension.Dts);
+            case Extensions.TypeScript:
+                return tryExtension(Extension.Ts) || tryExtension(Extension.Tsx) || tryExtension(Extension.Dts);
+            case Extensions.JavaScript:
+                return tryExtension(Extension.Js) || tryExtension(Extension.Jsx);
+        }
+
+        function tryExtension(ext: Extension): PathAndExtension | undefined {
+            const path = tryFile(candidate + ext, failedLookupLocations, onlyRecordFailures, state);
+            return path && { path, ext };
+        }
+    }
+
+    /** Return the file if it exists. */
+    function tryFile(fileName: string, failedLookupLocations: Push<string>, onlyRecordFailures: boolean, state: ModuleResolutionState): string | undefined {
+        if (!onlyRecordFailures) {
+            if (state.host.fileExists(fileName)) {
+                if (state.traceEnabled) {
+                    trace(state.host, Diagnostics.File_0_exist_use_it_as_a_name_resolution_result, fileName);
+                }
+                return fileName;
+            }
+            else {
+                if (state.traceEnabled) {
+                    trace(state.host, Diagnostics.File_0_does_not_exist, fileName);
+                }
+            }
+        }
+        failedLookupLocations.push(fileName);
+        return undefined;
+    }
+
+    function loadNodeModuleFromDirectory(extensions: Extensions, candidate: string, failedLookupLocations: Push<string>, onlyRecordFailures: boolean, state: ModuleResolutionState, considerPackageJson = true): Resolved | undefined {
+        const directoryExists = !onlyRecordFailures && directoryProbablyExists(candidate, state.host);
+
+        let packageId: PackageId | undefined;
+
+        if (considerPackageJson) {
+            const packageJsonPath = pathToPackageJson(candidate);
+            if (directoryExists && state.host.fileExists(packageJsonPath)) {
+                if (state.traceEnabled) {
+                    trace(state.host, Diagnostics.Found_package_json_at_0, packageJsonPath);
+                }
+                const jsonContent = readJson(packageJsonPath, state.host);
+
+                if (typeof jsonContent.name === "string" && typeof jsonContent.version === "string") {
+                    packageId = { name: jsonContent.name, version: jsonContent.version };
+                }
+
+                const fromPackageJson = loadModuleFromPackageJson(jsonContent, extensions, candidate, failedLookupLocations, state);
+                if (fromPackageJson) {
+                    return withPackageId(packageId, fromPackageJson);
+                }
+            }
+            else {
+                if (directoryExists && state.traceEnabled) {
+                    trace(state.host, Diagnostics.File_0_does_not_exist, packageJsonPath);
+                }
+                // record package json as one of failed lookup locations - in the future if this file will appear it will invalidate resolution results
+                failedLookupLocations.push(packageJsonPath);
+            }
+        }
+
+        return withPackageId(packageId, loadModuleFromFile(extensions, combinePaths(candidate, "index"), failedLookupLocations, !directoryExists, state));
+    }
+
+    function loadModuleFromPackageJson(jsonContent: PackageJson, extensions: Extensions, candidate: string, failedLookupLocations: Push<string>, state: ModuleResolutionState): PathAndExtension | undefined {
+        const file = tryReadPackageJsonFields(extensions !== Extensions.JavaScript, jsonContent, candidate, state);
+        if (!file) {
+            return undefined;
+        }
+
+        const onlyRecordFailures = !directoryProbablyExists(getDirectoryPath(file), state.host);
+        const fromFile = tryFile(file, failedLookupLocations, onlyRecordFailures, state);
+        if (fromFile) {
+            const resolved = fromFile && resolvedIfExtensionMatches(extensions, fromFile);
+            if (resolved) {
+                return resolved;
+            }
+            if (state.traceEnabled) {
+                trace(state.host, Diagnostics.File_0_has_an_unsupported_extension_so_skipping_it, fromFile);
+            }
+        }
+
+        // Even if extensions is DtsOnly, we can still look up a .ts file as a result of package.json "types"
+        const nextExtensions = extensions === Extensions.DtsOnly ? Extensions.TypeScript : extensions;
+        // Don't do package.json lookup recursively, because Node.js' package lookup doesn't.
+        const result = nodeLoadModuleByRelativeName(nextExtensions, file, failedLookupLocations, onlyRecordFailures, state, /*considerPackageJson*/ false);
+        if (result) {
+            // It won't have a `packageId` set, because we disabled `considerPackageJson`.
+            Debug.assert(result.packageId === undefined);
+            return { path: result.path, ext: result.extension };
+        }
+    }
+
+    /** Resolve from an arbitrarily specified file. Return `undefined` if it has an unsupported extension. */
+    function resolvedIfExtensionMatches(extensions: Extensions, path: string): PathAndExtension | undefined {
+        const ext = tryGetExtensionFromPath(path);
+        return ext !== undefined && extensionIsOk(extensions, ext) ? { path, ext } : undefined;
+    }
+
+    /** True if `extension` is one of the supported `extensions`. */
+    function extensionIsOk(extensions: Extensions, extension: Extension): boolean {
+        switch (extensions) {
+            case Extensions.JavaScript:
+                return extension === Extension.Js || extension === Extension.Jsx;
+            case Extensions.TypeScript:
+                return extension === Extension.Ts || extension === Extension.Tsx || extension === Extension.Dts;
+            case Extensions.DtsOnly:
+                return extension === Extension.Dts;
+        }
+    }
+
+    function pathToPackageJson(directory: string): string {
+        return combinePaths(directory, "package.json");
+    }
+
+    function loadModuleFromNodeModulesFolder(extensions: Extensions, moduleName: string, nodeModulesFolder: string, nodeModulesFolderExists: boolean, failedLookupLocations: Push<string>, state: ModuleResolutionState): Resolved | undefined {
+        const candidate = normalizePath(combinePaths(nodeModulesFolder, moduleName));
+
+        return loadModuleFromFileNoPackageId(extensions, candidate, failedLookupLocations, !nodeModulesFolderExists, state) ||
+            loadNodeModuleFromDirectory(extensions, candidate, failedLookupLocations, !nodeModulesFolderExists, state);
+    }
+
+    function loadModuleFromNodeModules(extensions: Extensions, moduleName: string, directory: string, failedLookupLocations: Push<string>, state: ModuleResolutionState, cache: NonRelativeModuleNameResolutionCache): SearchResult<Resolved> {
+        return loadModuleFromNodeModulesWorker(extensions, moduleName, directory, failedLookupLocations, state, /*typesOnly*/ false, cache);
+    }
+    function loadModuleFromNodeModulesAtTypes(moduleName: string, directory: string, failedLookupLocations: Push<string>, state: ModuleResolutionState): SearchResult<Resolved> {
+        // Extensions parameter here doesn't actually matter, because typesOnly ensures we're just doing @types lookup, which is always DtsOnly.
+        return loadModuleFromNodeModulesWorker(Extensions.DtsOnly, moduleName, directory, failedLookupLocations, state, /*typesOnly*/ true, /*cache*/ undefined);
+    }
+
+    function loadModuleFromNodeModulesWorker(extensions: Extensions, moduleName: string, directory: string, failedLookupLocations: Push<string>, state: ModuleResolutionState, typesOnly: boolean, cache: NonRelativeModuleNameResolutionCache): SearchResult<Resolved> {
+        const perModuleNameCache = cache && cache.getOrCreateCacheForModuleName(moduleName);
+        return forEachAncestorDirectory(normalizeSlashes(directory), ancestorDirectory => {
+            if (getBaseFileName(ancestorDirectory) !== "node_modules") {
+                const resolutionFromCache = tryFindNonRelativeModuleNameInCache(perModuleNameCache, moduleName, ancestorDirectory, state.traceEnabled, state.host);
+                if (resolutionFromCache) {
+                    return resolutionFromCache;
+                }
+                return toSearchResult(loadModuleFromNodeModulesOneLevel(extensions, moduleName, ancestorDirectory, failedLookupLocations, state, typesOnly));
+            }
+        });
+    }
+
+    /** Load a module from a single node_modules directory, but not from any ancestors' node_modules directories. */
+    function loadModuleFromNodeModulesOneLevel(extensions: Extensions, moduleName: string, directory: string, failedLookupLocations: Push<string>, state: ModuleResolutionState, typesOnly = false): Resolved | undefined {
+        const nodeModulesFolder = combinePaths(directory, "node_modules");
+        const nodeModulesFolderExists = directoryProbablyExists(nodeModulesFolder, state.host);
+        if (!nodeModulesFolderExists && state.traceEnabled) {
+            trace(state.host, Diagnostics.Directory_0_does_not_exist_skipping_all_lookups_in_it, nodeModulesFolder);
+        }
+
+        const packageResult = typesOnly ? undefined : loadModuleFromNodeModulesFolder(extensions, moduleName, nodeModulesFolder, nodeModulesFolderExists, failedLookupLocations, state);
+        if (packageResult) {
+            return packageResult;
+        }
+        if (extensions !== Extensions.JavaScript) {
+            const nodeModulesAtTypes = combinePaths(nodeModulesFolder, "@types");
+            let nodeModulesAtTypesExists = nodeModulesFolderExists;
+            if (nodeModulesFolderExists && !directoryProbablyExists(nodeModulesAtTypes, state.host)) {
+                if (state.traceEnabled) {
+                    trace(state.host, Diagnostics.Directory_0_does_not_exist_skipping_all_lookups_in_it, nodeModulesAtTypes);
+                }
+                nodeModulesAtTypesExists = false;
+            }
+            return loadModuleFromNodeModulesFolder(Extensions.DtsOnly, mangleScopedPackage(moduleName, state), nodeModulesAtTypes, nodeModulesAtTypesExists, failedLookupLocations, state);
+        }
+    }
+
+    /** Double underscores are used in DefinitelyTyped to delimit scoped packages. */
+    const mangledScopedPackageSeparator = "__";
+
+    /** For a scoped package, we must look in `@types/foo__bar` instead of `@types/@foo/bar`. */
+    function mangleScopedPackage(moduleName: string, state: ModuleResolutionState): string {
+        if (startsWith(moduleName, "@")) {
+            const replaceSlash = moduleName.replace(ts.directorySeparator, mangledScopedPackageSeparator);
+            if (replaceSlash !== moduleName) {
+                const mangled = replaceSlash.slice(1); // Take off the "@"
+                if (state.traceEnabled) {
+                    trace(state.host, Diagnostics.Scoped_package_detected_looking_in_0, mangled);
+                }
+                return mangled;
+            }
+        }
+        return moduleName;
+    }
+
+    /* @internal */
+    export function getPackageNameFromAtTypesDirectory(mangledName: string): string {
+        const withoutAtTypePrefix = removePrefix(mangledName, "@types/");
+        if (withoutAtTypePrefix !== mangledName) {
+            return withoutAtTypePrefix.indexOf(mangledScopedPackageSeparator) !== -1 ?
+                "@" + withoutAtTypePrefix.replace(mangledScopedPackageSeparator, ts.directorySeparator) :
+                withoutAtTypePrefix;
+        }
+        return mangledName;
+    }
+
+    function tryFindNonRelativeModuleNameInCache(cache: PerModuleNameCache | undefined, moduleName: string, containingDirectory: string, traceEnabled: boolean, host: ModuleResolutionHost): SearchResult<Resolved> {
+        const result = cache && cache.get(containingDirectory);
+        if (result) {
+            if (traceEnabled) {
+                trace(host, Diagnostics.Resolution_for_module_0_was_found_in_cache, moduleName);
+            }
+            return { value: result.resolvedModule && { path: result.resolvedModule.resolvedFileName, extension: result.resolvedModule.extension, packageId: result.resolvedModule.packageId } };
+        }
+    }
+
+    export function classicNameResolver(moduleName: string, containingFile: string, compilerOptions: CompilerOptions, host: ModuleResolutionHost, cache?: NonRelativeModuleNameResolutionCache): ResolvedModuleWithFailedLookupLocations {
+        const traceEnabled = isTraceEnabled(compilerOptions, host);
+        const state: ModuleResolutionState = { compilerOptions, host, traceEnabled };
+        const failedLookupLocations: string[] = [];
+        const containingDirectory = getDirectoryPath(containingFile);
+
+        const resolved = tryResolve(Extensions.TypeScript) || tryResolve(Extensions.JavaScript);
+        return createResolvedModuleWithFailedLookupLocations(resolved && resolved.value, /*isExternalLibraryImport*/ false, failedLookupLocations);
+
+        function tryResolve(extensions: Extensions): SearchResult<Resolved> {
+            const resolvedUsingSettings = tryLoadModuleUsingOptionalResolutionSettings(extensions, moduleName, containingDirectory, loadModuleFromFileNoPackageId, failedLookupLocations, state);
+            if (resolvedUsingSettings) {
+                return { value: resolvedUsingSettings };
+            }
+            const perModuleNameCache = cache && cache.getOrCreateCacheForModuleName(moduleName);
+
+            if (!isExternalModuleNameRelative(moduleName)) {
+                // Climb up parent directories looking for a module.
+                const resolved = forEachAncestorDirectory(containingDirectory, directory => {
+                    const resolutionFromCache = tryFindNonRelativeModuleNameInCache(perModuleNameCache, moduleName, directory, traceEnabled, host);
+                    if (resolutionFromCache) {
+                        return resolutionFromCache;
+                    }
+                    const searchName = normalizePath(combinePaths(directory, moduleName));
+                    return toSearchResult(loadModuleFromFileNoPackageId(extensions, searchName, failedLookupLocations, /*onlyRecordFailures*/ false, state));
+                });
+                if (resolved) {
+                    return resolved;
+                }
+                if (extensions === Extensions.TypeScript) {
+                    // If we didn't find the file normally, look it up in @types.
+                    return loadModuleFromNodeModulesAtTypes(moduleName, containingDirectory, failedLookupLocations, state);
+                }
+            }
+            else {
+                const candidate = normalizePath(combinePaths(containingDirectory, moduleName));
+                return toSearchResult(loadModuleFromFileNoPackageId(extensions, candidate, failedLookupLocations, /*onlyRecordFailures*/ false, state));
+            }
+        }
+    }
+
+    /**
+     * LSHost may load a module from a global cache of typings.
+     * This is the minumum code needed to expose that functionality; the rest is in LSHost.
+     */
+    /* @internal */
+    export function loadModuleFromGlobalCache(moduleName: string, projectName: string, compilerOptions: CompilerOptions, host: ModuleResolutionHost, globalCache: string): ResolvedModuleWithFailedLookupLocations {
+        const traceEnabled = isTraceEnabled(compilerOptions, host);
+        if (traceEnabled) {
+            trace(host, Diagnostics.Auto_discovery_for_typings_is_enabled_in_project_0_Running_extra_resolution_pass_for_module_1_using_cache_location_2, projectName, moduleName, globalCache);
+        }
+        const state: ModuleResolutionState = { compilerOptions, host, traceEnabled };
+        const failedLookupLocations: string[] = [];
+        const resolved = loadModuleFromNodeModulesOneLevel(Extensions.DtsOnly, moduleName, globalCache, failedLookupLocations, state);
+        return createResolvedModuleWithFailedLookupLocations(resolved, /*isExternalLibraryImport*/ true, failedLookupLocations);
+    }
+
+    /**
+     * Represents result of search. Normally when searching among several alternatives we treat value `undefined` as indicator
+     * that search fails and we should try another option.
+     * However this does not allow us to represent final result that should be used instead of further searching (i.e. a final result that was found in cache).
+     * SearchResult is used to deal with this issue, its values represents following outcomes:
+     * - undefined - not found, continue searching
+     * - { value: undefined } - not found - stop searching
+     * - { value: <some-value> } - found - stop searching
+     */
+    type SearchResult<T> = { value: T | undefined } | undefined;
+
+    /**
+     * Wraps value to SearchResult.
+     * @returns undefined if value is undefined or { value } otherwise
+     */
+    function toSearchResult<T>(value: T | undefined): SearchResult<T> {
+        return value !== undefined ? { value } : undefined;
+    }
+
+    /** Calls `callback` on `directory` and every ancestor directory it has, returning the first defined result. */
+    function forEachAncestorDirectory<T>(directory: string, callback: (directory: string) => SearchResult<T>): SearchResult<T> {
+        while (true) {
+            const result = callback(directory);
+            if (result !== undefined) {
+                return result;
+            }
+
+            const parentPath = getDirectoryPath(directory);
+            if (parentPath === directory) {
+                return undefined;
+            }
+
+            directory = parentPath;
+        }
+    }
+}