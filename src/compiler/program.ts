--- conflicted
+++ resolved
@@ -1,1409 +1,1405 @@
-/// <reference path="sys.ts" />
-/// <reference path="emitter.ts" />
-/// <reference path="core.ts" />
-
-namespace ts {
-    /* @internal */ export let programTime = 0;
-    /* @internal */ export let emitTime = 0;
-    /* @internal */ export let ioReadTime = 0;
-    /* @internal */ export let ioWriteTime = 0;
-
-    /** The version of the TypeScript compiler release */
-
-    const emptyArray: any[] = [];
-
-    export const version = "1.8.0";
-
-    export function findConfigFile(searchPath: string, fileExists: (fileName: string) => boolean): string {
-        let fileName = "tsconfig.json";
-        while (true) {
-            if (fileExists(fileName)) {
-                return fileName;
-            }
-            const parentPath = getDirectoryPath(searchPath);
-            if (parentPath === searchPath) {
-                break;
-            }
-            searchPath = parentPath;
-            fileName = "../" + fileName;
-        }
-        return undefined;
-    }
-
-    export function resolveTripleslashReference(moduleName: string, containingFile: string): string {
-        const basePath = getDirectoryPath(containingFile);
-        const referencedFileName = isRootedDiskPath(moduleName) ? moduleName : combinePaths(basePath, moduleName);
-        return normalizePath(referencedFileName);
-    }
-
-    export function resolveModuleName(moduleName: string, containingFile: string, compilerOptions: CompilerOptions, host: ModuleResolutionHost): ResolvedModuleWithFailedLookupLocations {
-        const moduleResolution = compilerOptions.moduleResolution !== undefined
-            ? compilerOptions.moduleResolution
-            : compilerOptions.module === ModuleKind.CommonJS ? ModuleResolutionKind.NodeJs : ModuleResolutionKind.Classic;
-
-        switch (moduleResolution) {
-            case ModuleResolutionKind.NodeJs: return nodeModuleNameResolver(moduleName, containingFile, compilerOptions, host);
-            case ModuleResolutionKind.Classic: return classicNameResolver(moduleName, containingFile, compilerOptions, host);
-        }
-    }
-
-    export function nodeModuleNameResolver(moduleName: string, containingFile: string, compilerOptions: CompilerOptions, host: ModuleResolutionHost): ResolvedModuleWithFailedLookupLocations {
-        const containingDirectory = getDirectoryPath(containingFile);
-        const supportedExtensions = getSupportedExtensions(compilerOptions);
-        if (getRootLength(moduleName) !== 0 || nameStartsWithDotSlashOrDotDotSlash(moduleName)) {
-            const failedLookupLocations: string[] = [];
-            const candidate = normalizePath(combinePaths(containingDirectory, moduleName));
-            let resolvedFileName = loadNodeModuleFromFile(supportedExtensions, candidate, failedLookupLocations, /*onlyRecordFailures*/ false, host);
-
-            if (resolvedFileName) {
-                return { resolvedModule: { resolvedFileName }, failedLookupLocations };
-            }
-
-            resolvedFileName = loadNodeModuleFromDirectory(supportedExtensions, candidate, failedLookupLocations, /*onlyRecordFailures*/ false,  host);
-            return resolvedFileName
-                ? { resolvedModule: { resolvedFileName }, failedLookupLocations }
-                : { resolvedModule: undefined, failedLookupLocations };
-        }
-        else {
-            return loadModuleFromNodeModules(moduleName, containingDirectory, host);
-        }
-    }
-
-    /* @internal */
-    export function directoryProbablyExists(directoryName: string, host: { directoryExists?: (directoryName: string) => boolean } ): boolean {
-        // if host does not support 'directoryExists' assume that directory will exist
-        return !host.directoryExists || host.directoryExists(directoryName);
-    }
-
-    /**
-     * @param {boolean} onlyRecordFailures - if true then function won't try to actually load files but instead record all attempts as failures. This flag is necessary
-     * in cases when we know upfront that all load attempts will fail (because containing folder does not exists) however we still need to record all failed lookup locations. 
-     */
-    function loadNodeModuleFromFile(extensions: string[], candidate: string, failedLookupLocation: string[], onlyRecordFailures: boolean, host: ModuleResolutionHost): string {
-        return forEach(extensions, tryLoad);
-
-        function tryLoad(ext: string): string {
-            const fileName = fileExtensionIs(candidate, ext) ? candidate : candidate + ext;
-            if (!onlyRecordFailures && host.fileExists(fileName)) {
-                return fileName;
-            }
-            else {
-                failedLookupLocation.push(fileName);
-                return undefined;
-            }
-        }
-    }
-
-    function loadNodeModuleFromDirectory(extensions: string[], candidate: string, failedLookupLocation: string[], onlyRecordFailures: boolean, host: ModuleResolutionHost): string {
-        const packageJsonPath = combinePaths(candidate, "package.json");
-        const directoryExists = !onlyRecordFailures && directoryProbablyExists(candidate, host);
-        if (directoryExists && host.fileExists(packageJsonPath)) {
-
-            let jsonContent: { typings?: string };
-
-            try {
-                const jsonText = host.readFile(packageJsonPath);
-                jsonContent = jsonText ? <{ typings?: string }>JSON.parse(jsonText) : { typings: undefined };
-            }
-            catch (e) {
-                // gracefully handle if readFile fails or returns not JSON 
-                jsonContent = { typings: undefined };
-            }
-
-            if (typeof jsonContent.typings === "string") {
-                const path = normalizePath(combinePaths(candidate, jsonContent.typings));
-                const result = loadNodeModuleFromFile(extensions, path, failedLookupLocation, !directoryProbablyExists(getDirectoryPath(path), host), host);
-                if (result) {
-                    return result;
-                }
-            }
-        }
-        else {
-            // record package json as one of failed lookup locations - in the future if this file will appear it will invalidate resolution results
-            failedLookupLocation.push(packageJsonPath);
-        }
-
-        return loadNodeModuleFromFile(extensions, combinePaths(candidate, "index"), failedLookupLocation, !directoryExists, host);
-    }
-
-    function loadModuleFromNodeModules(moduleName: string, directory: string, host: ModuleResolutionHost): ResolvedModuleWithFailedLookupLocations {
-        const failedLookupLocations: string[] = [];
-        directory = normalizeSlashes(directory);
-        while (true) {
-            const baseName = getBaseFileName(directory);
-            if (baseName !== "node_modules") {
-                const nodeModulesFolder = combinePaths(directory, "node_modules");
-                const nodeModulesFolderExists = directoryProbablyExists(nodeModulesFolder, host);
-                const candidate = normalizePath(combinePaths(nodeModulesFolder, moduleName));
-                // Load only typescript files irrespective of allowJs option if loading from node modules
-                let result = loadNodeModuleFromFile(supportedTypeScriptExtensions, candidate, failedLookupLocations, !nodeModulesFolderExists, host);
-                if (result) {
-                    return { resolvedModule: { resolvedFileName: result, isExternalLibraryImport: true }, failedLookupLocations };
-                }
-
-                result = loadNodeModuleFromDirectory(supportedTypeScriptExtensions, candidate, failedLookupLocations, !nodeModulesFolderExists, host);
-                if (result) {
-                    return { resolvedModule: { resolvedFileName: result, isExternalLibraryImport: true }, failedLookupLocations };
-                }
-            }
-
-            const parentPath = getDirectoryPath(directory);
-            if (parentPath === directory) {
-                break;
-            }
-
-            directory = parentPath;
-        }
-
-        return { resolvedModule: undefined, failedLookupLocations };
-    }
-
-    function nameStartsWithDotSlashOrDotDotSlash(name: string) {
-        const i = name.lastIndexOf("./", 1);
-        return i === 0 || (i === 1 && name.charCodeAt(0) === CharacterCodes.dot);
-    }
-
-    export function classicNameResolver(moduleName: string, containingFile: string, compilerOptions: CompilerOptions, host: ModuleResolutionHost): ResolvedModuleWithFailedLookupLocations {
-
-        // module names that contain '!' are used to reference resources and are not resolved to actual files on disk
-        if (moduleName.indexOf("!") != -1) {
-            return { resolvedModule: undefined, failedLookupLocations: [] };
-        }
-
-        let searchPath = getDirectoryPath(containingFile);
-        let searchName: string;
-
-        const failedLookupLocations: string[] = [];
-
-        let referencedSourceFile: string;
-        const supportedExtensions = getSupportedExtensions(compilerOptions);
-        while (true) {
-            searchName = normalizePath(combinePaths(searchPath, moduleName));
-            referencedSourceFile = forEach(supportedExtensions, extension => {
-                if (extension === ".tsx" && !compilerOptions.jsx) {
-                    // resolve .tsx files only if jsx support is enabled 
-                    // 'logical not' handles both undefined and None cases
-                    return undefined;
-                }
-
-                const candidate = searchName + extension;
-                if (host.fileExists(candidate)) {
-                    return candidate;
-                }
-                else {
-                    failedLookupLocations.push(candidate);
-                }
-            });
-
-            if (referencedSourceFile) {
-                break;
-            }
-
-            const parentPath = getDirectoryPath(searchPath);
-            if (parentPath === searchPath) {
-                break;
-            }
-            searchPath = parentPath;
-        }
-
-        return referencedSourceFile
-            ? { resolvedModule: { resolvedFileName: referencedSourceFile  }, failedLookupLocations }
-            : { resolvedModule: undefined, failedLookupLocations };
-    }
-
-    /* @internal */
-    export const defaultInitCompilerOptions: CompilerOptions = {
-        module: ModuleKind.CommonJS,
-        target: ScriptTarget.ES5,
-        noImplicitAny: false,
-        sourceMap: false,
-    };
-
-    export function createCompilerHost(options: CompilerOptions, setParentNodes?: boolean): CompilerHost {
-        const existingDirectories: Map<boolean> = {};
-
-        function getCanonicalFileName(fileName: string): string {
-            // if underlying system can distinguish between two files whose names differs only in cases then file name already in canonical form.
-            // otherwise use toLowerCase as a canonical form.
-            return sys.useCaseSensitiveFileNames ? fileName : fileName.toLowerCase();
-        }
-
-        // returned by CScript sys environment
-        const unsupportedFileEncodingErrorCode = -2147024809;
-
-        function getSourceFile(fileName: string, languageVersion: ScriptTarget, onError?: (message: string) => void): SourceFile {
-            let text: string;
-            try {
-                const start = new Date().getTime();
-                text = sys.readFile(fileName, options.charset);
-                ioReadTime += new Date().getTime() - start;
-            }
-            catch (e) {
-                if (onError) {
-                    onError(e.number === unsupportedFileEncodingErrorCode
-                        ? createCompilerDiagnostic(Diagnostics.Unsupported_file_encoding).messageText
-                        : e.message);
-                }
-                text = "";
-            }
-
-            return text !== undefined ? createSourceFile(fileName, text, languageVersion, setParentNodes) : undefined;
-        }
-
-        function directoryExists(directoryPath: string): boolean {
-            if (hasProperty(existingDirectories, directoryPath)) {
-                return true;
-            }
-            if (sys.directoryExists(directoryPath)) {
-                existingDirectories[directoryPath] = true;
-                return true;
-            }
-            return false;
-        }
-
-        function ensureDirectoriesExist(directoryPath: string) {
-            if (directoryPath.length > getRootLength(directoryPath) && !directoryExists(directoryPath)) {
-                const parentDirectory = getDirectoryPath(directoryPath);
-                ensureDirectoriesExist(parentDirectory);
-                sys.createDirectory(directoryPath);
-            }
-        }
-
-        function writeFile(fileName: string, data: string, writeByteOrderMark: boolean, onError?: (message: string) => void) {
-            try {
-                const start = new Date().getTime();
-                ensureDirectoriesExist(getDirectoryPath(normalizePath(fileName)));
-                sys.writeFile(fileName, data, writeByteOrderMark);
-                ioWriteTime += new Date().getTime() - start;
-            }
-            catch (e) {
-                if (onError) {
-                    onError(e.message);
-                }
-            }
-        }
-
-        const newLine = getNewLineCharacter(options);
-
-        return {
-            getSourceFile,
-            getDefaultLibFileName: options => combinePaths(getDirectoryPath(normalizePath(sys.getExecutingFilePath())), getDefaultLibFileName(options)),
-            writeFile,
-            getCurrentDirectory: memoize(() => sys.getCurrentDirectory()),
-            useCaseSensitiveFileNames: () => sys.useCaseSensitiveFileNames,
-            getCanonicalFileName,
-            getNewLine: () => newLine,
-            fileExists: fileName => sys.fileExists(fileName),
-            readFile: fileName => sys.readFile(fileName),
-            directoryExists: directoryName => sys.directoryExists(directoryName)
-        };
-    }
-
-    export function getPreEmitDiagnostics(program: Program, sourceFile?: SourceFile, cancellationToken?: CancellationToken): Diagnostic[] {
-        let diagnostics = program.getOptionsDiagnostics(cancellationToken).concat(
-                          program.getSyntacticDiagnostics(sourceFile, cancellationToken),
-                          program.getGlobalDiagnostics(cancellationToken),
-                          program.getSemanticDiagnostics(sourceFile, cancellationToken));
-
-        if (program.getCompilerOptions().declaration) {
-            diagnostics = diagnostics.concat(program.getDeclarationDiagnostics(sourceFile, cancellationToken));
-        }
-
-        return sortAndDeduplicateDiagnostics(diagnostics);
-    }
-
-    export function flattenDiagnosticMessageText(messageText: string | DiagnosticMessageChain, newLine: string): string {
-        if (typeof messageText === "string") {
-            return messageText;
-        }
-        else {
-            let diagnosticChain = messageText;
-            let result = "";
-
-            let indent = 0;
-            while (diagnosticChain) {
-                if (indent) {
-                    result += newLine;
-
-                    for (let i = 0; i < indent; i++) {
-                        result += "  ";
-                    }
-                }
-                result += diagnosticChain.messageText;
-                indent++;
-                diagnosticChain = diagnosticChain.next;
-            }
-
-            return result;
-        }
-    }
-
-    export function createProgram(rootNames: string[], options: CompilerOptions, host?: CompilerHost, oldProgram?: Program): Program {
-        let program: Program;
-        let files: SourceFile[] = [];
-        let fileProcessingDiagnostics = createDiagnosticCollection();
-        const programDiagnostics = createDiagnosticCollection();
-
-        let commonSourceDirectory: string;
-        let diagnosticsProducingTypeChecker: TypeChecker;
-        let noDiagnosticsTypeChecker: TypeChecker;
-        let classifiableNames: Map<string>;
-
-        let skipDefaultLib = options.noLib;
-        const supportedExtensions = getSupportedExtensions(options);
-
-        const start = new Date().getTime();
-
-        host = host || createCompilerHost(options);
-        // Map storing if there is emit blocking diagnostics for given input
-        const hasEmitBlockingDiagnostics = createFileMap<boolean>(getCanonicalFileName);
-
-        const currentDirectory = host.getCurrentDirectory();
-        const resolveModuleNamesWorker = host.resolveModuleNames
-            ? ((moduleNames: string[], containingFile: string) => host.resolveModuleNames(moduleNames, containingFile))
-            : ((moduleNames: string[], containingFile: string) => {
-                const resolvedModuleNames: ResolvedModule[] = [];
-                // resolveModuleName does not store any results between calls.
-                // lookup is a local cache to avoid resolving the same module name several times
-                const lookup: Map<ResolvedModule> = {};
-                for (const moduleName of moduleNames) {
-                    let resolvedName: ResolvedModule;
-                    if (hasProperty(lookup, moduleName)) {
-                        resolvedName = lookup[moduleName];
-                    }
-                    else {
-                        resolvedName = resolveModuleName(moduleName, containingFile, options, host).resolvedModule;
-                        lookup[moduleName] = resolvedName;
-                    }
-                    resolvedModuleNames.push(resolvedName);
-                }
-                return resolvedModuleNames;
-            });
-
-        const filesByName = createFileMap<SourceFile>();
-        // stores 'filename -> file association' ignoring case
-        // used to track cases when two file names differ only in casing 
-        const filesByNameIgnoreCase = host.useCaseSensitiveFileNames() ? createFileMap<SourceFile>(fileName => fileName.toLowerCase()) : undefined;
-
-        if (oldProgram) {
-            // check properties that can affect structure of the program or module resolution strategy
-            // if any of these properties has changed - structure cannot be reused
-            const oldOptions = oldProgram.getCompilerOptions();
-            if ((oldOptions.module !== options.module) ||
-                (oldOptions.noResolve !== options.noResolve) ||
-                (oldOptions.target !== options.target) ||
-                (oldOptions.noLib !== options.noLib) ||
-                (oldOptions.jsx !== options.jsx) ||
-                (oldOptions.allowJs !== options.allowJs)) {
-                oldProgram = undefined;
-            }
-        }
-
-        if (!tryReuseStructureFromOldProgram()) {
-            forEach(rootNames, name => processRootFile(name, /*isDefaultLib*/ false));
-            // Do not process the default library if:
-            //  - The '--noLib' flag is used.
-            //  - A 'no-default-lib' reference comment is encountered in
-            //      processing the root files.
-            if (!skipDefaultLib) {
-                processRootFile(host.getDefaultLibFileName(options), /*isDefaultLib*/ true);
-            }
-        }
-
-        // unconditionally set oldProgram to undefined to prevent it from being captured in closure
-        oldProgram = undefined;
-
-        program = {
-            getRootFileNames: () => rootNames,
-            getSourceFile,
-            getSourceFiles: () => files,
-            getCompilerOptions: () => options,
-            getSyntacticDiagnostics,
-            getOptionsDiagnostics,
-            getGlobalDiagnostics,
-            getSemanticDiagnostics,
-            getDeclarationDiagnostics,
-            getTypeChecker,
-            getClassifiableNames,
-            getDiagnosticsProducingTypeChecker,
-            getCommonSourceDirectory,
-            emit,
-            getCurrentDirectory: () => currentDirectory,
-            getNodeCount: () => getDiagnosticsProducingTypeChecker().getNodeCount(),
-            getIdentifierCount: () => getDiagnosticsProducingTypeChecker().getIdentifierCount(),
-            getSymbolCount: () => getDiagnosticsProducingTypeChecker().getSymbolCount(),
-            getTypeCount: () => getDiagnosticsProducingTypeChecker().getTypeCount(),
-            getFileProcessingDiagnostics: () => fileProcessingDiagnostics
-        };
-
-        verifyCompilerOptions();
-
-        programTime += new Date().getTime() - start;
-
-        return program;
-
-        function getCommonSourceDirectory() {
-            if (typeof commonSourceDirectory === "undefined") {
-                if (options.rootDir && checkSourceFilesBelongToPath(files, options.rootDir)) {
-                    // If a rootDir is specified and is valid use it as the commonSourceDirectory
-                    commonSourceDirectory = getNormalizedAbsolutePath(options.rootDir, currentDirectory);
-                }
-                else {
-                    commonSourceDirectory = computeCommonSourceDirectory(files);
-                }
-                if (commonSourceDirectory && commonSourceDirectory[commonSourceDirectory.length - 1] !== directorySeparator) {
-                    // Make sure directory path ends with directory separator so this string can directly
-                    // used to replace with "" to get the relative path of the source file and the relative path doesn't
-                    // start with / making it rooted path
-                    commonSourceDirectory += directorySeparator;
-                }
-            }
-            return commonSourceDirectory;
-        }
-
-        function getClassifiableNames() {
-            if (!classifiableNames) {
-                // Initialize a checker so that all our files are bound.
-                getTypeChecker();
-                classifiableNames = {};
-
-                for (const sourceFile of files) {
-                    copyMap(sourceFile.classifiableNames, classifiableNames);
-                }
-            }
-
-            return classifiableNames;
-        }
-
-        function tryReuseStructureFromOldProgram(): boolean {
-            if (!oldProgram) {
-                return false;
-            }
-
-            Debug.assert(!oldProgram.structureIsReused);
-
-            // there is an old program, check if we can reuse its structure
-            const oldRootNames = oldProgram.getRootFileNames();
-            if (!arrayIsEqualTo(oldRootNames, rootNames)) {
-                return false;
-            }
-
-            // check if program source files has changed in the way that can affect structure of the program
-            const newSourceFiles: SourceFile[] = [];
-            const filePaths: Path[] = [];
-            const modifiedSourceFiles: SourceFile[] = [];
-
-            for (const oldSourceFile of oldProgram.getSourceFiles()) {
-                let newSourceFile = host.getSourceFile(oldSourceFile.fileName, options.target);
-                if (!newSourceFile) {
-                    return false;
-                }
-
-                newSourceFile.path = oldSourceFile.path;
-                filePaths.push(newSourceFile.path);
-
-                if (oldSourceFile !== newSourceFile) {
-                    if (oldSourceFile.hasNoDefaultLib !== newSourceFile.hasNoDefaultLib) {
-                        // value of no-default-lib has changed
-                        // this will affect if default library is injected into the list of files
-                        return false;
-                    }
-
-                    // check tripleslash references
-                    if (!arrayIsEqualTo(oldSourceFile.referencedFiles, newSourceFile.referencedFiles, fileReferenceIsEqualTo)) {
-                        // tripleslash references has changed
-                        return false;
-                    }
-
-                    // check imports and module augmentations
-                    collectExternalModuleReferences(newSourceFile);
-                    if (!arrayIsEqualTo(oldSourceFile.imports, newSourceFile.imports, moduleNameIsEqualTo)) {
-                        // imports has changed
-                        return false;
-                    }
-                    if (!arrayIsEqualTo(oldSourceFile.moduleAugmentations, newSourceFile.moduleAugmentations, moduleNameIsEqualTo)) {
-                        // moduleAugmentations has changed
-                        return false;
-                    }
-
-                    if (resolveModuleNamesWorker) {
-                        const moduleNames: string[] = [];
-                        for (const moduleName of newSourceFile.imports) {
-                            moduleNames.push(moduleName.text);
-                        }
-                        for (const moduleName of newSourceFile.moduleAugmentations) {
-                            moduleNames.push(moduleName.text);
-                        }
-                        const resolutions = resolveModuleNamesWorker(moduleNames, getNormalizedAbsolutePath(newSourceFile.fileName, currentDirectory));
-                        // ensure that module resolution results are still correct
-                        for (let i = 0; i < moduleNames.length; i++) {
-                            const newResolution = resolutions[i];
-                            const oldResolution = getResolvedModule(oldSourceFile, moduleNames[i]);
-                            const resolutionChanged = oldResolution
-                                ? !newResolution ||
-                                  oldResolution.resolvedFileName !== newResolution.resolvedFileName ||
-                                  !!oldResolution.isExternalLibraryImport !== !!newResolution.isExternalLibraryImport
-                                : newResolution;
-
-                            if (resolutionChanged) {
-                                return false;
-                            }
-                        }
-                    }
-                    // pass the cache of module resolutions from the old source file
-                    newSourceFile.resolvedModules = oldSourceFile.resolvedModules;
-                    modifiedSourceFiles.push(newSourceFile);
-                }
-                else {
-                    // file has no changes - use it as is
-                    newSourceFile = oldSourceFile;
-                }
-
-                // if file has passed all checks it should be safe to reuse it
-                newSourceFiles.push(newSourceFile);
-            }
-
-            // update fileName -> file mapping
-            for (let i = 0, len = newSourceFiles.length; i < len; i++) {
-                filesByName.set(filePaths[i], newSourceFiles[i]);
-            }
-
-            files = newSourceFiles;
-            fileProcessingDiagnostics = oldProgram.getFileProcessingDiagnostics();
-
-            for (const modifiedFile of modifiedSourceFiles) {
-                fileProcessingDiagnostics.reattachFileDiagnostics(modifiedFile);
-            }
-            oldProgram.structureIsReused = true;
-
-            return true;
-        }
-
-        function getEmitHost(writeFileCallback?: WriteFileCallback): EmitHost {
-            return {
-                getCanonicalFileName,
-                getCommonSourceDirectory: program.getCommonSourceDirectory,
-                getCompilerOptions: program.getCompilerOptions,
-                getCurrentDirectory: () => currentDirectory,
-                getNewLine: () => host.getNewLine(),
-                getSourceFile: program.getSourceFile,
-                getSourceFiles: program.getSourceFiles,
-                writeFile: writeFileCallback || (
-                    (fileName, data, writeByteOrderMark, onError) => host.writeFile(fileName, data, writeByteOrderMark, onError)),
-                isEmitBlocked,
-            };
-        }
-
-        function getDiagnosticsProducingTypeChecker() {
-            return diagnosticsProducingTypeChecker || (diagnosticsProducingTypeChecker = createTypeChecker(program, /*produceDiagnostics:*/ true));
-        }
-
-        function getTypeChecker() {
-            return noDiagnosticsTypeChecker || (noDiagnosticsTypeChecker = createTypeChecker(program, /*produceDiagnostics:*/ false));
-        }
-
-        function emit(sourceFile?: SourceFile, writeFileCallback?: WriteFileCallback, cancellationToken?: CancellationToken): EmitResult {
-            return runWithCancellationToken(() => emitWorker(this, sourceFile, writeFileCallback, cancellationToken));
-        }
-
-        function isEmitBlocked(emitFileName: string): boolean {
-            return hasEmitBlockingDiagnostics.contains(toPath(emitFileName, currentDirectory, getCanonicalFileName));
-        }
-
-        function emitWorker(program: Program, sourceFile: SourceFile, writeFileCallback: WriteFileCallback, cancellationToken: CancellationToken): EmitResult {
-            // If the noEmitOnError flag is set, then check if we have any errors so far.  If so,
-            // immediately bail out.  Note that we pass 'undefined' for 'sourceFile' so that we
-            // get any preEmit diagnostics, not just the ones
-            if (options.noEmitOnError) {
-                const preEmitDiagnostics = getPreEmitDiagnostics(program, /*sourceFile:*/ undefined, cancellationToken);
-                if (preEmitDiagnostics.length > 0) {
-                    return { diagnostics: preEmitDiagnostics, sourceMaps: undefined, emitSkipped: true };
-                }
-            }
-
-            // Create the emit resolver outside of the "emitTime" tracking code below.  That way
-            // any cost associated with it (like type checking) are appropriate associated with
-            // the type-checking counter.
-            //
-            // If the -out option is specified, we should not pass the source file to getEmitResolver.
-            // This is because in the -out scenario all files need to be emitted, and therefore all
-            // files need to be type checked. And the way to specify that all files need to be type
-            // checked is to not pass the file to getEmitResolver.
-            const emitResolver = getDiagnosticsProducingTypeChecker().getEmitResolver((options.outFile || options.out) ? undefined : sourceFile);
-
-            const start = new Date().getTime();
-
-            const emitResult = emitFiles(
-                emitResolver,
-                getEmitHost(writeFileCallback),
-                sourceFile);
-
-            emitTime += new Date().getTime() - start;
-            return emitResult;
-        }
-
-        function getSourceFile(fileName: string): SourceFile {
-            return filesByName.get(toPath(fileName, currentDirectory, getCanonicalFileName));
-        }
-
-        function getDiagnosticsHelper(
-                sourceFile: SourceFile,
-                getDiagnostics: (sourceFile: SourceFile, cancellationToken: CancellationToken) => Diagnostic[],
-                cancellationToken: CancellationToken): Diagnostic[] {
-            if (sourceFile) {
-                return getDiagnostics(sourceFile, cancellationToken);
-            }
-
-            const allDiagnostics: Diagnostic[] = [];
-            forEach(program.getSourceFiles(), sourceFile => {
-                if (cancellationToken) {
-                    cancellationToken.throwIfCancellationRequested();
-                }
-                addRange(allDiagnostics, getDiagnostics(sourceFile, cancellationToken));
-            });
-
-            return sortAndDeduplicateDiagnostics(allDiagnostics);
-        }
-
-        function getSyntacticDiagnostics(sourceFile: SourceFile, cancellationToken: CancellationToken): Diagnostic[] {
-            return getDiagnosticsHelper(sourceFile, getSyntacticDiagnosticsForFile, cancellationToken);
-        }
-
-        function getSemanticDiagnostics(sourceFile: SourceFile, cancellationToken: CancellationToken): Diagnostic[] {
-            return getDiagnosticsHelper(sourceFile, getSemanticDiagnosticsForFile, cancellationToken);
-        }
-
-        function getDeclarationDiagnostics(sourceFile: SourceFile, cancellationToken: CancellationToken): Diagnostic[] {
-            return getDiagnosticsHelper(sourceFile, getDeclarationDiagnosticsForFile, cancellationToken);
-        }
-
-        function getSyntacticDiagnosticsForFile(sourceFile: SourceFile, cancellationToken: CancellationToken): Diagnostic[] {
-            return sourceFile.parseDiagnostics;
-        }
-
-        function runWithCancellationToken<T>(func: () => T): T {
-            try {
-                return func();
-            }
-            catch (e) {
-                if (e instanceof OperationCanceledException) {
-                    // We were canceled while performing the operation.  Because our type checker
-                    // might be a bad state, we need to throw it away.
-                    //
-                    // Note: we are overly agressive here.  We do not actually *have* to throw away
-                    // the "noDiagnosticsTypeChecker".  However, for simplicity, i'd like to keep
-                    // the lifetimes of these two TypeCheckers the same.  Also, we generally only
-                    // cancel when the user has made a change anyways.  And, in that case, we (the
-                    // program instance) will get thrown away anyways.  So trying to keep one of
-                    // these type checkers alive doesn't serve much purpose.
-                    noDiagnosticsTypeChecker = undefined;
-                    diagnosticsProducingTypeChecker = undefined;
-                }
-
-                throw e;
-            }
-        }
-
-        function getSemanticDiagnosticsForFile(sourceFile: SourceFile, cancellationToken: CancellationToken): Diagnostic[] {
-            return runWithCancellationToken(() => {
-                const typeChecker = getDiagnosticsProducingTypeChecker();
-
-                Debug.assert(!!sourceFile.bindDiagnostics);
-                const bindDiagnostics = sourceFile.bindDiagnostics;
-                // For JavaScript files, we don't want to report the normal typescript semantic errors.
-                // Instead, we just report errors for using TypeScript-only constructs from within a
-                // JavaScript file.
-                const checkDiagnostics = isSourceFileJavaScript(sourceFile) ?
-                    getJavaScriptSemanticDiagnosticsForFile(sourceFile, cancellationToken) :
-                    typeChecker.getDiagnostics(sourceFile, cancellationToken);
-                const fileProcessingDiagnosticsInFile = fileProcessingDiagnostics.getDiagnostics(sourceFile.fileName);
-                const programDiagnosticsInFile = programDiagnostics.getDiagnostics(sourceFile.fileName);
-
-                return bindDiagnostics.concat(checkDiagnostics).concat(fileProcessingDiagnosticsInFile).concat(programDiagnosticsInFile);
-            });
-        }
-
-        function getJavaScriptSemanticDiagnosticsForFile(sourceFile: SourceFile, cancellationToken: CancellationToken): Diagnostic[] {
-            return runWithCancellationToken(() => {
-                const diagnostics: Diagnostic[] = [];
-                walk(sourceFile);
-
-                return diagnostics;
-
-                function walk(node: Node): boolean {
-                    if (!node) {
-                        return false;
-                    }
-
-                    switch (node.kind) {
-                        case SyntaxKind.ImportEqualsDeclaration:
-                            diagnostics.push(createDiagnosticForNode(node, Diagnostics.import_can_only_be_used_in_a_ts_file));
-                            return true;
-                        case SyntaxKind.ExportAssignment:
-                            diagnostics.push(createDiagnosticForNode(node, Diagnostics.export_can_only_be_used_in_a_ts_file));
-                            return true;
-                        case SyntaxKind.ClassDeclaration:
-                            let classDeclaration = <ClassDeclaration>node;
-                            if (checkModifiers(classDeclaration.modifiers) ||
-                                checkTypeParameters(classDeclaration.typeParameters)) {
-                                return true;
-                            }
-                            break;
-                        case SyntaxKind.HeritageClause:
-                            let heritageClause = <HeritageClause>node;
-                            if (heritageClause.token === SyntaxKind.ImplementsKeyword) {
-                                diagnostics.push(createDiagnosticForNode(node, Diagnostics.implements_clauses_can_only_be_used_in_a_ts_file));
-                                return true;
-                            }
-                            break;
-                        case SyntaxKind.InterfaceDeclaration:
-                            diagnostics.push(createDiagnosticForNode(node, Diagnostics.interface_declarations_can_only_be_used_in_a_ts_file));
-                            return true;
-                        case SyntaxKind.ModuleDeclaration:
-                            diagnostics.push(createDiagnosticForNode(node, Diagnostics.module_declarations_can_only_be_used_in_a_ts_file));
-                            return true;
-                        case SyntaxKind.TypeAliasDeclaration:
-                            diagnostics.push(createDiagnosticForNode(node, Diagnostics.type_aliases_can_only_be_used_in_a_ts_file));
-                            return true;
-                        case SyntaxKind.MethodDeclaration:
-                        case SyntaxKind.MethodSignature:
-                        case SyntaxKind.Constructor:
-                        case SyntaxKind.GetAccessor:
-                        case SyntaxKind.SetAccessor:
-                        case SyntaxKind.FunctionExpression:
-                        case SyntaxKind.FunctionDeclaration:
-                        case SyntaxKind.ArrowFunction:
-                        case SyntaxKind.FunctionDeclaration:
-                            const functionDeclaration = <FunctionLikeDeclaration>node;
-                            if (checkModifiers(functionDeclaration.modifiers) ||
-                                checkTypeParameters(functionDeclaration.typeParameters) ||
-                                checkTypeAnnotation(functionDeclaration.type)) {
-                                return true;
-                            }
-                            break;
-                        case SyntaxKind.VariableStatement:
-                            const variableStatement = <VariableStatement>node;
-                            if (checkModifiers(variableStatement.modifiers)) {
-                                return true;
-                            }
-                            break;
-                        case SyntaxKind.VariableDeclaration:
-                            const variableDeclaration = <VariableDeclaration>node;
-                            if (checkTypeAnnotation(variableDeclaration.type)) {
-                                return true;
-                            }
-                            break;
-                        case SyntaxKind.CallExpression:
-                        case SyntaxKind.NewExpression:
-                            const expression = <CallExpression>node;
-                            if (expression.typeArguments && expression.typeArguments.length > 0) {
-                                const start = expression.typeArguments.pos;
-                                diagnostics.push(createFileDiagnostic(sourceFile, start, expression.typeArguments.end - start,
-                                    Diagnostics.type_arguments_can_only_be_used_in_a_ts_file));
-                                return true;
-                            }
-                            break;
-                        case SyntaxKind.Parameter:
-                            const parameter = <ParameterDeclaration>node;
-                            if (parameter.modifiers) {
-                                const start = parameter.modifiers.pos;
-                                diagnostics.push(createFileDiagnostic(sourceFile, start, parameter.modifiers.end - start,
-                                    Diagnostics.parameter_modifiers_can_only_be_used_in_a_ts_file));
-                                return true;
-                            }
-                            if (parameter.questionToken) {
-                                diagnostics.push(createDiagnosticForNode(parameter.questionToken, Diagnostics._0_can_only_be_used_in_a_ts_file, "?"));
-                                return true;
-                            }
-                            if (parameter.type) {
-                                diagnostics.push(createDiagnosticForNode(parameter.type, Diagnostics.types_can_only_be_used_in_a_ts_file));
-                                return true;
-                            }
-                            break;
-                        case SyntaxKind.PropertyDeclaration:
-                            diagnostics.push(createDiagnosticForNode(node, Diagnostics.property_declarations_can_only_be_used_in_a_ts_file));
-                            return true;
-                        case SyntaxKind.EnumDeclaration:
-                            diagnostics.push(createDiagnosticForNode(node, Diagnostics.enum_declarations_can_only_be_used_in_a_ts_file));
-                            return true;
-                        case SyntaxKind.TypeAssertionExpression:
-                            let typeAssertionExpression = <TypeAssertion>node;
-                            diagnostics.push(createDiagnosticForNode(typeAssertionExpression.type, Diagnostics.type_assertion_expressions_can_only_be_used_in_a_ts_file));
-                            return true;
-                        case SyntaxKind.Decorator:
-                            diagnostics.push(createDiagnosticForNode(node, Diagnostics.decorators_can_only_be_used_in_a_ts_file));
-                            return true;
-                    }
-
-                    return forEachChild(node, walk);
-                }
-
-                function checkTypeParameters(typeParameters: NodeArray<TypeParameterDeclaration>): boolean {
-                    if (typeParameters) {
-                        const start = typeParameters.pos;
-                        diagnostics.push(createFileDiagnostic(sourceFile, start, typeParameters.end - start, Diagnostics.type_parameter_declarations_can_only_be_used_in_a_ts_file));
-                        return true;
-                    }
-                    return false;
-                }
-
-                function checkTypeAnnotation(type: TypeNode): boolean {
-                    if (type) {
-                        diagnostics.push(createDiagnosticForNode(type, Diagnostics.types_can_only_be_used_in_a_ts_file));
-                        return true;
-                    }
-
-                    return false;
-                }
-
-                function checkModifiers(modifiers: ModifiersArray): boolean {
-                    if (modifiers) {
-                        for (const modifier of modifiers) {
-                            switch (modifier.kind) {
-                                case SyntaxKind.PublicKeyword:
-                                case SyntaxKind.PrivateKeyword:
-                                case SyntaxKind.ProtectedKeyword:
-                                case SyntaxKind.DeclareKeyword:
-                                    diagnostics.push(createDiagnosticForNode(modifier, Diagnostics._0_can_only_be_used_in_a_ts_file, tokenToString(modifier.kind)));
-                                    return true;
-
-                                // These are all legal modifiers.
-                                case SyntaxKind.StaticKeyword:
-                                case SyntaxKind.ExportKeyword:
-                                case SyntaxKind.ConstKeyword:
-                                case SyntaxKind.DefaultKeyword:
-                                case SyntaxKind.AbstractKeyword:
-                            }
-                        }
-                    }
-
-                    return false;
-                }
-            });
-        }
-
-        function getDeclarationDiagnosticsForFile(sourceFile: SourceFile, cancellationToken: CancellationToken): Diagnostic[] {
-            return runWithCancellationToken(() => {
-                if (!isDeclarationFile(sourceFile)) {
-                    const resolver = getDiagnosticsProducingTypeChecker().getEmitResolver(sourceFile, cancellationToken);
-                    // Don't actually write any files since we're just getting diagnostics.
-                    const writeFile: WriteFileCallback = () => { };
-                    return ts.getDeclarationDiagnostics(getEmitHost(writeFile), resolver, sourceFile);
-                }
-            });
-        }
-
-        function getOptionsDiagnostics(): Diagnostic[] {
-            const allDiagnostics: Diagnostic[] = [];
-            addRange(allDiagnostics, fileProcessingDiagnostics.getGlobalDiagnostics());
-            addRange(allDiagnostics, programDiagnostics.getGlobalDiagnostics());
-            return sortAndDeduplicateDiagnostics(allDiagnostics);
-        }
-
-        function getGlobalDiagnostics(): Diagnostic[] {
-            const allDiagnostics: Diagnostic[] = [];
-            addRange(allDiagnostics, getDiagnosticsProducingTypeChecker().getGlobalDiagnostics());
-            return sortAndDeduplicateDiagnostics(allDiagnostics);
-        }
-
-        function hasExtension(fileName: string): boolean {
-            return getBaseFileName(fileName).indexOf(".") >= 0;
-        }
-
-        function processRootFile(fileName: string, isDefaultLib: boolean) {
-            processSourceFile(normalizePath(fileName), isDefaultLib);
-        }
-
-        function fileReferenceIsEqualTo(a: FileReference, b: FileReference): boolean {
-            return a.fileName === b.fileName;
-        }
-
-        function moduleNameIsEqualTo(a: LiteralExpression, b: LiteralExpression): boolean {
-            return a.text === b.text;
-        }
-
-        function collectExternalModuleReferences(file: SourceFile): void {
-            if (file.imports) {
-                return;
-            }
-
-            const isJavaScriptFile = isSourceFileJavaScript(file);
-            const isExternalModuleFile = isExternalModule(file);
-
-            let imports: LiteralExpression[];
-            let moduleAugmentations: LiteralExpression[];
-
-            for (const node of file.statements) {
-                collectModuleReferences(node, /*inAmbientModule*/ false);
-                if (isJavaScriptFile) {
-                    collectRequireCalls(node);
-                }
-            }
-
-            file.imports = imports || emptyArray;
-            file.moduleAugmentations = moduleAugmentations || emptyArray;
-
-            return;
-
-            function collectModuleReferences(node: Node, inAmbientModule: boolean): void {
-                switch (node.kind) {
-                    case SyntaxKind.ImportDeclaration:
-                    case SyntaxKind.ImportEqualsDeclaration:
-                    case SyntaxKind.ExportDeclaration:
-                        let moduleNameExpr = getExternalModuleName(node);
-                        if (!moduleNameExpr || moduleNameExpr.kind !== SyntaxKind.StringLiteral) {
-                            break;
-                        }
-                        if (!(<LiteralExpression>moduleNameExpr).text) {
-                            break;
-                        }
-
-                        // TypeScript 1.0 spec (April 2014): 12.1.6
-                        // An ExternalImportDeclaration in an AmbientExternalModuleDeclaration may reference other external modules 
-                        // only through top - level external module names. Relative external module names are not permitted.
-                        if (!inAmbientModule || !isExternalModuleNameRelative((<LiteralExpression>moduleNameExpr).text)) {
-                            (imports || (imports = [])).push(<LiteralExpression>moduleNameExpr);
-                        }
-                        break;
-                    case SyntaxKind.ModuleDeclaration:
-                        if (isAmbientModule(<ModuleDeclaration>node) && (inAmbientModule || node.flags & NodeFlags.Ambient || isDeclarationFile(file))) {
-                            const moduleName = <LiteralExpression>(<ModuleDeclaration>node).name;
-                            // Ambient module declarations can be interpreted as augmentations for some existing external modules.
-                            // This will happen in two cases:
-                            // - if current file is external module then module augmentation is a ambient module declaration defined in the top level scope
-                            // - if current file is not external module then module augmentation is an ambient module declaration with non-relative module name
-                            //   immediately nested in top level ambient module declaration .
-                            if (isExternalModuleFile || (inAmbientModule && !isExternalModuleNameRelative(moduleName.text))) {
-                                (moduleAugmentations || (moduleAugmentations = [])).push(moduleName);
-                            }
-                            else if (!inAmbientModule) {
-                                // An AmbientExternalModuleDeclaration declares an external module. 
-                                // This type of declaration is permitted only in the global module.
-                                // The StringLiteral must specify a top - level external module name.
-                                // Relative external module names are not permitted
-
-                                // NOTE: body of ambient module is always a module block
-                                for (const statement of (<ModuleBlock>(<ModuleDeclaration>node).body).statements) {
-                                    collectModuleReferences(statement, /*inAmbientModule*/ true);
-                                }
-                            }
-                        }
-                }
-            }
-
-            function collectRequireCalls(node: Node): void {
-                if (isRequireCall(node)) {
-                    (imports || (imports = [])).push(<StringLiteral>(<CallExpression>node).arguments[0]);
-                }
-                else {
-                    forEachChild(node, collectRequireCalls);
-                }
-            }
-        }
-
-        function processSourceFile(fileName: string, isDefaultLib: boolean, refFile?: SourceFile, refPos?: number, refEnd?: number) {
-            let diagnosticArgument: string[];
-            let diagnostic: DiagnosticMessage;
-            if (hasExtension(fileName)) {
-                if (!options.allowNonTsExtensions && !forEach(supportedExtensions, extension => fileExtensionIs(host.getCanonicalFileName(fileName), extension))) {
-                    diagnostic = Diagnostics.File_0_has_unsupported_extension_The_only_supported_extensions_are_1;
-                    diagnosticArgument = [fileName, "'" + supportedExtensions.join("', '") + "'"];
-                }
-                else if (!findSourceFile(fileName, toPath(fileName, currentDirectory, getCanonicalFileName), isDefaultLib, refFile, refPos, refEnd)) {
-                    diagnostic = Diagnostics.File_0_not_found;
-                    diagnosticArgument = [fileName];
-                }
-                else if (refFile && host.getCanonicalFileName(fileName) === host.getCanonicalFileName(refFile.fileName)) {
-                    diagnostic = Diagnostics.A_file_cannot_have_a_reference_to_itself;
-                    diagnosticArgument = [fileName];
-                }
-            }
-            else {
-                const nonTsFile: SourceFile = options.allowNonTsExtensions && findSourceFile(fileName, toPath(fileName, currentDirectory, getCanonicalFileName), isDefaultLib, refFile, refPos, refEnd);
-                if (!nonTsFile) {
-                    if (options.allowNonTsExtensions) {
-                        diagnostic = Diagnostics.File_0_not_found;
-                        diagnosticArgument = [fileName];
-                    }
-                    else if (!forEach(supportedExtensions, extension => findSourceFile(fileName + extension, toPath(fileName + extension, currentDirectory, getCanonicalFileName), isDefaultLib, refFile, refPos, refEnd))) {
-                        diagnostic = Diagnostics.File_0_not_found;
-                        fileName += ".ts";
-                        diagnosticArgument = [fileName];
-                    }
-                }
-            }
-
-            if (diagnostic) {
-                if (refFile !== undefined && refEnd !== undefined && refPos !== undefined) {
-                    fileProcessingDiagnostics.add(createFileDiagnostic(refFile, refPos, refEnd - refPos, diagnostic, ...diagnosticArgument));
-                }
-                else {
-                    fileProcessingDiagnostics.add(createCompilerDiagnostic(diagnostic, ...diagnosticArgument));
-                }
-            }
-        }
-
-        function reportFileNamesDifferOnlyInCasingError(fileName: string, existingFileName: string, refFile: SourceFile, refPos: number, refEnd: number): void {
-            if (refFile !== undefined && refPos !== undefined && refEnd !== undefined) {
-                fileProcessingDiagnostics.add(createFileDiagnostic(refFile, refPos, refEnd - refPos,
-                    Diagnostics.File_name_0_differs_from_already_included_file_name_1_only_in_casing, fileName, existingFileName));
-            }
-            else {
-                fileProcessingDiagnostics.add(createCompilerDiagnostic(Diagnostics.File_name_0_differs_from_already_included_file_name_1_only_in_casing, fileName, existingFileName));
-            }
-        }
-
-        // Get source file from normalized fileName
-        function findSourceFile(fileName: string, path: Path, isDefaultLib: boolean, refFile?: SourceFile, refPos?: number, refEnd?: number): SourceFile {
-            if (filesByName.contains(path)) {
-                const file = filesByName.get(path);
-                // try to check if we've already seen this file but with a different casing in path
-                // NOTE: this only makes sense for case-insensitive file systems
-                if (file && options.forceConsistentCasingInFileNames && getNormalizedAbsolutePath(file.fileName, currentDirectory) !== getNormalizedAbsolutePath(fileName, currentDirectory)) {
-                    reportFileNamesDifferOnlyInCasingError(fileName, file.fileName, refFile, refPos, refEnd);
-                }
-
-                return file;
-            }
-
-            // We haven't looked for this file, do so now and cache result
-            const file = host.getSourceFile(fileName, options.target, hostErrorMessage => {
-                if (refFile !== undefined && refPos !== undefined && refEnd !== undefined) {
-                    fileProcessingDiagnostics.add(createFileDiagnostic(refFile, refPos, refEnd - refPos,
-                        Diagnostics.Cannot_read_file_0_Colon_1, fileName, hostErrorMessage));
-                }
-                else {
-                    fileProcessingDiagnostics.add(createCompilerDiagnostic(Diagnostics.Cannot_read_file_0_Colon_1, fileName, hostErrorMessage));
-                }
-            });
-
-            filesByName.set(path, file);
-            if (file) {
-                file.path = path;
-
-                if (host.useCaseSensitiveFileNames()) {
-                    // for case-sensitive file systems check if we've already seen some file with similar filename ignoring case
-                    const existingFile = filesByNameIgnoreCase.get(path);
-                    if (existingFile) {
-                        reportFileNamesDifferOnlyInCasingError(fileName, existingFile.fileName, refFile, refPos, refEnd);
-                    }
-                    else {
-                        filesByNameIgnoreCase.set(path, file);
-                    }
-                }
-
-                skipDefaultLib = skipDefaultLib || file.hasNoDefaultLib;
-
-                const basePath = getDirectoryPath(fileName);
-                if (!options.noResolve) {
-                    processReferencedFiles(file, basePath);
-                }
-
-                // always process imported modules to record module name resolutions
-                processImportedModules(file, basePath);
-
-                if (isDefaultLib) {
-                    files.unshift(file);
-                }
-                else {
-                    files.push(file);
-                }
-            }
-
-            return file;
-        }
-
-        function processReferencedFiles(file: SourceFile, basePath: string) {
-            forEach(file.referencedFiles, ref => {
-                const referencedFileName = resolveTripleslashReference(ref.fileName, file.fileName);
-                processSourceFile(referencedFileName, /*isDefaultLib*/ false, file, ref.pos, ref.end);
-            });
-        }
-
-        function getCanonicalFileName(fileName: string): string {
-            return host.getCanonicalFileName(fileName);
-        }
-
-        function processImportedModules(file: SourceFile, basePath: string) {
-            collectExternalModuleReferences(file);
-            if (file.imports.length || file.moduleAugmentations.length) {
-                file.resolvedModules = {};
-                const moduleNames: string[] = [];
-                for (const name of file.imports) {
-                    moduleNames.push(name.text);
-                }
-                for (const name of file.moduleAugmentations) {
-                    moduleNames.push(name.text);
-                }
-                const resolutions = resolveModuleNamesWorker(moduleNames, getNormalizedAbsolutePath(file.fileName, currentDirectory));
-<<<<<<< HEAD
-                for (let i = 0; i < moduleNames.length; ++i) {
-=======
-                for (let i = 0; i < file.imports.length; i++) {
->>>>>>> 33bfd92f
-                    const resolution = resolutions[i];
-                    setResolvedModule(file, moduleNames[i], resolution);
-                    // add file to program only if:
-                    // - resolution was successfull
-                    // - noResolve is falsy
-                    // - module name come from the list fo imports
-                    const shouldAddFile = resolution &&
-                        !options.noResolve &&
-                        i < file.imports.length;
-
-                    if (shouldAddFile) {
-                        const importedFile = findSourceFile(resolution.resolvedFileName, toPath(resolution.resolvedFileName, currentDirectory, getCanonicalFileName), /*isDefaultLib*/ false, file, skipTrivia(file.text, file.imports[i].pos), file.imports[i].end);
-
-                        if (importedFile && resolution.isExternalLibraryImport) {
-                            // Since currently irrespective of allowJs, we only look for supportedTypeScript extension external module files,
-                            // this check is ok. Otherwise this would be never true for javascript file
-                            if (!isExternalModule(importedFile)) {
-                                const start = getTokenPosOfNode(file.imports[i], file);
-                                fileProcessingDiagnostics.add(createFileDiagnostic(file, start, file.imports[i].end - start, Diagnostics.Exported_external_package_typings_file_0_is_not_a_module_Please_contact_the_package_author_to_update_the_package_definition, importedFile.fileName));
-                            }
-                            else if (importedFile.referencedFiles.length) {
-                                const firstRef = importedFile.referencedFiles[0];
-                                fileProcessingDiagnostics.add(createFileDiagnostic(importedFile, firstRef.pos, firstRef.end - firstRef.pos, Diagnostics.Exported_external_package_typings_file_cannot_contain_tripleslash_references_Please_contact_the_package_author_to_update_the_package_definition));
-                            }
-                        }
-                    }
-                }
-            }
-            else {
-                // no imports - drop cached module resolutions
-                file.resolvedModules = undefined;
-            }
-            return;
-        }
-
-        function computeCommonSourceDirectory(sourceFiles: SourceFile[]): string {
-            let commonPathComponents: string[];
-            const failed = forEach(files, sourceFile => {
-                // Each file contributes into common source file path
-                if (isDeclarationFile(sourceFile)) {
-                    return;
-                }
-
-                const sourcePathComponents = getNormalizedPathComponents(sourceFile.fileName, currentDirectory);
-                sourcePathComponents.pop(); // The base file name is not part of the common directory path
-
-                if (!commonPathComponents) {
-                    // first file
-                    commonPathComponents = sourcePathComponents;
-                    return;
-                }
-
-                for (let i = 0, n = Math.min(commonPathComponents.length, sourcePathComponents.length); i < n; i++) {
-                    if (getCanonicalFileName(commonPathComponents[i]) !== getCanonicalFileName(sourcePathComponents[i])) {
-                        if (i === 0) {
-                            // Failed to find any common path component
-                            return true;
-                        }
-
-                        // New common path found that is 0 -> i-1
-                        commonPathComponents.length = i;
-                        break;
-                    }
-                }
-
-                // If the sourcePathComponents was shorter than the commonPathComponents, truncate to the sourcePathComponents
-                if (sourcePathComponents.length < commonPathComponents.length) {
-                    commonPathComponents.length = sourcePathComponents.length;
-                }
-            });
-
-            // A common path can not be found when paths span multiple drives on windows, for example
-            if (failed) {
-                return "";
-            }
-
-            if (!commonPathComponents) { // Can happen when all input files are .d.ts files
-                return currentDirectory;
-            }
-
-            return getNormalizedPathFromPathComponents(commonPathComponents);
-        }
-
-        function checkSourceFilesBelongToPath(sourceFiles: SourceFile[], rootDirectory: string): boolean {
-            let allFilesBelongToPath = true;
-            if (sourceFiles) {
-                const absoluteRootDirectoryPath = host.getCanonicalFileName(getNormalizedAbsolutePath(rootDirectory, currentDirectory));
-
-                for (var sourceFile of sourceFiles) {
-                    if (!isDeclarationFile(sourceFile)) {
-                        const absoluteSourceFilePath = host.getCanonicalFileName(getNormalizedAbsolutePath(sourceFile.fileName, currentDirectory));
-                        if (absoluteSourceFilePath.indexOf(absoluteRootDirectoryPath) !== 0) {
-                            programDiagnostics.add(createCompilerDiagnostic(Diagnostics.File_0_is_not_under_rootDir_1_rootDir_is_expected_to_contain_all_source_files, sourceFile.fileName, options.rootDir));
-                            allFilesBelongToPath = false;
-                        }
-                    }
-                }
-            }
-
-            return allFilesBelongToPath;
-        }
-
-        function verifyCompilerOptions() {
-            if (options.isolatedModules) {
-                if (options.declaration) {
-                    programDiagnostics.add(createCompilerDiagnostic(Diagnostics.Option_0_cannot_be_specified_with_option_1, "declaration", "isolatedModules"));
-                }
-
-                if (options.noEmitOnError) {
-                    programDiagnostics.add(createCompilerDiagnostic(Diagnostics.Option_0_cannot_be_specified_with_option_1, "noEmitOnError", "isolatedModules"));
-                }
-
-                if (options.out) {
-                    programDiagnostics.add(createCompilerDiagnostic(Diagnostics.Option_0_cannot_be_specified_with_option_1, "out", "isolatedModules"));
-                }
-
-                if (options.outFile) {
-                    programDiagnostics.add(createCompilerDiagnostic(Diagnostics.Option_0_cannot_be_specified_with_option_1, "outFile", "isolatedModules"));
-                }
-            }
-
-            if (options.inlineSourceMap) {
-                if (options.sourceMap) {
-                    programDiagnostics.add(createCompilerDiagnostic(Diagnostics.Option_0_cannot_be_specified_with_option_1, "sourceMap", "inlineSourceMap"));
-                }
-                if (options.mapRoot) {
-                    programDiagnostics.add(createCompilerDiagnostic(Diagnostics.Option_0_cannot_be_specified_with_option_1, "mapRoot", "inlineSourceMap"));
-                }
-            }
-
-            if (options.inlineSources) {
-                if (!options.sourceMap && !options.inlineSourceMap) {
-                    programDiagnostics.add(createCompilerDiagnostic(Diagnostics.Option_inlineSources_can_only_be_used_when_either_option_inlineSourceMap_or_option_sourceMap_is_provided));
-                }
-                if (options.sourceRoot) {
-                    programDiagnostics.add(createCompilerDiagnostic(Diagnostics.Option_0_cannot_be_specified_with_option_1, "sourceRoot", "inlineSources"));
-                }
-            }
-
-            if (options.out && options.outFile) {
-                programDiagnostics.add(createCompilerDiagnostic(Diagnostics.Option_0_cannot_be_specified_with_option_1, "out", "outFile"));
-            }
-
-            if (!options.sourceMap && (options.mapRoot || options.sourceRoot)) {
-                // Error to specify --mapRoot or --sourceRoot without mapSourceFiles
-                if (options.mapRoot) {
-                    programDiagnostics.add(createCompilerDiagnostic(Diagnostics.Option_0_cannot_be_specified_without_specifying_option_1, "mapRoot", "sourceMap"));
-                }
-                if (options.sourceRoot && !options.inlineSourceMap) {
-                    programDiagnostics.add(createCompilerDiagnostic(Diagnostics.Option_0_cannot_be_specified_without_specifying_option_1, "sourceRoot", "sourceMap"));
-                }
-            }
-
-            const languageVersion = options.target || ScriptTarget.ES3;
-            const outFile = options.outFile || options.out;
-
-            const firstExternalModuleSourceFile = forEach(files, f => isExternalModule(f) ? f : undefined);
-            if (options.isolatedModules) {
-                if (!options.module && languageVersion < ScriptTarget.ES6) {
-                    programDiagnostics.add(createCompilerDiagnostic(Diagnostics.Option_isolatedModules_can_only_be_used_when_either_option_module_is_provided_or_option_target_is_ES2015_or_higher));
-                }
-
-                const firstNonExternalModuleSourceFile = forEach(files, f => !isExternalModule(f) && !isDeclarationFile(f) ? f : undefined);
-                if (firstNonExternalModuleSourceFile) {
-                    const span = getErrorSpanForNode(firstNonExternalModuleSourceFile, firstNonExternalModuleSourceFile);
-                    programDiagnostics.add(createFileDiagnostic(firstNonExternalModuleSourceFile, span.start, span.length, Diagnostics.Cannot_compile_namespaces_when_the_isolatedModules_flag_is_provided));
-                }
-            }
-            else if (firstExternalModuleSourceFile && languageVersion < ScriptTarget.ES6 && !options.module) {
-                // We cannot use createDiagnosticFromNode because nodes do not have parents yet
-                const span = getErrorSpanForNode(firstExternalModuleSourceFile, firstExternalModuleSourceFile.externalModuleIndicator);
-                programDiagnostics.add(createFileDiagnostic(firstExternalModuleSourceFile, span.start, span.length, Diagnostics.Cannot_compile_modules_unless_the_module_flag_is_provided_Consider_setting_the_module_compiler_option_in_a_tsconfig_json_file));
-            }
-
-            // Cannot specify module gen target of es6 when below es6
-            if (options.module === ModuleKind.ES6 && languageVersion < ScriptTarget.ES6) {
-                programDiagnostics.add(createCompilerDiagnostic(Diagnostics.Cannot_compile_modules_into_es2015_when_targeting_ES5_or_lower));
-            }
-
-            // Cannot specify module gen that isn't amd or system with --out
-            if (outFile && options.module && !(options.module === ModuleKind.AMD || options.module === ModuleKind.System)) {
-                programDiagnostics.add(createCompilerDiagnostic(Diagnostics.Only_amd_and_system_modules_are_supported_alongside_0, options.out ? "out" : "outFile"));
-            }
-
-            // there has to be common source directory if user specified --outdir || --sourceRoot
-            // if user specified --mapRoot, there needs to be common source directory if there would be multiple files being emitted
-            if (options.outDir || // there is --outDir specified
-                options.sourceRoot || // there is --sourceRoot specified
-                options.mapRoot) { // there is --mapRoot specified
-
-                // Precalculate and cache the common source directory
-                const dir = getCommonSourceDirectory();
-
-                // If we failed to find a good common directory, but outDir is specified and at least one of our files is on a windows drive/URL/other resource, add a failure
-                if (options.outDir && dir === "" && forEach(files, file => getRootLength(file.fileName) > 1)) {
-                        programDiagnostics.add(createCompilerDiagnostic(Diagnostics.Cannot_find_the_common_subdirectory_path_for_the_input_files));
-                }
-            }
-
-            if (options.noEmit) {
-                if (options.out) {
-                    programDiagnostics.add(createCompilerDiagnostic(Diagnostics.Option_0_cannot_be_specified_with_option_1, "noEmit", "out"));
-                }
-
-                if (options.outFile) {
-                    programDiagnostics.add(createCompilerDiagnostic(Diagnostics.Option_0_cannot_be_specified_with_option_1, "noEmit", "outFile"));
-                }
-
-                if (options.outDir) {
-                    programDiagnostics.add(createCompilerDiagnostic(Diagnostics.Option_0_cannot_be_specified_with_option_1, "noEmit", "outDir"));
-                }
-
-                if (options.declaration) {
-                    programDiagnostics.add(createCompilerDiagnostic(Diagnostics.Option_0_cannot_be_specified_with_option_1, "noEmit", "declaration"));
-                }
-            }
-            else if (options.allowJs && options.declaration) {
-                programDiagnostics.add(createCompilerDiagnostic(Diagnostics.Option_0_cannot_be_specified_with_option_1, "allowJs", "declaration"));
-            }
-
-            if (options.emitDecoratorMetadata &&
-                !options.experimentalDecorators) {
-                programDiagnostics.add(createCompilerDiagnostic(Diagnostics.Option_0_cannot_be_specified_without_specifying_option_1, "emitDecoratorMetadata", "experimentalDecorators"));
-            }
-
-            if (options.reactNamespace && !isIdentifier(options.reactNamespace, languageVersion)) {
-                programDiagnostics.add(createCompilerDiagnostic(Diagnostics.Invalide_value_for_reactNamespace_0_is_not_a_valid_identifier, options.reactNamespace));
-            }
-
-            // If the emit is enabled make sure that every output file is unique and not overwriting any of the input files
-            if (!options.noEmit) {
-                const emitHost = getEmitHost();
-                const emitFilesSeen = createFileMap<boolean>(!host.useCaseSensitiveFileNames() ? key => key.toLocaleLowerCase() : undefined);
-                forEachExpectedEmitFile(emitHost, (emitFileNames, sourceFiles, isBundledEmit) => {
-                    verifyEmitFilePath(emitFileNames.jsFilePath, emitFilesSeen);
-                    verifyEmitFilePath(emitFileNames.declarationFilePath, emitFilesSeen);
-                });
-            }
-
-            // Verify that all the emit files are unique and don't overwrite input files
-            function verifyEmitFilePath(emitFileName: string, emitFilesSeen: FileMap<boolean>) {
-                if (emitFileName) {
-                    const emitFilePath = toPath(emitFileName, currentDirectory, getCanonicalFileName);
-                    // Report error if the output overwrites input file
-                    if (filesByName.contains(emitFilePath)) {
-                        createEmitBlockingDiagnostics(emitFileName, emitFilePath, Diagnostics.Cannot_write_file_0_because_it_would_overwrite_input_file);
-                    }
-
-                    // Report error if multiple files write into same file
-                    if (emitFilesSeen.contains(emitFilePath)) {
-                        // Already seen the same emit file - report error
-                        createEmitBlockingDiagnostics(emitFileName, emitFilePath, Diagnostics.Cannot_write_file_0_because_it_would_be_overwritten_by_multiple_input_files);
-                    }
-                    else {
-                        emitFilesSeen.set(emitFilePath, true);
-                    }
-                }
-            }
-        }
-
-        function createEmitBlockingDiagnostics(emitFileName: string, emitFilePath: Path, message: DiagnosticMessage) {
-            hasEmitBlockingDiagnostics.set(toPath(emitFileName, currentDirectory, getCanonicalFileName), true);
-            programDiagnostics.add(createCompilerDiagnostic(message, emitFileName));
-        }
-    }
-}
+/// <reference path="sys.ts" />
+/// <reference path="emitter.ts" />
+/// <reference path="core.ts" />
+
+namespace ts {
+    /* @internal */ export let programTime = 0;
+    /* @internal */ export let emitTime = 0;
+    /* @internal */ export let ioReadTime = 0;
+    /* @internal */ export let ioWriteTime = 0;
+
+    /** The version of the TypeScript compiler release */
+
+    const emptyArray: any[] = [];
+
+    export const version = "1.8.0";
+
+    export function findConfigFile(searchPath: string, fileExists: (fileName: string) => boolean): string {
+        let fileName = "tsconfig.json";
+        while (true) {
+            if (fileExists(fileName)) {
+                return fileName;
+            }
+            const parentPath = getDirectoryPath(searchPath);
+            if (parentPath === searchPath) {
+                break;
+            }
+            searchPath = parentPath;
+            fileName = "../" + fileName;
+        }
+        return undefined;
+    }
+
+    export function resolveTripleslashReference(moduleName: string, containingFile: string): string {
+        const basePath = getDirectoryPath(containingFile);
+        const referencedFileName = isRootedDiskPath(moduleName) ? moduleName : combinePaths(basePath, moduleName);
+        return normalizePath(referencedFileName);
+    }
+
+    export function resolveModuleName(moduleName: string, containingFile: string, compilerOptions: CompilerOptions, host: ModuleResolutionHost): ResolvedModuleWithFailedLookupLocations {
+        const moduleResolution = compilerOptions.moduleResolution !== undefined
+            ? compilerOptions.moduleResolution
+            : compilerOptions.module === ModuleKind.CommonJS ? ModuleResolutionKind.NodeJs : ModuleResolutionKind.Classic;
+
+        switch (moduleResolution) {
+            case ModuleResolutionKind.NodeJs: return nodeModuleNameResolver(moduleName, containingFile, compilerOptions, host);
+            case ModuleResolutionKind.Classic: return classicNameResolver(moduleName, containingFile, compilerOptions, host);
+        }
+    }
+
+    export function nodeModuleNameResolver(moduleName: string, containingFile: string, compilerOptions: CompilerOptions, host: ModuleResolutionHost): ResolvedModuleWithFailedLookupLocations {
+        const containingDirectory = getDirectoryPath(containingFile);
+        const supportedExtensions = getSupportedExtensions(compilerOptions);
+        if (getRootLength(moduleName) !== 0 || nameStartsWithDotSlashOrDotDotSlash(moduleName)) {
+            const failedLookupLocations: string[] = [];
+            const candidate = normalizePath(combinePaths(containingDirectory, moduleName));
+            let resolvedFileName = loadNodeModuleFromFile(supportedExtensions, candidate, failedLookupLocations, /*onlyRecordFailures*/ false, host);
+
+            if (resolvedFileName) {
+                return { resolvedModule: { resolvedFileName }, failedLookupLocations };
+            }
+
+            resolvedFileName = loadNodeModuleFromDirectory(supportedExtensions, candidate, failedLookupLocations, /*onlyRecordFailures*/ false,  host);
+            return resolvedFileName
+                ? { resolvedModule: { resolvedFileName }, failedLookupLocations }
+                : { resolvedModule: undefined, failedLookupLocations };
+        }
+        else {
+            return loadModuleFromNodeModules(moduleName, containingDirectory, host);
+        }
+    }
+
+    /* @internal */
+    export function directoryProbablyExists(directoryName: string, host: { directoryExists?: (directoryName: string) => boolean } ): boolean {
+        // if host does not support 'directoryExists' assume that directory will exist
+        return !host.directoryExists || host.directoryExists(directoryName);
+    }
+
+    /**
+     * @param {boolean} onlyRecordFailures - if true then function won't try to actually load files but instead record all attempts as failures. This flag is necessary
+     * in cases when we know upfront that all load attempts will fail (because containing folder does not exists) however we still need to record all failed lookup locations. 
+     */
+    function loadNodeModuleFromFile(extensions: string[], candidate: string, failedLookupLocation: string[], onlyRecordFailures: boolean, host: ModuleResolutionHost): string {
+        return forEach(extensions, tryLoad);
+
+        function tryLoad(ext: string): string {
+            const fileName = fileExtensionIs(candidate, ext) ? candidate : candidate + ext;
+            if (!onlyRecordFailures && host.fileExists(fileName)) {
+                return fileName;
+            }
+            else {
+                failedLookupLocation.push(fileName);
+                return undefined;
+            }
+        }
+    }
+
+    function loadNodeModuleFromDirectory(extensions: string[], candidate: string, failedLookupLocation: string[], onlyRecordFailures: boolean, host: ModuleResolutionHost): string {
+        const packageJsonPath = combinePaths(candidate, "package.json");
+        const directoryExists = !onlyRecordFailures && directoryProbablyExists(candidate, host);
+        if (directoryExists && host.fileExists(packageJsonPath)) {
+
+            let jsonContent: { typings?: string };
+
+            try {
+                const jsonText = host.readFile(packageJsonPath);
+                jsonContent = jsonText ? <{ typings?: string }>JSON.parse(jsonText) : { typings: undefined };
+            }
+            catch (e) {
+                // gracefully handle if readFile fails or returns not JSON 
+                jsonContent = { typings: undefined };
+            }
+
+            if (typeof jsonContent.typings === "string") {
+                const path = normalizePath(combinePaths(candidate, jsonContent.typings));
+                const result = loadNodeModuleFromFile(extensions, path, failedLookupLocation, !directoryProbablyExists(getDirectoryPath(path), host), host);
+                if (result) {
+                    return result;
+                }
+            }
+        }
+        else {
+            // record package json as one of failed lookup locations - in the future if this file will appear it will invalidate resolution results
+            failedLookupLocation.push(packageJsonPath);
+        }
+
+        return loadNodeModuleFromFile(extensions, combinePaths(candidate, "index"), failedLookupLocation, !directoryExists, host);
+    }
+
+    function loadModuleFromNodeModules(moduleName: string, directory: string, host: ModuleResolutionHost): ResolvedModuleWithFailedLookupLocations {
+        const failedLookupLocations: string[] = [];
+        directory = normalizeSlashes(directory);
+        while (true) {
+            const baseName = getBaseFileName(directory);
+            if (baseName !== "node_modules") {
+                const nodeModulesFolder = combinePaths(directory, "node_modules");
+                const nodeModulesFolderExists = directoryProbablyExists(nodeModulesFolder, host);
+                const candidate = normalizePath(combinePaths(nodeModulesFolder, moduleName));
+                // Load only typescript files irrespective of allowJs option if loading from node modules
+                let result = loadNodeModuleFromFile(supportedTypeScriptExtensions, candidate, failedLookupLocations, !nodeModulesFolderExists, host);
+                if (result) {
+                    return { resolvedModule: { resolvedFileName: result, isExternalLibraryImport: true }, failedLookupLocations };
+                }
+
+                result = loadNodeModuleFromDirectory(supportedTypeScriptExtensions, candidate, failedLookupLocations, !nodeModulesFolderExists, host);
+                if (result) {
+                    return { resolvedModule: { resolvedFileName: result, isExternalLibraryImport: true }, failedLookupLocations };
+                }
+            }
+
+            const parentPath = getDirectoryPath(directory);
+            if (parentPath === directory) {
+                break;
+            }
+
+            directory = parentPath;
+        }
+
+        return { resolvedModule: undefined, failedLookupLocations };
+    }
+
+    function nameStartsWithDotSlashOrDotDotSlash(name: string) {
+        const i = name.lastIndexOf("./", 1);
+        return i === 0 || (i === 1 && name.charCodeAt(0) === CharacterCodes.dot);
+    }
+
+    export function classicNameResolver(moduleName: string, containingFile: string, compilerOptions: CompilerOptions, host: ModuleResolutionHost): ResolvedModuleWithFailedLookupLocations {
+
+        // module names that contain '!' are used to reference resources and are not resolved to actual files on disk
+        if (moduleName.indexOf("!") != -1) {
+            return { resolvedModule: undefined, failedLookupLocations: [] };
+        }
+
+        let searchPath = getDirectoryPath(containingFile);
+        let searchName: string;
+
+        const failedLookupLocations: string[] = [];
+
+        let referencedSourceFile: string;
+        const supportedExtensions = getSupportedExtensions(compilerOptions);
+        while (true) {
+            searchName = normalizePath(combinePaths(searchPath, moduleName));
+            referencedSourceFile = forEach(supportedExtensions, extension => {
+                if (extension === ".tsx" && !compilerOptions.jsx) {
+                    // resolve .tsx files only if jsx support is enabled 
+                    // 'logical not' handles both undefined and None cases
+                    return undefined;
+                }
+
+                const candidate = searchName + extension;
+                if (host.fileExists(candidate)) {
+                    return candidate;
+                }
+                else {
+                    failedLookupLocations.push(candidate);
+                }
+            });
+
+            if (referencedSourceFile) {
+                break;
+            }
+
+            const parentPath = getDirectoryPath(searchPath);
+            if (parentPath === searchPath) {
+                break;
+            }
+            searchPath = parentPath;
+        }
+
+        return referencedSourceFile
+            ? { resolvedModule: { resolvedFileName: referencedSourceFile  }, failedLookupLocations }
+            : { resolvedModule: undefined, failedLookupLocations };
+    }
+
+    /* @internal */
+    export const defaultInitCompilerOptions: CompilerOptions = {
+        module: ModuleKind.CommonJS,
+        target: ScriptTarget.ES5,
+        noImplicitAny: false,
+        sourceMap: false,
+    };
+
+    export function createCompilerHost(options: CompilerOptions, setParentNodes?: boolean): CompilerHost {
+        const existingDirectories: Map<boolean> = {};
+
+        function getCanonicalFileName(fileName: string): string {
+            // if underlying system can distinguish between two files whose names differs only in cases then file name already in canonical form.
+            // otherwise use toLowerCase as a canonical form.
+            return sys.useCaseSensitiveFileNames ? fileName : fileName.toLowerCase();
+        }
+
+        // returned by CScript sys environment
+        const unsupportedFileEncodingErrorCode = -2147024809;
+
+        function getSourceFile(fileName: string, languageVersion: ScriptTarget, onError?: (message: string) => void): SourceFile {
+            let text: string;
+            try {
+                const start = new Date().getTime();
+                text = sys.readFile(fileName, options.charset);
+                ioReadTime += new Date().getTime() - start;
+            }
+            catch (e) {
+                if (onError) {
+                    onError(e.number === unsupportedFileEncodingErrorCode
+                        ? createCompilerDiagnostic(Diagnostics.Unsupported_file_encoding).messageText
+                        : e.message);
+                }
+                text = "";
+            }
+
+            return text !== undefined ? createSourceFile(fileName, text, languageVersion, setParentNodes) : undefined;
+        }
+
+        function directoryExists(directoryPath: string): boolean {
+            if (hasProperty(existingDirectories, directoryPath)) {
+                return true;
+            }
+            if (sys.directoryExists(directoryPath)) {
+                existingDirectories[directoryPath] = true;
+                return true;
+            }
+            return false;
+        }
+
+        function ensureDirectoriesExist(directoryPath: string) {
+            if (directoryPath.length > getRootLength(directoryPath) && !directoryExists(directoryPath)) {
+                const parentDirectory = getDirectoryPath(directoryPath);
+                ensureDirectoriesExist(parentDirectory);
+                sys.createDirectory(directoryPath);
+            }
+        }
+
+        function writeFile(fileName: string, data: string, writeByteOrderMark: boolean, onError?: (message: string) => void) {
+            try {
+                const start = new Date().getTime();
+                ensureDirectoriesExist(getDirectoryPath(normalizePath(fileName)));
+                sys.writeFile(fileName, data, writeByteOrderMark);
+                ioWriteTime += new Date().getTime() - start;
+            }
+            catch (e) {
+                if (onError) {
+                    onError(e.message);
+                }
+            }
+        }
+
+        const newLine = getNewLineCharacter(options);
+
+        return {
+            getSourceFile,
+            getDefaultLibFileName: options => combinePaths(getDirectoryPath(normalizePath(sys.getExecutingFilePath())), getDefaultLibFileName(options)),
+            writeFile,
+            getCurrentDirectory: memoize(() => sys.getCurrentDirectory()),
+            useCaseSensitiveFileNames: () => sys.useCaseSensitiveFileNames,
+            getCanonicalFileName,
+            getNewLine: () => newLine,
+            fileExists: fileName => sys.fileExists(fileName),
+            readFile: fileName => sys.readFile(fileName),
+            directoryExists: directoryName => sys.directoryExists(directoryName)
+        };
+    }
+
+    export function getPreEmitDiagnostics(program: Program, sourceFile?: SourceFile, cancellationToken?: CancellationToken): Diagnostic[] {
+        let diagnostics = program.getOptionsDiagnostics(cancellationToken).concat(
+                          program.getSyntacticDiagnostics(sourceFile, cancellationToken),
+                          program.getGlobalDiagnostics(cancellationToken),
+                          program.getSemanticDiagnostics(sourceFile, cancellationToken));
+
+        if (program.getCompilerOptions().declaration) {
+            diagnostics = diagnostics.concat(program.getDeclarationDiagnostics(sourceFile, cancellationToken));
+        }
+
+        return sortAndDeduplicateDiagnostics(diagnostics);
+    }
+
+    export function flattenDiagnosticMessageText(messageText: string | DiagnosticMessageChain, newLine: string): string {
+        if (typeof messageText === "string") {
+            return messageText;
+        }
+        else {
+            let diagnosticChain = messageText;
+            let result = "";
+
+            let indent = 0;
+            while (diagnosticChain) {
+                if (indent) {
+                    result += newLine;
+
+                    for (let i = 0; i < indent; i++) {
+                        result += "  ";
+                    }
+                }
+                result += diagnosticChain.messageText;
+                indent++;
+                diagnosticChain = diagnosticChain.next;
+            }
+
+            return result;
+        }
+    }
+
+    export function createProgram(rootNames: string[], options: CompilerOptions, host?: CompilerHost, oldProgram?: Program): Program {
+        let program: Program;
+        let files: SourceFile[] = [];
+        let fileProcessingDiagnostics = createDiagnosticCollection();
+        const programDiagnostics = createDiagnosticCollection();
+
+        let commonSourceDirectory: string;
+        let diagnosticsProducingTypeChecker: TypeChecker;
+        let noDiagnosticsTypeChecker: TypeChecker;
+        let classifiableNames: Map<string>;
+
+        let skipDefaultLib = options.noLib;
+        const supportedExtensions = getSupportedExtensions(options);
+
+        const start = new Date().getTime();
+
+        host = host || createCompilerHost(options);
+        // Map storing if there is emit blocking diagnostics for given input
+        const hasEmitBlockingDiagnostics = createFileMap<boolean>(getCanonicalFileName);
+
+        const currentDirectory = host.getCurrentDirectory();
+        const resolveModuleNamesWorker = host.resolveModuleNames
+            ? ((moduleNames: string[], containingFile: string) => host.resolveModuleNames(moduleNames, containingFile))
+            : ((moduleNames: string[], containingFile: string) => {
+                const resolvedModuleNames: ResolvedModule[] = [];
+                // resolveModuleName does not store any results between calls.
+                // lookup is a local cache to avoid resolving the same module name several times
+                const lookup: Map<ResolvedModule> = {};
+                for (const moduleName of moduleNames) {
+                    let resolvedName: ResolvedModule;
+                    if (hasProperty(lookup, moduleName)) {
+                        resolvedName = lookup[moduleName];
+                    }
+                    else {
+                        resolvedName = resolveModuleName(moduleName, containingFile, options, host).resolvedModule;
+                        lookup[moduleName] = resolvedName;
+                    }
+                    resolvedModuleNames.push(resolvedName);
+                }
+                return resolvedModuleNames;
+            });
+
+        const filesByName = createFileMap<SourceFile>();
+        // stores 'filename -> file association' ignoring case
+        // used to track cases when two file names differ only in casing 
+        const filesByNameIgnoreCase = host.useCaseSensitiveFileNames() ? createFileMap<SourceFile>(fileName => fileName.toLowerCase()) : undefined;
+
+        if (oldProgram) {
+            // check properties that can affect structure of the program or module resolution strategy
+            // if any of these properties has changed - structure cannot be reused
+            const oldOptions = oldProgram.getCompilerOptions();
+            if ((oldOptions.module !== options.module) ||
+                (oldOptions.noResolve !== options.noResolve) ||
+                (oldOptions.target !== options.target) ||
+                (oldOptions.noLib !== options.noLib) ||
+                (oldOptions.jsx !== options.jsx) ||
+                (oldOptions.allowJs !== options.allowJs)) {
+                oldProgram = undefined;
+            }
+        }
+
+        if (!tryReuseStructureFromOldProgram()) {
+            forEach(rootNames, name => processRootFile(name, /*isDefaultLib*/ false));
+            // Do not process the default library if:
+            //  - The '--noLib' flag is used.
+            //  - A 'no-default-lib' reference comment is encountered in
+            //      processing the root files.
+            if (!skipDefaultLib) {
+                processRootFile(host.getDefaultLibFileName(options), /*isDefaultLib*/ true);
+            }
+        }
+
+        // unconditionally set oldProgram to undefined to prevent it from being captured in closure
+        oldProgram = undefined;
+
+        program = {
+            getRootFileNames: () => rootNames,
+            getSourceFile,
+            getSourceFiles: () => files,
+            getCompilerOptions: () => options,
+            getSyntacticDiagnostics,
+            getOptionsDiagnostics,
+            getGlobalDiagnostics,
+            getSemanticDiagnostics,
+            getDeclarationDiagnostics,
+            getTypeChecker,
+            getClassifiableNames,
+            getDiagnosticsProducingTypeChecker,
+            getCommonSourceDirectory,
+            emit,
+            getCurrentDirectory: () => currentDirectory,
+            getNodeCount: () => getDiagnosticsProducingTypeChecker().getNodeCount(),
+            getIdentifierCount: () => getDiagnosticsProducingTypeChecker().getIdentifierCount(),
+            getSymbolCount: () => getDiagnosticsProducingTypeChecker().getSymbolCount(),
+            getTypeCount: () => getDiagnosticsProducingTypeChecker().getTypeCount(),
+            getFileProcessingDiagnostics: () => fileProcessingDiagnostics
+        };
+
+        verifyCompilerOptions();
+
+        programTime += new Date().getTime() - start;
+
+        return program;
+
+        function getCommonSourceDirectory() {
+            if (typeof commonSourceDirectory === "undefined") {
+                if (options.rootDir && checkSourceFilesBelongToPath(files, options.rootDir)) {
+                    // If a rootDir is specified and is valid use it as the commonSourceDirectory
+                    commonSourceDirectory = getNormalizedAbsolutePath(options.rootDir, currentDirectory);
+                }
+                else {
+                    commonSourceDirectory = computeCommonSourceDirectory(files);
+                }
+                if (commonSourceDirectory && commonSourceDirectory[commonSourceDirectory.length - 1] !== directorySeparator) {
+                    // Make sure directory path ends with directory separator so this string can directly
+                    // used to replace with "" to get the relative path of the source file and the relative path doesn't
+                    // start with / making it rooted path
+                    commonSourceDirectory += directorySeparator;
+                }
+            }
+            return commonSourceDirectory;
+        }
+
+        function getClassifiableNames() {
+            if (!classifiableNames) {
+                // Initialize a checker so that all our files are bound.
+                getTypeChecker();
+                classifiableNames = {};
+
+                for (const sourceFile of files) {
+                    copyMap(sourceFile.classifiableNames, classifiableNames);
+                }
+            }
+
+            return classifiableNames;
+        }
+
+        function tryReuseStructureFromOldProgram(): boolean {
+            if (!oldProgram) {
+                return false;
+            }
+
+            Debug.assert(!oldProgram.structureIsReused);
+
+            // there is an old program, check if we can reuse its structure
+            const oldRootNames = oldProgram.getRootFileNames();
+            if (!arrayIsEqualTo(oldRootNames, rootNames)) {
+                return false;
+            }
+
+            // check if program source files has changed in the way that can affect structure of the program
+            const newSourceFiles: SourceFile[] = [];
+            const filePaths: Path[] = [];
+            const modifiedSourceFiles: SourceFile[] = [];
+
+            for (const oldSourceFile of oldProgram.getSourceFiles()) {
+                let newSourceFile = host.getSourceFile(oldSourceFile.fileName, options.target);
+                if (!newSourceFile) {
+                    return false;
+                }
+
+                newSourceFile.path = oldSourceFile.path;
+                filePaths.push(newSourceFile.path);
+
+                if (oldSourceFile !== newSourceFile) {
+                    if (oldSourceFile.hasNoDefaultLib !== newSourceFile.hasNoDefaultLib) {
+                        // value of no-default-lib has changed
+                        // this will affect if default library is injected into the list of files
+                        return false;
+                    }
+
+                    // check tripleslash references
+                    if (!arrayIsEqualTo(oldSourceFile.referencedFiles, newSourceFile.referencedFiles, fileReferenceIsEqualTo)) {
+                        // tripleslash references has changed
+                        return false;
+                    }
+
+                    // check imports and module augmentations
+                    collectExternalModuleReferences(newSourceFile);
+                    if (!arrayIsEqualTo(oldSourceFile.imports, newSourceFile.imports, moduleNameIsEqualTo)) {
+                        // imports has changed
+                        return false;
+                    }
+                    if (!arrayIsEqualTo(oldSourceFile.moduleAugmentations, newSourceFile.moduleAugmentations, moduleNameIsEqualTo)) {
+                        // moduleAugmentations has changed
+                        return false;
+                    }
+
+                    if (resolveModuleNamesWorker) {
+                        const moduleNames: string[] = [];
+                        for (const moduleName of newSourceFile.imports) {
+                            moduleNames.push(moduleName.text);
+                        }
+                        for (const moduleName of newSourceFile.moduleAugmentations) {
+                            moduleNames.push(moduleName.text);
+                        }
+                        const resolutions = resolveModuleNamesWorker(moduleNames, getNormalizedAbsolutePath(newSourceFile.fileName, currentDirectory));
+                        // ensure that module resolution results are still correct
+                        for (let i = 0; i < moduleNames.length; i++) {
+                            const newResolution = resolutions[i];
+                            const oldResolution = getResolvedModule(oldSourceFile, moduleNames[i]);
+                            const resolutionChanged = oldResolution
+                                ? !newResolution ||
+                                  oldResolution.resolvedFileName !== newResolution.resolvedFileName ||
+                                  !!oldResolution.isExternalLibraryImport !== !!newResolution.isExternalLibraryImport
+                                : newResolution;
+
+                            if (resolutionChanged) {
+                                return false;
+                            }
+                        }
+                    }
+                    // pass the cache of module resolutions from the old source file
+                    newSourceFile.resolvedModules = oldSourceFile.resolvedModules;
+                    modifiedSourceFiles.push(newSourceFile);
+                }
+                else {
+                    // file has no changes - use it as is
+                    newSourceFile = oldSourceFile;
+                }
+
+                // if file has passed all checks it should be safe to reuse it
+                newSourceFiles.push(newSourceFile);
+            }
+
+            // update fileName -> file mapping
+            for (let i = 0, len = newSourceFiles.length; i < len; i++) {
+                filesByName.set(filePaths[i], newSourceFiles[i]);
+            }
+
+            files = newSourceFiles;
+            fileProcessingDiagnostics = oldProgram.getFileProcessingDiagnostics();
+
+            for (const modifiedFile of modifiedSourceFiles) {
+                fileProcessingDiagnostics.reattachFileDiagnostics(modifiedFile);
+            }
+            oldProgram.structureIsReused = true;
+
+            return true;
+        }
+
+        function getEmitHost(writeFileCallback?: WriteFileCallback): EmitHost {
+            return {
+                getCanonicalFileName,
+                getCommonSourceDirectory: program.getCommonSourceDirectory,
+                getCompilerOptions: program.getCompilerOptions,
+                getCurrentDirectory: () => currentDirectory,
+                getNewLine: () => host.getNewLine(),
+                getSourceFile: program.getSourceFile,
+                getSourceFiles: program.getSourceFiles,
+                writeFile: writeFileCallback || (
+                    (fileName, data, writeByteOrderMark, onError) => host.writeFile(fileName, data, writeByteOrderMark, onError)),
+                isEmitBlocked,
+            };
+        }
+
+        function getDiagnosticsProducingTypeChecker() {
+            return diagnosticsProducingTypeChecker || (diagnosticsProducingTypeChecker = createTypeChecker(program, /*produceDiagnostics:*/ true));
+        }
+
+        function getTypeChecker() {
+            return noDiagnosticsTypeChecker || (noDiagnosticsTypeChecker = createTypeChecker(program, /*produceDiagnostics:*/ false));
+        }
+
+        function emit(sourceFile?: SourceFile, writeFileCallback?: WriteFileCallback, cancellationToken?: CancellationToken): EmitResult {
+            return runWithCancellationToken(() => emitWorker(this, sourceFile, writeFileCallback, cancellationToken));
+        }
+
+        function isEmitBlocked(emitFileName: string): boolean {
+            return hasEmitBlockingDiagnostics.contains(toPath(emitFileName, currentDirectory, getCanonicalFileName));
+        }
+
+        function emitWorker(program: Program, sourceFile: SourceFile, writeFileCallback: WriteFileCallback, cancellationToken: CancellationToken): EmitResult {
+            // If the noEmitOnError flag is set, then check if we have any errors so far.  If so,
+            // immediately bail out.  Note that we pass 'undefined' for 'sourceFile' so that we
+            // get any preEmit diagnostics, not just the ones
+            if (options.noEmitOnError) {
+                const preEmitDiagnostics = getPreEmitDiagnostics(program, /*sourceFile:*/ undefined, cancellationToken);
+                if (preEmitDiagnostics.length > 0) {
+                    return { diagnostics: preEmitDiagnostics, sourceMaps: undefined, emitSkipped: true };
+                }
+            }
+
+            // Create the emit resolver outside of the "emitTime" tracking code below.  That way
+            // any cost associated with it (like type checking) are appropriate associated with
+            // the type-checking counter.
+            //
+            // If the -out option is specified, we should not pass the source file to getEmitResolver.
+            // This is because in the -out scenario all files need to be emitted, and therefore all
+            // files need to be type checked. And the way to specify that all files need to be type
+            // checked is to not pass the file to getEmitResolver.
+            const emitResolver = getDiagnosticsProducingTypeChecker().getEmitResolver((options.outFile || options.out) ? undefined : sourceFile);
+
+            const start = new Date().getTime();
+
+            const emitResult = emitFiles(
+                emitResolver,
+                getEmitHost(writeFileCallback),
+                sourceFile);
+
+            emitTime += new Date().getTime() - start;
+            return emitResult;
+        }
+
+        function getSourceFile(fileName: string): SourceFile {
+            return filesByName.get(toPath(fileName, currentDirectory, getCanonicalFileName));
+        }
+
+        function getDiagnosticsHelper(
+                sourceFile: SourceFile,
+                getDiagnostics: (sourceFile: SourceFile, cancellationToken: CancellationToken) => Diagnostic[],
+                cancellationToken: CancellationToken): Diagnostic[] {
+            if (sourceFile) {
+                return getDiagnostics(sourceFile, cancellationToken);
+            }
+
+            const allDiagnostics: Diagnostic[] = [];
+            forEach(program.getSourceFiles(), sourceFile => {
+                if (cancellationToken) {
+                    cancellationToken.throwIfCancellationRequested();
+                }
+                addRange(allDiagnostics, getDiagnostics(sourceFile, cancellationToken));
+            });
+
+            return sortAndDeduplicateDiagnostics(allDiagnostics);
+        }
+
+        function getSyntacticDiagnostics(sourceFile: SourceFile, cancellationToken: CancellationToken): Diagnostic[] {
+            return getDiagnosticsHelper(sourceFile, getSyntacticDiagnosticsForFile, cancellationToken);
+        }
+
+        function getSemanticDiagnostics(sourceFile: SourceFile, cancellationToken: CancellationToken): Diagnostic[] {
+            return getDiagnosticsHelper(sourceFile, getSemanticDiagnosticsForFile, cancellationToken);
+        }
+
+        function getDeclarationDiagnostics(sourceFile: SourceFile, cancellationToken: CancellationToken): Diagnostic[] {
+            return getDiagnosticsHelper(sourceFile, getDeclarationDiagnosticsForFile, cancellationToken);
+        }
+
+        function getSyntacticDiagnosticsForFile(sourceFile: SourceFile, cancellationToken: CancellationToken): Diagnostic[] {
+            return sourceFile.parseDiagnostics;
+        }
+
+        function runWithCancellationToken<T>(func: () => T): T {
+            try {
+                return func();
+            }
+            catch (e) {
+                if (e instanceof OperationCanceledException) {
+                    // We were canceled while performing the operation.  Because our type checker
+                    // might be a bad state, we need to throw it away.
+                    //
+                    // Note: we are overly agressive here.  We do not actually *have* to throw away
+                    // the "noDiagnosticsTypeChecker".  However, for simplicity, i'd like to keep
+                    // the lifetimes of these two TypeCheckers the same.  Also, we generally only
+                    // cancel when the user has made a change anyways.  And, in that case, we (the
+                    // program instance) will get thrown away anyways.  So trying to keep one of
+                    // these type checkers alive doesn't serve much purpose.
+                    noDiagnosticsTypeChecker = undefined;
+                    diagnosticsProducingTypeChecker = undefined;
+                }
+
+                throw e;
+            }
+        }
+
+        function getSemanticDiagnosticsForFile(sourceFile: SourceFile, cancellationToken: CancellationToken): Diagnostic[] {
+            return runWithCancellationToken(() => {
+                const typeChecker = getDiagnosticsProducingTypeChecker();
+
+                Debug.assert(!!sourceFile.bindDiagnostics);
+                const bindDiagnostics = sourceFile.bindDiagnostics;
+                // For JavaScript files, we don't want to report the normal typescript semantic errors.
+                // Instead, we just report errors for using TypeScript-only constructs from within a
+                // JavaScript file.
+                const checkDiagnostics = isSourceFileJavaScript(sourceFile) ?
+                    getJavaScriptSemanticDiagnosticsForFile(sourceFile, cancellationToken) :
+                    typeChecker.getDiagnostics(sourceFile, cancellationToken);
+                const fileProcessingDiagnosticsInFile = fileProcessingDiagnostics.getDiagnostics(sourceFile.fileName);
+                const programDiagnosticsInFile = programDiagnostics.getDiagnostics(sourceFile.fileName);
+
+                return bindDiagnostics.concat(checkDiagnostics).concat(fileProcessingDiagnosticsInFile).concat(programDiagnosticsInFile);
+            });
+        }
+
+        function getJavaScriptSemanticDiagnosticsForFile(sourceFile: SourceFile, cancellationToken: CancellationToken): Diagnostic[] {
+            return runWithCancellationToken(() => {
+                const diagnostics: Diagnostic[] = [];
+                walk(sourceFile);
+
+                return diagnostics;
+
+                function walk(node: Node): boolean {
+                    if (!node) {
+                        return false;
+                    }
+
+                    switch (node.kind) {
+                        case SyntaxKind.ImportEqualsDeclaration:
+                            diagnostics.push(createDiagnosticForNode(node, Diagnostics.import_can_only_be_used_in_a_ts_file));
+                            return true;
+                        case SyntaxKind.ExportAssignment:
+                            diagnostics.push(createDiagnosticForNode(node, Diagnostics.export_can_only_be_used_in_a_ts_file));
+                            return true;
+                        case SyntaxKind.ClassDeclaration:
+                            let classDeclaration = <ClassDeclaration>node;
+                            if (checkModifiers(classDeclaration.modifiers) ||
+                                checkTypeParameters(classDeclaration.typeParameters)) {
+                                return true;
+                            }
+                            break;
+                        case SyntaxKind.HeritageClause:
+                            let heritageClause = <HeritageClause>node;
+                            if (heritageClause.token === SyntaxKind.ImplementsKeyword) {
+                                diagnostics.push(createDiagnosticForNode(node, Diagnostics.implements_clauses_can_only_be_used_in_a_ts_file));
+                                return true;
+                            }
+                            break;
+                        case SyntaxKind.InterfaceDeclaration:
+                            diagnostics.push(createDiagnosticForNode(node, Diagnostics.interface_declarations_can_only_be_used_in_a_ts_file));
+                            return true;
+                        case SyntaxKind.ModuleDeclaration:
+                            diagnostics.push(createDiagnosticForNode(node, Diagnostics.module_declarations_can_only_be_used_in_a_ts_file));
+                            return true;
+                        case SyntaxKind.TypeAliasDeclaration:
+                            diagnostics.push(createDiagnosticForNode(node, Diagnostics.type_aliases_can_only_be_used_in_a_ts_file));
+                            return true;
+                        case SyntaxKind.MethodDeclaration:
+                        case SyntaxKind.MethodSignature:
+                        case SyntaxKind.Constructor:
+                        case SyntaxKind.GetAccessor:
+                        case SyntaxKind.SetAccessor:
+                        case SyntaxKind.FunctionExpression:
+                        case SyntaxKind.FunctionDeclaration:
+                        case SyntaxKind.ArrowFunction:
+                        case SyntaxKind.FunctionDeclaration:
+                            const functionDeclaration = <FunctionLikeDeclaration>node;
+                            if (checkModifiers(functionDeclaration.modifiers) ||
+                                checkTypeParameters(functionDeclaration.typeParameters) ||
+                                checkTypeAnnotation(functionDeclaration.type)) {
+                                return true;
+                            }
+                            break;
+                        case SyntaxKind.VariableStatement:
+                            const variableStatement = <VariableStatement>node;
+                            if (checkModifiers(variableStatement.modifiers)) {
+                                return true;
+                            }
+                            break;
+                        case SyntaxKind.VariableDeclaration:
+                            const variableDeclaration = <VariableDeclaration>node;
+                            if (checkTypeAnnotation(variableDeclaration.type)) {
+                                return true;
+                            }
+                            break;
+                        case SyntaxKind.CallExpression:
+                        case SyntaxKind.NewExpression:
+                            const expression = <CallExpression>node;
+                            if (expression.typeArguments && expression.typeArguments.length > 0) {
+                                const start = expression.typeArguments.pos;
+                                diagnostics.push(createFileDiagnostic(sourceFile, start, expression.typeArguments.end - start,
+                                    Diagnostics.type_arguments_can_only_be_used_in_a_ts_file));
+                                return true;
+                            }
+                            break;
+                        case SyntaxKind.Parameter:
+                            const parameter = <ParameterDeclaration>node;
+                            if (parameter.modifiers) {
+                                const start = parameter.modifiers.pos;
+                                diagnostics.push(createFileDiagnostic(sourceFile, start, parameter.modifiers.end - start,
+                                    Diagnostics.parameter_modifiers_can_only_be_used_in_a_ts_file));
+                                return true;
+                            }
+                            if (parameter.questionToken) {
+                                diagnostics.push(createDiagnosticForNode(parameter.questionToken, Diagnostics._0_can_only_be_used_in_a_ts_file, "?"));
+                                return true;
+                            }
+                            if (parameter.type) {
+                                diagnostics.push(createDiagnosticForNode(parameter.type, Diagnostics.types_can_only_be_used_in_a_ts_file));
+                                return true;
+                            }
+                            break;
+                        case SyntaxKind.PropertyDeclaration:
+                            diagnostics.push(createDiagnosticForNode(node, Diagnostics.property_declarations_can_only_be_used_in_a_ts_file));
+                            return true;
+                        case SyntaxKind.EnumDeclaration:
+                            diagnostics.push(createDiagnosticForNode(node, Diagnostics.enum_declarations_can_only_be_used_in_a_ts_file));
+                            return true;
+                        case SyntaxKind.TypeAssertionExpression:
+                            let typeAssertionExpression = <TypeAssertion>node;
+                            diagnostics.push(createDiagnosticForNode(typeAssertionExpression.type, Diagnostics.type_assertion_expressions_can_only_be_used_in_a_ts_file));
+                            return true;
+                        case SyntaxKind.Decorator:
+                            diagnostics.push(createDiagnosticForNode(node, Diagnostics.decorators_can_only_be_used_in_a_ts_file));
+                            return true;
+                    }
+
+                    return forEachChild(node, walk);
+                }
+
+                function checkTypeParameters(typeParameters: NodeArray<TypeParameterDeclaration>): boolean {
+                    if (typeParameters) {
+                        const start = typeParameters.pos;
+                        diagnostics.push(createFileDiagnostic(sourceFile, start, typeParameters.end - start, Diagnostics.type_parameter_declarations_can_only_be_used_in_a_ts_file));
+                        return true;
+                    }
+                    return false;
+                }
+
+                function checkTypeAnnotation(type: TypeNode): boolean {
+                    if (type) {
+                        diagnostics.push(createDiagnosticForNode(type, Diagnostics.types_can_only_be_used_in_a_ts_file));
+                        return true;
+                    }
+
+                    return false;
+                }
+
+                function checkModifiers(modifiers: ModifiersArray): boolean {
+                    if (modifiers) {
+                        for (const modifier of modifiers) {
+                            switch (modifier.kind) {
+                                case SyntaxKind.PublicKeyword:
+                                case SyntaxKind.PrivateKeyword:
+                                case SyntaxKind.ProtectedKeyword:
+                                case SyntaxKind.DeclareKeyword:
+                                    diagnostics.push(createDiagnosticForNode(modifier, Diagnostics._0_can_only_be_used_in_a_ts_file, tokenToString(modifier.kind)));
+                                    return true;
+
+                                // These are all legal modifiers.
+                                case SyntaxKind.StaticKeyword:
+                                case SyntaxKind.ExportKeyword:
+                                case SyntaxKind.ConstKeyword:
+                                case SyntaxKind.DefaultKeyword:
+                                case SyntaxKind.AbstractKeyword:
+                            }
+                        }
+                    }
+
+                    return false;
+                }
+            });
+        }
+
+        function getDeclarationDiagnosticsForFile(sourceFile: SourceFile, cancellationToken: CancellationToken): Diagnostic[] {
+            return runWithCancellationToken(() => {
+                if (!isDeclarationFile(sourceFile)) {
+                    const resolver = getDiagnosticsProducingTypeChecker().getEmitResolver(sourceFile, cancellationToken);
+                    // Don't actually write any files since we're just getting diagnostics.
+                    const writeFile: WriteFileCallback = () => { };
+                    return ts.getDeclarationDiagnostics(getEmitHost(writeFile), resolver, sourceFile);
+                }
+            });
+        }
+
+        function getOptionsDiagnostics(): Diagnostic[] {
+            const allDiagnostics: Diagnostic[] = [];
+            addRange(allDiagnostics, fileProcessingDiagnostics.getGlobalDiagnostics());
+            addRange(allDiagnostics, programDiagnostics.getGlobalDiagnostics());
+            return sortAndDeduplicateDiagnostics(allDiagnostics);
+        }
+
+        function getGlobalDiagnostics(): Diagnostic[] {
+            const allDiagnostics: Diagnostic[] = [];
+            addRange(allDiagnostics, getDiagnosticsProducingTypeChecker().getGlobalDiagnostics());
+            return sortAndDeduplicateDiagnostics(allDiagnostics);
+        }
+
+        function hasExtension(fileName: string): boolean {
+            return getBaseFileName(fileName).indexOf(".") >= 0;
+        }
+
+        function processRootFile(fileName: string, isDefaultLib: boolean) {
+            processSourceFile(normalizePath(fileName), isDefaultLib);
+        }
+
+        function fileReferenceIsEqualTo(a: FileReference, b: FileReference): boolean {
+            return a.fileName === b.fileName;
+        }
+
+        function moduleNameIsEqualTo(a: LiteralExpression, b: LiteralExpression): boolean {
+            return a.text === b.text;
+        }
+
+        function collectExternalModuleReferences(file: SourceFile): void {
+            if (file.imports) {
+                return;
+            }
+
+            const isJavaScriptFile = isSourceFileJavaScript(file);
+            const isExternalModuleFile = isExternalModule(file);
+
+            let imports: LiteralExpression[];
+            let moduleAugmentations: LiteralExpression[];
+
+            for (const node of file.statements) {
+                collectModuleReferences(node, /*inAmbientModule*/ false);
+                if (isJavaScriptFile) {
+                    collectRequireCalls(node);
+                }
+            }
+
+            file.imports = imports || emptyArray;
+            file.moduleAugmentations = moduleAugmentations || emptyArray;
+
+            return;
+
+            function collectModuleReferences(node: Node, inAmbientModule: boolean): void {
+                switch (node.kind) {
+                    case SyntaxKind.ImportDeclaration:
+                    case SyntaxKind.ImportEqualsDeclaration:
+                    case SyntaxKind.ExportDeclaration:
+                        let moduleNameExpr = getExternalModuleName(node);
+                        if (!moduleNameExpr || moduleNameExpr.kind !== SyntaxKind.StringLiteral) {
+                            break;
+                        }
+                        if (!(<LiteralExpression>moduleNameExpr).text) {
+                            break;
+                        }
+
+                        // TypeScript 1.0 spec (April 2014): 12.1.6
+                        // An ExternalImportDeclaration in an AmbientExternalModuleDeclaration may reference other external modules 
+                        // only through top - level external module names. Relative external module names are not permitted.
+                        if (!inAmbientModule || !isExternalModuleNameRelative((<LiteralExpression>moduleNameExpr).text)) {
+                            (imports || (imports = [])).push(<LiteralExpression>moduleNameExpr);
+                        }
+                        break;
+                    case SyntaxKind.ModuleDeclaration:
+                        if (isAmbientModule(<ModuleDeclaration>node) && (inAmbientModule || node.flags & NodeFlags.Ambient || isDeclarationFile(file))) {
+                            const moduleName = <LiteralExpression>(<ModuleDeclaration>node).name;
+                            // Ambient module declarations can be interpreted as augmentations for some existing external modules.
+                            // This will happen in two cases:
+                            // - if current file is external module then module augmentation is a ambient module declaration defined in the top level scope
+                            // - if current file is not external module then module augmentation is an ambient module declaration with non-relative module name
+                            //   immediately nested in top level ambient module declaration .
+                            if (isExternalModuleFile || (inAmbientModule && !isExternalModuleNameRelative(moduleName.text))) {
+                                (moduleAugmentations || (moduleAugmentations = [])).push(moduleName);
+                            }
+                            else if (!inAmbientModule) {
+                                // An AmbientExternalModuleDeclaration declares an external module. 
+                                // This type of declaration is permitted only in the global module.
+                                // The StringLiteral must specify a top - level external module name.
+                                // Relative external module names are not permitted
+
+                                // NOTE: body of ambient module is always a module block
+                                for (const statement of (<ModuleBlock>(<ModuleDeclaration>node).body).statements) {
+                                    collectModuleReferences(statement, /*inAmbientModule*/ true);
+                                }
+                            }
+                        }
+                }
+            }
+
+            function collectRequireCalls(node: Node): void {
+                if (isRequireCall(node)) {
+                    (imports || (imports = [])).push(<StringLiteral>(<CallExpression>node).arguments[0]);
+                }
+                else {
+                    forEachChild(node, collectRequireCalls);
+                }
+            }
+        }
+
+        function processSourceFile(fileName: string, isDefaultLib: boolean, refFile?: SourceFile, refPos?: number, refEnd?: number) {
+            let diagnosticArgument: string[];
+            let diagnostic: DiagnosticMessage;
+            if (hasExtension(fileName)) {
+                if (!options.allowNonTsExtensions && !forEach(supportedExtensions, extension => fileExtensionIs(host.getCanonicalFileName(fileName), extension))) {
+                    diagnostic = Diagnostics.File_0_has_unsupported_extension_The_only_supported_extensions_are_1;
+                    diagnosticArgument = [fileName, "'" + supportedExtensions.join("', '") + "'"];
+                }
+                else if (!findSourceFile(fileName, toPath(fileName, currentDirectory, getCanonicalFileName), isDefaultLib, refFile, refPos, refEnd)) {
+                    diagnostic = Diagnostics.File_0_not_found;
+                    diagnosticArgument = [fileName];
+                }
+                else if (refFile && host.getCanonicalFileName(fileName) === host.getCanonicalFileName(refFile.fileName)) {
+                    diagnostic = Diagnostics.A_file_cannot_have_a_reference_to_itself;
+                    diagnosticArgument = [fileName];
+                }
+            }
+            else {
+                const nonTsFile: SourceFile = options.allowNonTsExtensions && findSourceFile(fileName, toPath(fileName, currentDirectory, getCanonicalFileName), isDefaultLib, refFile, refPos, refEnd);
+                if (!nonTsFile) {
+                    if (options.allowNonTsExtensions) {
+                        diagnostic = Diagnostics.File_0_not_found;
+                        diagnosticArgument = [fileName];
+                    }
+                    else if (!forEach(supportedExtensions, extension => findSourceFile(fileName + extension, toPath(fileName + extension, currentDirectory, getCanonicalFileName), isDefaultLib, refFile, refPos, refEnd))) {
+                        diagnostic = Diagnostics.File_0_not_found;
+                        fileName += ".ts";
+                        diagnosticArgument = [fileName];
+                    }
+                }
+            }
+
+            if (diagnostic) {
+                if (refFile !== undefined && refEnd !== undefined && refPos !== undefined) {
+                    fileProcessingDiagnostics.add(createFileDiagnostic(refFile, refPos, refEnd - refPos, diagnostic, ...diagnosticArgument));
+                }
+                else {
+                    fileProcessingDiagnostics.add(createCompilerDiagnostic(diagnostic, ...diagnosticArgument));
+                }
+            }
+        }
+
+        function reportFileNamesDifferOnlyInCasingError(fileName: string, existingFileName: string, refFile: SourceFile, refPos: number, refEnd: number): void {
+            if (refFile !== undefined && refPos !== undefined && refEnd !== undefined) {
+                fileProcessingDiagnostics.add(createFileDiagnostic(refFile, refPos, refEnd - refPos,
+                    Diagnostics.File_name_0_differs_from_already_included_file_name_1_only_in_casing, fileName, existingFileName));
+            }
+            else {
+                fileProcessingDiagnostics.add(createCompilerDiagnostic(Diagnostics.File_name_0_differs_from_already_included_file_name_1_only_in_casing, fileName, existingFileName));
+            }
+        }
+
+        // Get source file from normalized fileName
+        function findSourceFile(fileName: string, path: Path, isDefaultLib: boolean, refFile?: SourceFile, refPos?: number, refEnd?: number): SourceFile {
+            if (filesByName.contains(path)) {
+                const file = filesByName.get(path);
+                // try to check if we've already seen this file but with a different casing in path
+                // NOTE: this only makes sense for case-insensitive file systems
+                if (file && options.forceConsistentCasingInFileNames && getNormalizedAbsolutePath(file.fileName, currentDirectory) !== getNormalizedAbsolutePath(fileName, currentDirectory)) {
+                    reportFileNamesDifferOnlyInCasingError(fileName, file.fileName, refFile, refPos, refEnd);
+                }
+
+                return file;
+            }
+
+            // We haven't looked for this file, do so now and cache result
+            const file = host.getSourceFile(fileName, options.target, hostErrorMessage => {
+                if (refFile !== undefined && refPos !== undefined && refEnd !== undefined) {
+                    fileProcessingDiagnostics.add(createFileDiagnostic(refFile, refPos, refEnd - refPos,
+                        Diagnostics.Cannot_read_file_0_Colon_1, fileName, hostErrorMessage));
+                }
+                else {
+                    fileProcessingDiagnostics.add(createCompilerDiagnostic(Diagnostics.Cannot_read_file_0_Colon_1, fileName, hostErrorMessage));
+                }
+            });
+
+            filesByName.set(path, file);
+            if (file) {
+                file.path = path;
+
+                if (host.useCaseSensitiveFileNames()) {
+                    // for case-sensitive file systems check if we've already seen some file with similar filename ignoring case
+                    const existingFile = filesByNameIgnoreCase.get(path);
+                    if (existingFile) {
+                        reportFileNamesDifferOnlyInCasingError(fileName, existingFile.fileName, refFile, refPos, refEnd);
+                    }
+                    else {
+                        filesByNameIgnoreCase.set(path, file);
+                    }
+                }
+
+                skipDefaultLib = skipDefaultLib || file.hasNoDefaultLib;
+
+                const basePath = getDirectoryPath(fileName);
+                if (!options.noResolve) {
+                    processReferencedFiles(file, basePath);
+                }
+
+                // always process imported modules to record module name resolutions
+                processImportedModules(file, basePath);
+
+                if (isDefaultLib) {
+                    files.unshift(file);
+                }
+                else {
+                    files.push(file);
+                }
+            }
+
+            return file;
+        }
+
+        function processReferencedFiles(file: SourceFile, basePath: string) {
+            forEach(file.referencedFiles, ref => {
+                const referencedFileName = resolveTripleslashReference(ref.fileName, file.fileName);
+                processSourceFile(referencedFileName, /*isDefaultLib*/ false, file, ref.pos, ref.end);
+            });
+        }
+
+        function getCanonicalFileName(fileName: string): string {
+            return host.getCanonicalFileName(fileName);
+        }
+
+        function processImportedModules(file: SourceFile, basePath: string) {
+            collectExternalModuleReferences(file);
+            if (file.imports.length || file.moduleAugmentations.length) {
+                file.resolvedModules = {};
+                const moduleNames: string[] = [];
+                for (const name of file.imports) {
+                    moduleNames.push(name.text);
+                }
+                for (const name of file.moduleAugmentations) {
+                    moduleNames.push(name.text);
+                }
+                const resolutions = resolveModuleNamesWorker(moduleNames, getNormalizedAbsolutePath(file.fileName, currentDirectory));
+                for (let i = 0; i < moduleNames.length; ++i) {
+                    const resolution = resolutions[i];
+                    setResolvedModule(file, moduleNames[i], resolution);
+                    // add file to program only if:
+                    // - resolution was successfull
+                    // - noResolve is falsy
+                    // - module name come from the list fo imports
+                    const shouldAddFile = resolution &&
+                        !options.noResolve &&
+                        i < file.imports.length;
+
+                    if (shouldAddFile) {
+                        const importedFile = findSourceFile(resolution.resolvedFileName, toPath(resolution.resolvedFileName, currentDirectory, getCanonicalFileName), /*isDefaultLib*/ false, file, skipTrivia(file.text, file.imports[i].pos), file.imports[i].end);
+
+                        if (importedFile && resolution.isExternalLibraryImport) {
+                            // Since currently irrespective of allowJs, we only look for supportedTypeScript extension external module files,
+                            // this check is ok. Otherwise this would be never true for javascript file
+                            if (!isExternalModule(importedFile)) {
+                                const start = getTokenPosOfNode(file.imports[i], file);
+                                fileProcessingDiagnostics.add(createFileDiagnostic(file, start, file.imports[i].end - start, Diagnostics.Exported_external_package_typings_file_0_is_not_a_module_Please_contact_the_package_author_to_update_the_package_definition, importedFile.fileName));
+                            }
+                            else if (importedFile.referencedFiles.length) {
+                                const firstRef = importedFile.referencedFiles[0];
+                                fileProcessingDiagnostics.add(createFileDiagnostic(importedFile, firstRef.pos, firstRef.end - firstRef.pos, Diagnostics.Exported_external_package_typings_file_cannot_contain_tripleslash_references_Please_contact_the_package_author_to_update_the_package_definition));
+                            }
+                        }
+                    }
+                }
+            }
+            else {
+                // no imports - drop cached module resolutions
+                file.resolvedModules = undefined;
+            }
+            return;
+        }
+
+        function computeCommonSourceDirectory(sourceFiles: SourceFile[]): string {
+            let commonPathComponents: string[];
+            const failed = forEach(files, sourceFile => {
+                // Each file contributes into common source file path
+                if (isDeclarationFile(sourceFile)) {
+                    return;
+                }
+
+                const sourcePathComponents = getNormalizedPathComponents(sourceFile.fileName, currentDirectory);
+                sourcePathComponents.pop(); // The base file name is not part of the common directory path
+
+                if (!commonPathComponents) {
+                    // first file
+                    commonPathComponents = sourcePathComponents;
+                    return;
+                }
+
+                for (let i = 0, n = Math.min(commonPathComponents.length, sourcePathComponents.length); i < n; i++) {
+                    if (getCanonicalFileName(commonPathComponents[i]) !== getCanonicalFileName(sourcePathComponents[i])) {
+                        if (i === 0) {
+                            // Failed to find any common path component
+                            return true;
+                        }
+
+                        // New common path found that is 0 -> i-1
+                        commonPathComponents.length = i;
+                        break;
+                    }
+                }
+
+                // If the sourcePathComponents was shorter than the commonPathComponents, truncate to the sourcePathComponents
+                if (sourcePathComponents.length < commonPathComponents.length) {
+                    commonPathComponents.length = sourcePathComponents.length;
+                }
+            });
+
+            // A common path can not be found when paths span multiple drives on windows, for example
+            if (failed) {
+                return "";
+            }
+
+            if (!commonPathComponents) { // Can happen when all input files are .d.ts files
+                return currentDirectory;
+            }
+
+            return getNormalizedPathFromPathComponents(commonPathComponents);
+        }
+
+        function checkSourceFilesBelongToPath(sourceFiles: SourceFile[], rootDirectory: string): boolean {
+            let allFilesBelongToPath = true;
+            if (sourceFiles) {
+                const absoluteRootDirectoryPath = host.getCanonicalFileName(getNormalizedAbsolutePath(rootDirectory, currentDirectory));
+
+                for (var sourceFile of sourceFiles) {
+                    if (!isDeclarationFile(sourceFile)) {
+                        const absoluteSourceFilePath = host.getCanonicalFileName(getNormalizedAbsolutePath(sourceFile.fileName, currentDirectory));
+                        if (absoluteSourceFilePath.indexOf(absoluteRootDirectoryPath) !== 0) {
+                            programDiagnostics.add(createCompilerDiagnostic(Diagnostics.File_0_is_not_under_rootDir_1_rootDir_is_expected_to_contain_all_source_files, sourceFile.fileName, options.rootDir));
+                            allFilesBelongToPath = false;
+                        }
+                    }
+                }
+            }
+
+            return allFilesBelongToPath;
+        }
+
+        function verifyCompilerOptions() {
+            if (options.isolatedModules) {
+                if (options.declaration) {
+                    programDiagnostics.add(createCompilerDiagnostic(Diagnostics.Option_0_cannot_be_specified_with_option_1, "declaration", "isolatedModules"));
+                }
+
+                if (options.noEmitOnError) {
+                    programDiagnostics.add(createCompilerDiagnostic(Diagnostics.Option_0_cannot_be_specified_with_option_1, "noEmitOnError", "isolatedModules"));
+                }
+
+                if (options.out) {
+                    programDiagnostics.add(createCompilerDiagnostic(Diagnostics.Option_0_cannot_be_specified_with_option_1, "out", "isolatedModules"));
+                }
+
+                if (options.outFile) {
+                    programDiagnostics.add(createCompilerDiagnostic(Diagnostics.Option_0_cannot_be_specified_with_option_1, "outFile", "isolatedModules"));
+                }
+            }
+
+            if (options.inlineSourceMap) {
+                if (options.sourceMap) {
+                    programDiagnostics.add(createCompilerDiagnostic(Diagnostics.Option_0_cannot_be_specified_with_option_1, "sourceMap", "inlineSourceMap"));
+                }
+                if (options.mapRoot) {
+                    programDiagnostics.add(createCompilerDiagnostic(Diagnostics.Option_0_cannot_be_specified_with_option_1, "mapRoot", "inlineSourceMap"));
+                }
+            }
+
+            if (options.inlineSources) {
+                if (!options.sourceMap && !options.inlineSourceMap) {
+                    programDiagnostics.add(createCompilerDiagnostic(Diagnostics.Option_inlineSources_can_only_be_used_when_either_option_inlineSourceMap_or_option_sourceMap_is_provided));
+                }
+                if (options.sourceRoot) {
+                    programDiagnostics.add(createCompilerDiagnostic(Diagnostics.Option_0_cannot_be_specified_with_option_1, "sourceRoot", "inlineSources"));
+                }
+            }
+
+            if (options.out && options.outFile) {
+                programDiagnostics.add(createCompilerDiagnostic(Diagnostics.Option_0_cannot_be_specified_with_option_1, "out", "outFile"));
+            }
+
+            if (!options.sourceMap && (options.mapRoot || options.sourceRoot)) {
+                // Error to specify --mapRoot or --sourceRoot without mapSourceFiles
+                if (options.mapRoot) {
+                    programDiagnostics.add(createCompilerDiagnostic(Diagnostics.Option_0_cannot_be_specified_without_specifying_option_1, "mapRoot", "sourceMap"));
+                }
+                if (options.sourceRoot && !options.inlineSourceMap) {
+                    programDiagnostics.add(createCompilerDiagnostic(Diagnostics.Option_0_cannot_be_specified_without_specifying_option_1, "sourceRoot", "sourceMap"));
+                }
+            }
+
+            const languageVersion = options.target || ScriptTarget.ES3;
+            const outFile = options.outFile || options.out;
+
+            const firstExternalModuleSourceFile = forEach(files, f => isExternalModule(f) ? f : undefined);
+            if (options.isolatedModules) {
+                if (!options.module && languageVersion < ScriptTarget.ES6) {
+                    programDiagnostics.add(createCompilerDiagnostic(Diagnostics.Option_isolatedModules_can_only_be_used_when_either_option_module_is_provided_or_option_target_is_ES2015_or_higher));
+                }
+
+                const firstNonExternalModuleSourceFile = forEach(files, f => !isExternalModule(f) && !isDeclarationFile(f) ? f : undefined);
+                if (firstNonExternalModuleSourceFile) {
+                    const span = getErrorSpanForNode(firstNonExternalModuleSourceFile, firstNonExternalModuleSourceFile);
+                    programDiagnostics.add(createFileDiagnostic(firstNonExternalModuleSourceFile, span.start, span.length, Diagnostics.Cannot_compile_namespaces_when_the_isolatedModules_flag_is_provided));
+                }
+            }
+            else if (firstExternalModuleSourceFile && languageVersion < ScriptTarget.ES6 && !options.module) {
+                // We cannot use createDiagnosticFromNode because nodes do not have parents yet
+                const span = getErrorSpanForNode(firstExternalModuleSourceFile, firstExternalModuleSourceFile.externalModuleIndicator);
+                programDiagnostics.add(createFileDiagnostic(firstExternalModuleSourceFile, span.start, span.length, Diagnostics.Cannot_compile_modules_unless_the_module_flag_is_provided_Consider_setting_the_module_compiler_option_in_a_tsconfig_json_file));
+            }
+
+            // Cannot specify module gen target of es6 when below es6
+            if (options.module === ModuleKind.ES6 && languageVersion < ScriptTarget.ES6) {
+                programDiagnostics.add(createCompilerDiagnostic(Diagnostics.Cannot_compile_modules_into_es2015_when_targeting_ES5_or_lower));
+            }
+
+            // Cannot specify module gen that isn't amd or system with --out
+            if (outFile && options.module && !(options.module === ModuleKind.AMD || options.module === ModuleKind.System)) {
+                programDiagnostics.add(createCompilerDiagnostic(Diagnostics.Only_amd_and_system_modules_are_supported_alongside_0, options.out ? "out" : "outFile"));
+            }
+
+            // there has to be common source directory if user specified --outdir || --sourceRoot
+            // if user specified --mapRoot, there needs to be common source directory if there would be multiple files being emitted
+            if (options.outDir || // there is --outDir specified
+                options.sourceRoot || // there is --sourceRoot specified
+                options.mapRoot) { // there is --mapRoot specified
+
+                // Precalculate and cache the common source directory
+                const dir = getCommonSourceDirectory();
+
+                // If we failed to find a good common directory, but outDir is specified and at least one of our files is on a windows drive/URL/other resource, add a failure
+                if (options.outDir && dir === "" && forEach(files, file => getRootLength(file.fileName) > 1)) {
+                        programDiagnostics.add(createCompilerDiagnostic(Diagnostics.Cannot_find_the_common_subdirectory_path_for_the_input_files));
+                }
+            }
+
+            if (options.noEmit) {
+                if (options.out) {
+                    programDiagnostics.add(createCompilerDiagnostic(Diagnostics.Option_0_cannot_be_specified_with_option_1, "noEmit", "out"));
+                }
+
+                if (options.outFile) {
+                    programDiagnostics.add(createCompilerDiagnostic(Diagnostics.Option_0_cannot_be_specified_with_option_1, "noEmit", "outFile"));
+                }
+
+                if (options.outDir) {
+                    programDiagnostics.add(createCompilerDiagnostic(Diagnostics.Option_0_cannot_be_specified_with_option_1, "noEmit", "outDir"));
+                }
+
+                if (options.declaration) {
+                    programDiagnostics.add(createCompilerDiagnostic(Diagnostics.Option_0_cannot_be_specified_with_option_1, "noEmit", "declaration"));
+                }
+            }
+            else if (options.allowJs && options.declaration) {
+                programDiagnostics.add(createCompilerDiagnostic(Diagnostics.Option_0_cannot_be_specified_with_option_1, "allowJs", "declaration"));
+            }
+
+            if (options.emitDecoratorMetadata &&
+                !options.experimentalDecorators) {
+                programDiagnostics.add(createCompilerDiagnostic(Diagnostics.Option_0_cannot_be_specified_without_specifying_option_1, "emitDecoratorMetadata", "experimentalDecorators"));
+            }
+
+            if (options.reactNamespace && !isIdentifier(options.reactNamespace, languageVersion)) {
+                programDiagnostics.add(createCompilerDiagnostic(Diagnostics.Invalide_value_for_reactNamespace_0_is_not_a_valid_identifier, options.reactNamespace));
+            }
+
+            // If the emit is enabled make sure that every output file is unique and not overwriting any of the input files
+            if (!options.noEmit) {
+                const emitHost = getEmitHost();
+                const emitFilesSeen = createFileMap<boolean>(!host.useCaseSensitiveFileNames() ? key => key.toLocaleLowerCase() : undefined);
+                forEachExpectedEmitFile(emitHost, (emitFileNames, sourceFiles, isBundledEmit) => {
+                    verifyEmitFilePath(emitFileNames.jsFilePath, emitFilesSeen);
+                    verifyEmitFilePath(emitFileNames.declarationFilePath, emitFilesSeen);
+                });
+            }
+
+            // Verify that all the emit files are unique and don't overwrite input files
+            function verifyEmitFilePath(emitFileName: string, emitFilesSeen: FileMap<boolean>) {
+                if (emitFileName) {
+                    const emitFilePath = toPath(emitFileName, currentDirectory, getCanonicalFileName);
+                    // Report error if the output overwrites input file
+                    if (filesByName.contains(emitFilePath)) {
+                        createEmitBlockingDiagnostics(emitFileName, emitFilePath, Diagnostics.Cannot_write_file_0_because_it_would_overwrite_input_file);
+                    }
+
+                    // Report error if multiple files write into same file
+                    if (emitFilesSeen.contains(emitFilePath)) {
+                        // Already seen the same emit file - report error
+                        createEmitBlockingDiagnostics(emitFileName, emitFilePath, Diagnostics.Cannot_write_file_0_because_it_would_be_overwritten_by_multiple_input_files);
+                    }
+                    else {
+                        emitFilesSeen.set(emitFilePath, true);
+                    }
+                }
+            }
+        }
+
+        function createEmitBlockingDiagnostics(emitFileName: string, emitFilePath: Path, message: DiagnosticMessage) {
+            hasEmitBlockingDiagnostics.set(toPath(emitFileName, currentDirectory, getCanonicalFileName), true);
+            programDiagnostics.add(createCompilerDiagnostic(message, emitFileName));
+        }
+    }
+}