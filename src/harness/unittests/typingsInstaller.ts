/// <reference path="../harness.ts" />
/// <reference path="./tsserverProjectSystem.ts" />
/// <reference path="../../server/typingsInstaller/typingsInstaller.ts" />
/// <reference path="../vfs.ts" />
/// <reference path="../typemock.ts" />
/// <reference path="../fakes.ts" />

namespace ts.projectSystem {
    import spy = typemock.spy;
    import Arg = typemock.Arg;
    import Times = typemock.Times;

    import TI = server.typingsInstaller;
    import validatePackageName = JsTyping.validatePackageName;
    import PackageNameValidationResult = JsTyping.PackageNameValidationResult;

    interface InstallerParams {
        globalTypingsCacheLocation?: string;
        throttleLimit?: number;
        typesRegistry?: Map<void>;
    }

    function createTypesRegistry(...list: string[]): Map<void> {
        const map = createMap<void>();
        for (const l of list) {
            map.set(l, undefined);
        }
        return map;
    }

    class Installer extends TestTypingsInstaller {
        constructor(host: server.ServerHost, p?: InstallerParams, log?: TI.Log) {
            super(
                (p && p.globalTypingsCacheLocation) || "/a/data",
                (p && p.throttleLimit) || 5,
                host,
                (p && p.typesRegistry),
                log);
        }

        installAll(expectedCount: number) {
            this.checkPendingCommands(expectedCount);
            this.executePendingCommands();
        }
    }

    function executeCommand(self: Installer, host: fakes.FakeServerHost, installedTypings: string[] | string, typingFiles: { path: string, content: string }[], cb: TI.RequestCompletedAction): void {
        self.addPostExecAction(installedTypings, success => {
            for (const file of typingFiles) {
                host.vfs.writeFile(file.path, file.content);
            }
            cb(success);
        });
    }

    function trackingLogger(): { log(message: string): void, finish(): string[] } {
        const logs: string[] = [];
        return {
            log(message) {
               logs.push(message);
            },
            finish() {
                return logs;
            }
        };
    }

    import typingsName = TI.typingsName;

    describe("local module", () => {
        it("should not be picked up", () => {
            const host = new fakes.FakeServerHost();
            const f1 = host.vfs.addFile("/a/app.js", `const c = require('./config');`);
            const f2 = host.vfs.addFile("/a/config.js", `export let x = 1`);
            const config = host.vfs.addFile("/a/jsconfig.json", `{ "typeAcquisition": { "enable": true }, "compilerOptions": { "moduleResolution": "commonjs } }`);
            host.vfs.addFile("/cache/node_modules/@types/config/index.d.ts", `export let y: number;`);

            const installer = new Installer(host, { typesRegistry: createTypesRegistry("config"), globalTypingsCacheLocation: "/cache" });
            const installWorkerSpy = spy(installer, "installWorker");

            const service = createProjectService(host, { typingsInstaller: installer });
            service.openClientFile(f1.path);
            service.checkNumberOfProjects({ configuredProjects: 1 });
            checkProjectActualFiles(configuredProjectAt(service, 0), [f1.path, f2.path, config.path]);
            installer.installAll(0);

            installWorkerSpy
                .verify(_ => _(Arg.any(), Arg.any(), Arg.any(), Arg.any()), Times.none())
                .revoke();
        });
    });

    describe("typingsInstaller", () => {
        it("configured projects (typings installed) 1", () => {
            const jquery = {
                path: "/a/data/node_modules/@types/jquery/index.d.ts",
                content: "declare const $: { x: number }"
            };

            const host = new fakes.FakeServerHost({ safeList: true });
            const file1 = host.vfs.addFile("/a/b/app.js", ``);
            const tsconfig = host.vfs.addFile("/a/b/tsconfig.json", `{ "compilerOptions": { "allowJs": true }, "typeAcquisition": { "enable": true } }`);
            host.vfs.addFile("/a/b/package.json", `{ "name": "test", "dependencies": { "jquery": "^3.1.0" } }`);

            const installer = new Installer(host, { typesRegistry: createTypesRegistry("jquery") });
            const installWorkerSpy = spy(installer, "installWorker")
                .setup(_ => _(Arg.any(), Arg.any(), Arg.any(), Arg.any()), {
                    callback: (_requestId: number, _args: string[], _cwd: string, cb: TI.RequestCompletedAction) => {
                        const installedTypings = ["@types/jquery"];
                        const typingFiles = [jquery];
                        executeCommand(installer, host, installedTypings, typingFiles, cb);
                    }
                });

            const projectService = createProjectService(host, { useSingleInferredProject: true, typingsInstaller: installer });
            projectService.openClientFile(file1.path);

            checkNumberOfProjects(projectService, { configuredProjects: 1 });
            const p = configuredProjectAt(projectService, 0);
            checkProjectActualFiles(p, [file1.path, tsconfig.path]);

            installer.installAll(/*expectedCount*/ 1);

            checkNumberOfProjects(projectService, { configuredProjects: 1 });
            host.checkTimeoutQueueLengthAndRun(2);
            checkProjectActualFiles(p, [file1.path, jquery.path, tsconfig.path]);

            installWorkerSpy.revoke();
        });

        it("inferred project (typings installed)", () => {
            const jquery = {
                path: "/a/data/node_modules/@types/jquery/index.d.ts",
                content: "declare const $: { x: number }"
            };

            const host = new fakes.FakeServerHost({ safeList: true });
            const file1 = host.vfs.addFile("/a/b/app.js", ``);
            host.vfs.addFile("/a/b/package.json", `{ "name": "test", "dependencies": { "jquery": "^3.1.0" } }`);

            const installer = new Installer(host, { typesRegistry: createTypesRegistry("jquery") });
            const installWorkerSpy = spy(installer, "installWorker")
                .setup(_ => _(Arg.any(), Arg.any(), Arg.any(), Arg.any()), {
                    callback: (_requestId: number, _args: string[], _cwd: string, cb: TI.RequestCompletedAction) => {
                        const installedTypings = ["@types/jquery"];
                        const typingFiles = [jquery];
                        executeCommand(installer, host, installedTypings, typingFiles, cb);
                    }
                });

            const projectService = createProjectService(host, { useSingleInferredProject: true, typingsInstaller: installer });
            projectService.openClientFile(file1.path);

            checkNumberOfProjects(projectService, { inferredProjects: 1 });
            const p = projectService.inferredProjects[0];
            checkProjectActualFiles(p, [file1.path]);

            installer.installAll(/*expectedCount*/ 1);

            checkNumberOfProjects(projectService, { inferredProjects: 1 });
            checkProjectActualFiles(p, [file1.path, jquery.path]);

            installWorkerSpy.revoke();
        });

        it("external project - no type acquisition, no .d.ts/js files", () => {
            const host = new fakes.FakeServerHost({ safeList: true });
            const file1 = host.vfs.addFile("/a/b/app.ts", ``);

            const installer = new Installer(host);
            const enqueueInstallTypingsRequestSpy = spy(installer, "enqueueInstallTypingsRequest");

            const projectFileName = "/a/app/test.csproj";
            const projectService = createProjectService(host, { typingsInstaller: installer });
            projectService.openExternalProject({
                projectFileName,
                options: {},
                rootFiles: [toExternalFile(file1.path)]
            });

            installer.checkPendingCommands(/*expectedCount*/ 0);
            // by default auto discovery will kick in if project contain only .js/.d.ts files
            // in this case project contain only ts files - no auto discovery
            projectService.checkNumberOfProjects({ externalProjects: 1 });

            enqueueInstallTypingsRequestSpy
                .verify(_ => _(Arg.any(), Arg.any(), Arg.any()), Times.none(), "auto discovery should not be enabled")
                .revoke();
        });

        it("external project - deduplicate from local @types packages", () => {
            const appJs = {
                path: "/a/b/app.js",
                content: ""
            };
            const nodeDts = {
                path: "/node_modules/@types/node/index.d.ts",
                content: "declare var node;"
            };
            const host = createServerHost([appJs, nodeDts]);
            const installer = new (class extends Installer {
                constructor() {
                    super(host, { typesRegistry: createTypesRegistry("node") });
                }
                installWorker() {
                    assert(false, "nothing should get installed");
                }
            })();

            const projectFileName = "/a/app/test.csproj";
            const projectService = createProjectService(host, { typingsInstaller: installer });
            projectService.openExternalProject({
                projectFileName,
                options: {},
                rootFiles: [toExternalFile(appJs.path)],
                typeAcquisition: { enable: true, include: ["node"] }
            });
            installer.checkPendingCommands(/*expectedCount*/ 0);
            projectService.checkNumberOfProjects({ externalProjects: 1 });
        });

        it("external project - no auto in typing acquisition, no .d.ts/js files", () => {
            const host = new fakes.FakeServerHost({ safeList: true });
            const file1 = host.vfs.addFile("/a/b/app.ts", ``);

            const installer = new Installer(host, { typesRegistry: createTypesRegistry("jquery") });
            const enqueueInstallTypingsRequestSpy = spy(installer, "enqueueInstallTypingsRequest");

            const projectFileName = "/a/app/test.csproj";
            const projectService = createProjectService(host, { typingsInstaller: installer });
            projectService.openExternalProject({
                projectFileName,
                options: {},
                rootFiles: [toExternalFile(file1.path)],
                typeAcquisition: { include: ["jquery"] }
            });
            installer.checkPendingCommands(/*expectedCount*/ 0);
            // by default auto discovery will kick in if project contain only .js/.d.ts files
            // in this case project contain only ts files - no auto discovery even if type acquisition is set
            projectService.checkNumberOfProjects({ externalProjects: 1 });

            enqueueInstallTypingsRequestSpy
                .verify(_ => _(Arg.any(), Arg.any(), Arg.any()), Times.none(), "auto discovery should not be enabled")
                .revoke();
        });

        it("external project - autoDiscovery = true, no .d.ts/js files", () => {
            const host = new fakes.FakeServerHost({ safeList: true });
            const file1 = host.vfs.addFile("/a/b/app.ts", ``);

            const jquery = {
                path: "/a/data/node_modules/@types/jquery/index.d.ts",
                content: "declare const $: { x: number }"
            };

            const installer = new Installer(host, { typesRegistry: createTypesRegistry("jquery") });
            const enqueueInstallTypingsRequestSpy = spy(installer, "enqueueInstallTypingsRequest");
            const installWorkerSpy = spy(installer, "installWorker")
                .setup(_ => _(Arg.any(), Arg.any(), Arg.any(), Arg.any()), {
                    callback: (_requestId: number, _args: string[], _cwd: string, cb: TI.RequestCompletedAction) => {
                        const installedTypings = ["@types/jquery"];
                        const typingFiles = [jquery];
                        executeCommand(installer, host, installedTypings, typingFiles, cb);
                    }
                });

            const projectFileName = "/a/app/test.csproj";
            const projectService = createProjectService(host, { typingsInstaller: installer });
            projectService.openExternalProject({
                projectFileName,
                options: {},
                rootFiles: [toExternalFile(file1.path)],
                typeAcquisition: { enable: true, include: ["jquery"] }
            });

            installer.installAll(/*expectedCount*/ 1);

            // auto is set in type acquisition - use it even if project contains only .ts files
            projectService.checkNumberOfProjects({ externalProjects: 1 });

            enqueueInstallTypingsRequestSpy
                .verify(_ => _(Arg.any(), Arg.any(), Arg.any()), Times.atLeastOnce())
                .revoke();

            installWorkerSpy.revoke();
        });

        it("external project - no type acquisition, with only js, jsx, d.ts files", () => {
            // Tests:
            // 1. react typings are installed for .jsx
            // 2. loose files names are matched against safe list for typings if
            //    this is a JS project (only js, jsx, d.ts files are present)
<<<<<<< HEAD
            const host = new fakes.FakeServerHost({ safeList: true });
            const file1 = host.vfs.addFile("/a/b/lodash.js", ``);
            const file2 = host.vfs.addFile("/a/b/file2.jsx", ``);
            const file3 = host.vfs.addFile("/a/b/file3.d.ts", ``);
            host.vfs.addFile(customTypesMap.path, customTypesMap.content);

            const react = {
=======
            const lodashJs = {
                path: "/a/b/lodash.js",
                content: ""
            };
            const file2Jsx = {
                path: "/a/b/file2.jsx",
                content: ""
            };
            const file3dts = {
                path: "/a/b/file3.d.ts",
                content: ""
            };
            const reactDts = {
>>>>>>> 2efc92d1
                path: "/a/data/node_modules/@types/react/index.d.ts",
                content: "declare const react: { x: number }"
            };
            const lodashDts = {
                path: "/a/data/node_modules/@types/lodash/index.d.ts",
                content: "declare const lodash: { x: number }"
            };

<<<<<<< HEAD
            const installer = new Installer(host, { typesRegistry: createTypesRegistry("lodash", "react") });
            const installWorkerSpy = spy(installer, "installWorker")
                .setup(_ => _(Arg.any(), Arg.any(), Arg.any(), Arg.any()), {
                    callback: (_requestId: number, _args: string[], _cwd: string, cb: TI.RequestCompletedAction) => {
                        const installedTypings = ["@types/lodash", "@types/react"];
                        const typingFiles = [lodash, react];
                        executeCommand(installer, host, installedTypings, typingFiles, cb);
                    }
                });
=======
            const host = createServerHost([lodashJs, file2Jsx, file3dts, customTypesMap]);
            const installer = new (class extends Installer {
                constructor() {
                    super(host, { typesRegistry: createTypesRegistry("lodash", "react") });
                }
                installWorker(_requestId: number, _args: string[], _cwd: string, cb: TI.RequestCompletedAction): void {
                    const installedTypings = ["@types/lodash", "@types/react"];
                    const typingFiles = [lodashDts, reactDts];
                    executeCommand(this, host, installedTypings, typingFiles, cb);
                }
            })();
>>>>>>> 2efc92d1

            const projectFileName = "/a/app/test.csproj";
            const projectService = createProjectService(host, { typingsInstaller: installer });
            projectService.openExternalProject({
                projectFileName,
                options: { allowJS: true, moduleResolution: ModuleResolutionKind.NodeJs },
                rootFiles: [toExternalFile(lodashJs.path), toExternalFile(file2Jsx.path), toExternalFile(file3dts.path)],
                typeAcquisition: { }
            });

            const p = projectService.externalProjects[0];
            projectService.checkNumberOfProjects({ externalProjects: 1 });
            checkProjectActualFiles(p, [file2Jsx.path, file3dts.path]);

            installer.installAll(/*expectedCount*/ 1);

            checkNumberOfProjects(projectService, { externalProjects: 1 });
            host.checkTimeoutQueueLengthAndRun(2);
            checkNumberOfProjects(projectService, { externalProjects: 1 });
<<<<<<< HEAD
            checkProjectActualFiles(p, [file1.path, file2.path, file3.path, lodash.path, react.path]);

            installWorkerSpy.revoke();
=======
            checkProjectActualFiles(p, [file2Jsx.path, file3dts.path, lodashDts.path, reactDts.path]);
>>>>>>> 2efc92d1
        });

        it("external project - type acquisition with enable: false", () => {
            // Tests:
            // Exclude
            const jqueryJs = {
                path: "/a/b/jquery.js",
                content: ""
            };

            const host = createServerHost([jqueryJs]);
            const installer = new (class extends Installer {
                constructor() {
                    super(host, { typesRegistry: createTypesRegistry("jquery") });
                }
                enqueueInstallTypingsRequest(project: server.Project, typeAcquisition: TypeAcquisition, unresolvedImports: server.SortedReadonlyArray<string>) {
                    super.enqueueInstallTypingsRequest(project, typeAcquisition, unresolvedImports);
                }
                installWorker(_requestId: number, _args: string[], _cwd: string, cb: TI.RequestCompletedAction): void {
                    const installedTypings: string[] = [];
                    const typingFiles: FileOrFolder[] = [];
                    executeCommand(this, host, installedTypings, typingFiles, cb);
                }
            })();

            const projectFileName = "/a/app/test.csproj";
            const projectService = createProjectService(host, { typingsInstaller: installer });
            projectService.openExternalProject({
                projectFileName,
                options: { allowJS: true, moduleResolution: ModuleResolutionKind.NodeJs },
                rootFiles: [toExternalFile(jqueryJs.path)],
                typeAcquisition: { enable: false }
            });

            const p = projectService.externalProjects[0];
            projectService.checkNumberOfProjects({ externalProjects: 1 });

            checkProjectActualFiles(p, [jqueryJs.path]);

            installer.checkPendingCommands(/*expectedCount*/ 0);
        });
        it("external project - no type acquisition, with js & ts files", () => {
            // Tests:
            // 1. No typings are included for JS projects when the project contains ts files
<<<<<<< HEAD
            const host = new fakes.FakeServerHost({ safeList: true });
            const file1 = host.vfs.addFile("/a/b/jquery.js", ``);
            const file2 = host.vfs.addFile("/a/b/file2.ts", ``);

            const installer = new Installer(host, { typesRegistry: createTypesRegistry("jquery") });
            const installWorkerSpy = spy(installer, "installWorker")
                .setup(_ => _(Arg.any(), Arg.any(), Arg.any(), Arg.any()), {
                    callback: (_requestId: number, _args: string[], _cwd: string, cb: TI.RequestCompletedAction) => {
                        executeCommand(installer, host, [], [], cb);
                    }
                });
=======
            const jqueryJs = {
                path: "/a/b/jquery.js",
                content: ""
            };
            const file2Ts = {
                path: "/a/b/file2.ts",
                content: ""
            };

            const host = createServerHost([jqueryJs, file2Ts]);
            const installer = new (class extends Installer {
                constructor() {
                    super(host, { typesRegistry: createTypesRegistry("jquery") });
                }
                enqueueInstallTypingsRequest(project: server.Project, typeAcquisition: TypeAcquisition, unresolvedImports: server.SortedReadonlyArray<string>) {
                    super.enqueueInstallTypingsRequest(project, typeAcquisition, unresolvedImports);
                }
                installWorker(_requestId: number, _args: string[], _cwd: string, cb: TI.RequestCompletedAction): void {
                    const installedTypings: string[] = [];
                    const typingFiles: FileOrFolder[] = [];
                    executeCommand(this, host, installedTypings, typingFiles, cb);
                }
            })();
>>>>>>> 2efc92d1

            const projectFileName = "/a/app/test.csproj";
            const projectService = createProjectService(host, { typingsInstaller: installer });
            projectService.openExternalProject({
                projectFileName,
                options: { allowJS: true, moduleResolution: ModuleResolutionKind.NodeJs },
                rootFiles: [toExternalFile(jqueryJs.path), toExternalFile(file2Ts.path)],
                typeAcquisition: {}
            });

            const p = projectService.externalProjects[0];
            projectService.checkNumberOfProjects({ externalProjects: 1 });

            checkProjectActualFiles(p, [jqueryJs.path, file2Ts.path]);

            installer.checkPendingCommands(/*expectedCount*/ 0);

            checkNumberOfProjects(projectService, { externalProjects: 1 });
<<<<<<< HEAD
            checkProjectActualFiles(p, [file2.path]);
            installWorkerSpy.revoke();
=======
            checkProjectActualFiles(p, [jqueryJs.path, file2Ts.path]);
>>>>>>> 2efc92d1
        });

        it("external project - with type acquisition, with only js, d.ts files", () => {
            // Tests:
            // 1. Safelist matching, type acquisition includes/excludes and package.json typings are all acquired
            // 2. Types for safelist matches are not included when they also appear in the type acquisition exclude list
            // 3. Multiple includes and excludes are respected in type acquisition
<<<<<<< HEAD
            const host = new fakes.FakeServerHost({ safeList: true });
            const file1 = host.vfs.addFile("/a/b/lodash.js", ``);
            const file2 = host.vfs.addFile("/a/b/commander.js", ``);
            const file3 = host.vfs.addFile("/a/b/file3.d.ts", ``);
            host.vfs.addFile("/a/b/package.json", `{ "name": "test", "dependencies": { "express": "^3.1.0" } }`);
            host.vfs.addFile(customTypesMap.path, customTypesMap.content);
=======
            const lodashJs = {
                path: "/a/b/lodash.js",
                content: ""
            };
            const commanderJs = {
                path: "/a/b/commander.js",
                content: ""
            };
            const file3dts = {
                path: "/a/b/file3.d.ts",
                content: ""
            };
            const packageJson = {
                path: "/a/b/package.json",
                content: JSON.stringify({
                    name: "test",
                    dependencies: {
                        express: "^3.1.0"
                    }
                })
            };
>>>>>>> 2efc92d1

            const commander = {
                path: "/a/data/node_modules/@types/commander/index.d.ts",
                content: "declare const commander: { x: number }"
            };
            const express = {
                path: "/a/data/node_modules/@types/express/index.d.ts",
                content: "declare const express: { x: number }"
            };
            const jquery = {
                path: "/a/data/node_modules/@types/jquery/index.d.ts",
                content: "declare const jquery: { x: number }"
            };
            const moment = {
                path: "/a/data/node_modules/@types/moment/index.d.ts",
                content: "declare const moment: { x: number }"
            };

<<<<<<< HEAD
            const installer = new Installer(host, { typesRegistry: createTypesRegistry("jquery", "commander", "moment", "express") });
            const installWorkerSpy = spy(installer, "installWorker")
                .setup(_ => _(Arg.any(), Arg.any(), Arg.any(), Arg.any()), {
                    callback: (_requestId: number, _args: string[], _cwd: string, cb: TI.RequestCompletedAction) => {
                        const installedTypings = ["@types/commander", "@types/express", "@types/jquery", "@types/moment"];
                        const typingFiles = [commander, express, jquery, moment];
                        executeCommand(installer, host, installedTypings, typingFiles, cb);
                    }
                });
=======
            const host = createServerHost([lodashJs, commanderJs, file3dts, packageJson, customTypesMap]);
            const installer = new (class extends Installer {
                constructor() {
                    super(host, { typesRegistry: createTypesRegistry("jquery", "commander", "moment", "express") });
                }
                installWorker(_requestId: number, _args: string[], _cwd: string, cb: TI.RequestCompletedAction): void {
                    const installedTypings = ["@types/commander", "@types/express", "@types/jquery", "@types/moment"];
                    const typingFiles = [commander, express, jquery, moment];
                    executeCommand(this, host, installedTypings, typingFiles, cb);
                }
            })();
>>>>>>> 2efc92d1

            const projectFileName = "/a/app/test.csproj";
            const projectService = createProjectService(host, { typingsInstaller: installer });
            projectService.openExternalProject({
                projectFileName,
                options: { allowJS: true, moduleResolution: ModuleResolutionKind.NodeJs },
                rootFiles: [toExternalFile(lodashJs.path), toExternalFile(commanderJs.path), toExternalFile(file3dts.path)],
                typeAcquisition: { enable: true, include: ["jquery", "moment"], exclude: ["lodash"] }
            });

            const p = projectService.externalProjects[0];
            projectService.checkNumberOfProjects({ externalProjects: 1 });
            checkProjectActualFiles(p, [file3dts.path]);

            installer.installAll(/*expectedCount*/ 1);

            checkNumberOfProjects(projectService, { externalProjects: 1 });
            host.checkTimeoutQueueLengthAndRun(2);
            checkNumberOfProjects(projectService, { externalProjects: 1 });
<<<<<<< HEAD
            checkProjectActualFiles(p, [file1.path, file2.path, file3.path, commander.path, express.path, jquery.path, moment.path]);
            installWorkerSpy.revoke();
=======
            // Commander: Existed as a JS file
            // JQuery: Specified in 'include'
            // Moment: Specified in 'include'
            // Express: Specified in package.json
            // lodash: Excluded (not present)
            checkProjectActualFiles(p, [file3dts.path, commander.path, jquery.path, moment.path, express.path]);
>>>>>>> 2efc92d1
        });

        it("Throttle - delayed typings to install", () => {
            const host = new fakes.FakeServerHost({ safeList: true });
            const lodashJs = host.vfs.addFile("/a/b/lodash.js", ``);
            const commanderJs = host.vfs.addFile("/a/b/commander.js", ``);
            const file3 = host.vfs.addFile("/a/b/file3.d.ts", ``);
            host.vfs.addFile("/a/b/package.json", `{ "name": "test", "dependencies": { "express": "^3.1.0" } }`);
            host.vfs.addFile(customTypesMap.path, customTypesMap.content);

            const commander = {
                path: "/a/data/node_modules/@types/commander/index.d.ts",
                content: "declare const commander: { x: number }"
            };
            const express = {
                path: "/a/data/node_modules/@types/express/index.d.ts",
                content: "declare const express: { x: number }"
            };
            const jquery = {
                path: "/a/data/node_modules/@types/jquery/index.d.ts",
                content: "declare const jquery: { x: number }"
            };
            const moment = {
                path: "/a/data/node_modules/@types/moment/index.d.ts",
                content: "declare const moment: { x: number }"
            };
            const lodash = {
                path: "/a/data/node_modules/@types/lodash/index.d.ts",
                content: "declare const lodash: { x: number }"
            };

            const typingFiles = [commander, express, jquery, moment, lodash];
            const installer = new Installer(host, { typesRegistry: createTypesRegistry("commander", "express", "jquery", "moment", "lodash") });
            const installWorkerSpy = spy(installer, "installWorker")
                .setup(_ => _(Arg.any(), Arg.any(), Arg.any(), Arg.any()), {
                    callback: (_requestId: number, _args: string[], _cwd: string, cb: TI.RequestCompletedAction) => {
                        const installedTypings = ["@types/commander", "@types/express", "@types/jquery", "@types/moment", "@types/lodash"];
                        executeCommand(installer, host, installedTypings, typingFiles, cb);
                    }
                });

            const projectFileName = "/a/app/test.csproj";
            const projectService = createProjectService(host, { typingsInstaller: installer });
            projectService.openExternalProject({
                projectFileName,
                options: { allowJS: true, moduleResolution: ModuleResolutionKind.NodeJs },
                rootFiles: [toExternalFile(lodashJs.path), toExternalFile(commanderJs.path), toExternalFile(file3.path)],
                typeAcquisition: { include: ["jquery", "moment"] }
            });

            const p = projectService.externalProjects[0];
            projectService.checkNumberOfProjects({ externalProjects: 1 });
            checkProjectActualFiles(p, [file3.path]);
            installer.checkPendingCommands(/*expectedCount*/ 1);
            installer.executePendingCommands();
            // expected all typings file to exist
            for (const f of typingFiles) {
                assert.isTrue(host.fileExists(f.path), `expected file ${f.path} to exist`);
            }
            host.checkTimeoutQueueLengthAndRun(2);
            checkNumberOfProjects(projectService, { externalProjects: 1 });
<<<<<<< HEAD
            checkProjectActualFiles(p, [lodashJs.path, commanderJs.path, file3.path, commander.path, express.path, jquery.path, moment.path, lodash.path]);
            installWorkerSpy.revoke();
=======
            checkProjectActualFiles(p, [file3.path, commander.path, express.path, jquery.path, moment.path, lodash.path]);
>>>>>>> 2efc92d1
        });

        it("Throttle - delayed run install requests", () => {
            const host = new fakes.FakeServerHost({ safeList: true });
            const lodashJs = host.vfs.addFile("/a/b/lodash.js", ``);
            const commanderJs = host.vfs.addFile("/a/b/commander.js", ``);
            const file3 = host.vfs.addFile("/a/b/file3.d.ts", ``);
            host.vfs.addFile(customTypesMap.path, customTypesMap.content);

            const commander = {
                path: "/a/data/node_modules/@types/commander/index.d.ts",
                content: "declare const commander: { x: number }",
                typings: typingsName("commander")
            };
            const jquery = {
                path: "/a/data/node_modules/@types/jquery/index.d.ts",
                content: "declare const jquery: { x: number }",
                typings: typingsName("jquery")
            };
            const lodash = {
                path: "/a/data/node_modules/@types/lodash/index.d.ts",
                content: "declare const lodash: { x: number }",
                typings: typingsName("lodash")
            };
            const cordova = {
                path: "/a/data/node_modules/@types/cordova/index.d.ts",
                content: "declare const cordova: { x: number }",
                typings: typingsName("cordova")
            };
            const grunt = {
                path: "/a/data/node_modules/@types/grunt/index.d.ts",
                content: "declare const grunt: { x: number }",
                typings: typingsName("grunt")
            };
            const gulp = {
                path: "/a/data/node_modules/@types/gulp/index.d.ts",
                content: "declare const gulp: { x: number }",
                typings: typingsName("gulp")
            };

            const installer = new Installer(host, { throttleLimit: 1, typesRegistry: createTypesRegistry("commander", "jquery", "lodash", "cordova", "gulp", "grunt") });
            const installWorkerSpy = spy(installer, "installWorker")
                .setup(_ => _(Arg.any(), Arg.includes(typingsName("commander")), Arg.any(), Arg.any()), {
                    callback: (_requestId: number, _args: string[], _cwd: string, cb: TI.RequestCompletedAction) => {
                        executeCommand(installer, host, [commander.typings, jquery.typings, lodash.typings, cordova.typings], [commander, jquery, lodash, cordova], cb);
                    }
                })
                .setup(_ => _(Arg.any(), Arg.any(), Arg.any(), Arg.any()), {
                    callback: (_requestId: number, _args: string[], _cwd: string, cb: TI.RequestCompletedAction) => {
                        executeCommand(installer, host, [grunt.typings, gulp.typings], [grunt, gulp], cb);
                    }
                });

            // Create project #1 with 4 typings
            const projectService = createProjectService(host, { typingsInstaller: installer });
            const projectFileName1 = "/a/app/test1.csproj";
            projectService.openExternalProject({
                projectFileName: projectFileName1,
                options: { allowJS: true, moduleResolution: ModuleResolutionKind.NodeJs },
                rootFiles: [toExternalFile(lodashJs.path), toExternalFile(commanderJs.path), toExternalFile(file3.path)],
                typeAcquisition: { include: ["jquery", "cordova"] }
            });

            installer.checkPendingCommands(/*expectedCount*/ 1);
            assert.equal(installer.pendingRunRequests.length, 0, "expect no throttled requests");

            // Create project #2 with 2 typings
            const projectFileName2 = "/a/app/test2.csproj";
            projectService.openExternalProject({
                projectFileName: projectFileName2,
                options: { allowJS: true, moduleResolution: ModuleResolutionKind.NodeJs },
                rootFiles: [toExternalFile(file3.path)],
                typeAcquisition: { include: ["grunt", "gulp"] }
            });
            assert.equal(installer.pendingRunRequests.length, 1, "expect one throttled request");

            const p1 = projectService.externalProjects[0];
            const p2 = projectService.externalProjects[1];
            projectService.checkNumberOfProjects({ externalProjects: 2 });
            checkProjectActualFiles(p1, [file3.path]);
            checkProjectActualFiles(p2, [file3.path]);

            installer.executePendingCommands();

            // expected one install request from the second project
            installer.checkPendingCommands(/*expectedCount*/ 1);
            assert.equal(installer.pendingRunRequests.length, 0, "expected no throttled requests");

            installer.executePendingCommands();
<<<<<<< HEAD
            host.checkTimeoutQueueLengthAndRun(3);
            checkProjectActualFiles(p1, [lodashJs.path, commanderJs.path, file3.path, commander.path, jquery.path, lodash.path, cordova.path]);
=======
            host.checkTimeoutQueueLengthAndRun(3); // for 2 projects and 1 refreshing inferred project
            checkProjectActualFiles(p1, [file3.path, commander.path, jquery.path, lodash.path, cordova.path]);
>>>>>>> 2efc92d1
            checkProjectActualFiles(p2, [file3.path, grunt.path, gulp.path]);
            installWorkerSpy.revoke();
        });

        it("configured projects discover from node_modules", () => {
            const jqueryDTS = {
                path: "/tmp/node_modules/@types/jquery/index.d.ts",
                content: ""
            };
            const host = new fakes.FakeServerHost({ safeList: true });
            const app = host.vfs.addFile("/app.js", ``);
            const jsconfig = host.vfs.addFile("/jsconfig.json", `{}`);
            host.vfs.addFile("/node_modules/jquery/index.js", ``);
            host.vfs.addFile("/node_modules/jquery/package.json", `{ "name": "jquery" }`);
            // Should not search deeply in node_modules.
            host.vfs.addFile("/node_modules/jquery/nested/package.json", `{ "name": "nested" }`);

            const installer = new Installer(host, { globalTypingsCacheLocation: "/tmp", typesRegistry: createTypesRegistry("jquery", "nested") });
            const installWorkerSpy = spy(installer, "installWorker")
                .setup(_ => _(Arg.any(), Arg.array([`@types/jquery@ts${versionMajorMinor}`]), Arg.any(), Arg.any()), {
                    callback: (_requestId: number, _args: string[], _cwd: string, cb: TI.RequestCompletedAction) => {
                        executeCommand(installer, host, ["@types/jquery"], [jqueryDTS], cb);
                    }
                });

            const projectService = createProjectService(host, { useSingleInferredProject: true, typingsInstaller: installer });
            projectService.openClientFile(app.path);

            checkNumberOfProjects(projectService, { configuredProjects: 1 });
            const p = configuredProjectAt(projectService, 0);
            checkProjectActualFiles(p, [app.path, jsconfig.path]);

            installer.installAll(/*expectedCount*/ 1);

            checkNumberOfProjects(projectService, { configuredProjects: 1 });
            host.checkTimeoutQueueLengthAndRun(2);
            checkProjectActualFiles(p, [app.path, jqueryDTS.path, jsconfig.path]);
            installWorkerSpy
                .verify(_ => _(Arg.any(), Arg.not(Arg.array([`@types/jquery@ts${versionMajorMinor}`])), Arg.any(), Arg.any()), Times.none())
                .revoke();
        });

        it("configured projects discover from bower_components", () => {
            const host = new fakes.FakeServerHost({ safeList: true });
            const app = host.vfs.addFile("/app.js", ``);
            const jsconfig = host.vfs.addFile("/jsconfig.json", `{}`);
            host.vfs.addFile("/bower_components/jquery/index.js", ``);
            host.vfs.addFile("/bower_components/jquery/package.json", `{ "name": "jquery" }`);

            const jqueryDTS = {
                path: "/tmp/node_modules/@types/jquery/index.d.ts",
                content: ""
            };

            const installer = new Installer(host, { globalTypingsCacheLocation: "/tmp", typesRegistry: createTypesRegistry("jquery") });
            const installWorkerSpy = spy(installer, "installWorker")
                .setup(_ => _(Arg.any(), Arg.any(), Arg.any(), Arg.any()), {
                    callback: (_requestId: number, _args: string[], _cwd: string, cb: TI.RequestCompletedAction) => {
                        executeCommand(installer, host, ["@types/jquery"], [jqueryDTS], cb);
                    }
                });

            const projectService = createProjectService(host, { useSingleInferredProject: true, typingsInstaller: installer });
            projectService.openClientFile(app.path);

            checkNumberOfProjects(projectService, { configuredProjects: 1 });
            const p = configuredProjectAt(projectService, 0);
            checkProjectActualFiles(p, [app.path, jsconfig.path]);
            host.checkWatchedFiles([jsconfig.path, "/bower_components", "/node_modules", "/.ts/lib.d.ts"]);

            installer.installAll(/*expectedCount*/ 1);

            checkNumberOfProjects(projectService, { configuredProjects: 1 });
            host.checkTimeoutQueueLengthAndRun(2);
            checkProjectActualFiles(p, [app.path, jqueryDTS.path, jsconfig.path]);
            installWorkerSpy.revoke();
        });

        it("configured projects discover from bower.json", () => {
            const host = new fakes.FakeServerHost({ safeList: true });
            const app = host.vfs.addFile("/app.js", ``);
            const jsconfig = host.vfs.addFile("/jsconfig.json", `{}`);
            host.vfs.addFile("/bower.json", `{ "dependencies": { "jquery": "^3.1.0" } }`);

            const jqueryDTS = {
                path: "/tmp/node_modules/@types/jquery/index.d.ts",
                content: ""
            };

            const installer = new Installer(host, { globalTypingsCacheLocation: "/tmp", typesRegistry: createTypesRegistry("jquery") });
            const installWorkerSpy = spy(installer, "installWorker")
                .setup(_ => _(Arg.any(), Arg.any(), Arg.any(), Arg.any()), {
                    callback: (_requestId: number, _args: string[], _cwd: string, cb: TI.RequestCompletedAction) => {
                        executeCommand(installer, host, ["@types/jquery"], [jqueryDTS], cb);
                    }
                });

            const projectService = createProjectService(host, { useSingleInferredProject: true, typingsInstaller: installer });
            projectService.openClientFile(app.path);

            checkNumberOfProjects(projectService, { configuredProjects: 1 });
            const p = configuredProjectAt(projectService, 0);
            checkProjectActualFiles(p, [app.path, jsconfig.path]);

            installer.installAll(/*expectedCount*/ 1);

            checkNumberOfProjects(projectService, { configuredProjects: 1 });
            host.checkTimeoutQueueLengthAndRun(2);
            checkProjectActualFiles(p, [app.path, jqueryDTS.path, jsconfig.path]);
            installWorkerSpy.revoke();
        });

        it("Malformed package.json should be watched", () => {
            const host = new fakes.FakeServerHost({ safeList: true });
            const f = host.vfs.addFile("/a/b/app.js", `var x = 1`);
            host.vfs.addFile("/a/b/package.json", `{ "dependencies": { "co } }`);

            const cachePath = "/a/cache/";
            const commander = {
                path: cachePath + "node_modules/@types/commander/index.d.ts",
                content: "export let x: number"
            };

            const installer = new Installer(host, { globalTypingsCacheLocation: cachePath, typesRegistry: createTypesRegistry("commander") });
            const installWorkerSpy = spy(installer, "installWorker")
                .setup(_ => _(Arg.any(), Arg.any(), Arg.any(), Arg.any()), {
                    callback: (_requestId: number, _args: string[], _cwd: string, cb: TI.RequestCompletedAction) => {
                        executeCommand(installer, host, ["@types/commander"], [commander], cb);
                    }
                });

            const service = createProjectService(host, { typingsInstaller: installer });
            service.openClientFile(f.path);

            installer.checkPendingCommands(/*expectedCount*/ 0);

            host.vfs.writeFile("/a/b/package.json", `{ "dependencies": { "commander": "0.0.2" } }`);

            host.checkTimeoutQueueLengthAndRun(2); // To refresh the project and refresh inferred projects

            // expected install request
            installer.installAll(/*expectedCount*/ 1);

            host.checkTimeoutQueueLengthAndRun(2);

            service.checkNumberOfProjects({ inferredProjects: 1 });
            checkProjectActualFiles(service.inferredProjects[0], [f.path, commander.path]);
            installWorkerSpy.revoke();
        });

        it("should install typings for unresolved imports", () => {
            const host = new fakes.FakeServerHost({ safeList: true });
            const file = host.vfs.addFile("/a/b/app.js",
                `import * as fs from "fs";\n` +
                `import * as commander from "commander";`);

            const cachePath = "/a/cache";
            const node = {
                path: cachePath + "/node_modules/@types/node/index.d.ts",
                content: "export let x: number"
            };
            const commander = {
                path: cachePath + "/node_modules/@types/commander/index.d.ts",
                content: "export let y: string"
            };

            const installer = new Installer(host, { globalTypingsCacheLocation: cachePath, typesRegistry: createTypesRegistry("node", "commander") });
            const installWorkerSpy = spy(installer, "installWorker")
                .setup(_ => _(Arg.any(), Arg.any(), Arg.any(), Arg.any()), {
                    callback: (_requestId: number, _args: string[], _cwd: string, cb: TI.RequestCompletedAction) => {
                        executeCommand(installer, host, ["@types/node", "@types/commander"], [node, commander], cb);
                    }
                });

            const service = createProjectService(host, { typingsInstaller: installer });
            service.openClientFile(file.path);

            service.checkNumberOfProjects({ inferredProjects: 1 });
            checkProjectActualFiles(service.inferredProjects[0], [file.path]);

            installer.installAll(/*expectedCount*/1);

            assert.isTrue(host.fileExists(node.path), "typings for 'node' should be created");
            assert.isTrue(host.fileExists(commander.path), "typings for 'commander' should be created");

            checkProjectActualFiles(service.inferredProjects[0], [file.path, node.path, commander.path]);
            installWorkerSpy.revoke();
        });

        it("should pick typing names from non-relative unresolved imports", () => {
            const host = new fakes.FakeServerHost({ safeList: true });
            const f1 = host.vfs.addFile("/a/b/app.js",
                `import * as a from "foo/a/a";\n` +
                `import * as b from "foo/a/b";\n` +
                `import * as c from "foo/a/c";\n` +
                `import * as d from "@bar/router/";\n` +
                `import * as e from "@bar/common/shared";\n` +
                `import * as e from "@bar/common/apps";\n` +
                `import * as f from "./lib"`);

            const installer = new Installer(host, { globalTypingsCacheLocation: "/tmp", typesRegistry: createTypesRegistry("foo") });
            const installWorkerSpy = spy(installer, "installWorker")
                .setup(_ => _(Arg.any(), Arg.any(), Arg.any(), Arg.any()), {
                    callback: (_requestId: number, _args: string[], _cwd: string, cb: TI.RequestCompletedAction) => {
                        executeCommand(installer, host, ["foo"], [], cb);
                    }
                });

            const projectService = createProjectService(host, { typingsInstaller: installer });
            projectService.openClientFile(f1.path);
            projectService.checkNumberOfProjects({ inferredProjects: 1 });

            const proj = projectService.inferredProjects[0];
            proj.updateGraph();

            assert.deepEqual(
                proj.getCachedUnresolvedImportsPerFile_TestOnly().get(<Path>f1.path),
                ["foo", "foo", "foo", "@bar/router", "@bar/common", "@bar/common"]
            );

            installer.installAll(/*expectedCount*/ 1);
            installWorkerSpy.revoke();
        });

<<<<<<< HEAD
        it("cached unresolved typings are not recomputed if program structure did not change", () => {
            const host = new fakes.FakeServerHost({ safeList: true });
=======
        it("should recompute resolutions after typings are installed", () => {
            const host = createServerHost([]);
>>>>>>> 2efc92d1
            const session = createSession(host);
            const f = {
                path: "/a/app.js",
                content: `
                import * as fs from "fs";
                import * as cmd from "commander
                `
            };
            const openRequest: server.protocol.OpenRequest = {
                seq: 1,
                type: "request",
                command: server.protocol.CommandTypes.Open,
                arguments: {
                    file: f.path,
                    fileContent: f.content
                }
            };
            session.executeCommand(openRequest);
            const projectService = session.getProjectService();
            checkNumberOfProjects(projectService, { inferredProjects: 1 });
            const proj = projectService.inferredProjects[0];
            const version1 = proj.getCachedUnresolvedImportsPerFile_TestOnly().getVersion();

            // make a change that should not affect the structure of the program
            const changeRequest: server.protocol.ChangeRequest = {
                seq: 2,
                type: "request",
                command: server.protocol.CommandTypes.Change,
                arguments: {
                    file: f.path,
                    insertString: "\nlet x = 1;",
                    line: 2,
                    offset: 0,
                    endLine: 2,
                    endOffset: 0
                }
            };
            session.executeCommand(changeRequest);
            host.checkTimeoutQueueLengthAndRun(2); // This enqueues the updategraph and refresh inferred projects
            const version2 = proj.getCachedUnresolvedImportsPerFile_TestOnly().getVersion();
            assert.notEqual(version1, version2, "set of unresolved imports should change");
        });
    });

    describe("Validate package name:", () => {
        it("name cannot be too long", () => {
            let packageName = "a";
            for (let i = 0; i < 8; i++) {
                packageName += packageName;
            }
            assert.equal(validatePackageName(packageName), PackageNameValidationResult.NameTooLong);
        });
        it("name cannot start with dot", () => {
            assert.equal(validatePackageName(".foo"), PackageNameValidationResult.NameStartsWithDot);
        });
        it("name cannot start with underscore", () => {
            assert.equal(validatePackageName("_foo"), PackageNameValidationResult.NameStartsWithUnderscore);
        });
        it("scoped packages not supported", () => {
            assert.equal(validatePackageName("@scope/bar"), PackageNameValidationResult.ScopedPackagesNotSupported);
        });
        it("non URI safe characters are not supported", () => {
            assert.equal(validatePackageName("  scope  "), PackageNameValidationResult.NameContainsNonURISafeCharacters);
            assert.equal(validatePackageName("; say ‘Hello from TypeScript!’ #"), PackageNameValidationResult.NameContainsNonURISafeCharacters);
            assert.equal(validatePackageName("a/b/c"), PackageNameValidationResult.NameContainsNonURISafeCharacters);
        });
    });

    describe("Invalid package names", () => {
        it("should not be installed", () => {
            const host = new fakes.FakeServerHost({ safeList: true });
            const f1 = host.vfs.addFile("/a/b/app.js", `let x = 1`);
            host.vfs.addFile("/a/b/package.json", `{ "dependencies": { "; say ‘Hello from TypeScript!’ #": "0.0.x" } }`);

            const messages: string[] = [];
            const installer = new Installer(host, { globalTypingsCacheLocation: "/tmp" }, { isEnabled: () => true, writeLine: msg => messages.push(msg) });
            const installWorkerSpy = spy(installer, "installWorker");

            const projectService = createProjectService(host, { typingsInstaller: installer });
            projectService.openClientFile(f1.path);

            installer.checkPendingCommands(/*expectedCount*/ 0);
            assert.isTrue(messages.indexOf("Package name '; say ‘Hello from TypeScript!’ #' contains non URI safe characters") > 0, "should find package with invalid name");

            installWorkerSpy
                .verify(_ => _(Arg.any(), Arg.any(), Arg.any(), Arg.any()), Times.none())
                .revoke();
        });
    });

    describe("discover typings", () => {
        const emptySafeList = emptyMap;

        it("should use mappings from safe list", () => {
            const host = new fakes.FakeServerHost({ safeList: true });
            const app = host.vfs.addFile("/a/b/app.js", ``);
            const jquery = host.vfs.addFile("/a/b/jquery.js", ``);
            const chroma = host.vfs.addFile("/a/b/chroma.min.js", ``);

            const safeList = createMapFromTemplate({ jquery: "jquery", chroma: "chroma-js" });

            // const host = createServerHost([app, jquery, chroma]);
            const logger = trackingLogger();
            const result = JsTyping.discoverTypings(host, logger.log, [app.path, jquery.path, chroma.path], getDirectoryPath(<Path>app.path), safeList, emptyMap, { enable: true }, emptyArray);
            const finish = logger.finish();
            assert.deepEqual(finish, [
                'Inferred typings from file names: ["jquery","chroma-js"]',
                "Inferred typings from unresolved imports: []",
                'Result: {"cachedTypingPaths":[],"newTypingNames":["jquery","chroma-js"],"filesToWatch":["/a/b/bower_components","/a/b/node_modules"]}',
            ], finish.join("\r\n"));
            assert.deepEqual(result.newTypingNames, ["jquery", "chroma-js"]);
        });

        it("should return node for core modules", () => {
            const host = new fakes.FakeServerHost({ safeList: true });
            const f = host.vfs.addFile("/a/b/app.js", ``);

            const cache = createMap<string>();

            for (const name of JsTyping.nodeCoreModuleList) {
                const logger = trackingLogger();
                const result = JsTyping.discoverTypings(host, logger.log, [f.path], getDirectoryPath(<Path>f.path), emptySafeList, cache, { enable: true }, [name, "somename"]);
                assert.deepEqual(logger.finish(), [
                    'Inferred typings from unresolved imports: ["node","somename"]',
                    'Result: {"cachedTypingPaths":[],"newTypingNames":["node","somename"],"filesToWatch":["/a/b/bower_components","/a/b/node_modules"]}',
                ]);
                assert.deepEqual(result.newTypingNames.sort(), ["node", "somename"]);
            }
        });

        it("should use cached locations", () => {
            const host = new fakes.FakeServerHost({ safeList: true });
            const f = host.vfs.addFile("/a/b/app.js", ``);
            const node = host.vfs.addFile("/a/b/node.d.ts", ``);

            const cache = createMapFromTemplate<string>({ node: node.path });
            const logger = trackingLogger();
            const result = JsTyping.discoverTypings(host, logger.log, [f.path], getDirectoryPath(<Path>f.path), emptySafeList, cache, { enable: true }, ["fs", "bar"]);
            assert.deepEqual(logger.finish(), [
                'Inferred typings from unresolved imports: ["node","bar"]',
                'Result: {"cachedTypingPaths":["/a/b/node.d.ts"],"newTypingNames":["bar"],"filesToWatch":["/a/b/bower_components","/a/b/node_modules"]}',
            ]);
            assert.deepEqual(result.cachedTypingPaths, [node.path]);
            assert.deepEqual(result.newTypingNames, ["bar"]);
        });

        it("should search only 2 levels deep", () => {
            const host = new fakes.FakeServerHost({ safeList: true });
            const app = host.vfs.addFile("/app.js");
            host.vfs.addFile("/node_modules/a/package.json", `{ "name": "a" }`);
            host.vfs.addFile("/node_modules/a/b/package.json", `{ "name": "b" }`);

            const cache = createMap<string>();
            const logger = trackingLogger();
            const result = JsTyping.discoverTypings(host, logger.log, [app.path], getDirectoryPath(<Path>app.path), emptySafeList, cache, { enable: true }, /*unresolvedImports*/ []);
            assert.deepEqual(logger.finish(), [
                'Searching for typing names in /node_modules; all files: ["/node_modules/a/package.json"]',
                '    Found package names: ["a"]',
                "Inferred typings from unresolved imports: []",
                'Result: {"cachedTypingPaths":[],"newTypingNames":["a"],"filesToWatch":["/bower_components","/node_modules"]}',
            ]);
            assert.deepEqual(result, {
                cachedTypingPaths: [],
                newTypingNames: ["a"], // But not "b"
                filesToWatch: ["/bower_components", "/node_modules"],
            });
        });
    });

    describe("telemetry events", () => {
        it("should be received", () => {
            const host = new fakes.FakeServerHost({ safeList: true });
            const f1 = host.vfs.addFile("/a/app.js", ``);
            host.vfs.addFile("/a/package.json", `{ "dependencies": { "commander": "1.0.0" } }`);

            const cachePath = "/a/cache/";
            const commander = {
                path: cachePath + "node_modules/@types/commander/index.d.ts",
                content: "export let x: number"
            };

            const installer = new Installer(host, { globalTypingsCacheLocation: cachePath, typesRegistry: createTypesRegistry("commander") });
            const installWorkerSpy = spy(installer, "installWorker")
                .setup(_ => _(Arg.any(), Arg.any(), Arg.any(), Arg.any()), {
                    callback: (_requestId: number, _args: string[], _cwd: string, cb: TI.RequestCompletedAction) => {
                        executeCommand(installer, host, ["@types/commander"], [commander], cb);
                    }
                });
            const sendResponseSpy = spy(installer, "sendResponse")
                .setup(_ => _(Arg.is(response => response.kind === server.EventBeginInstallTypes)))
                .setup(_ => _(Arg.is(response => response.kind === server.EventEndInstallTypes)))
                .setup(_ => _(Arg.any()), { fallback: true });

            const projectService = createProjectService(host, { typingsInstaller: installer });
            projectService.openClientFile(f1.path);

            installer.installAll(/*expectedCount*/ 1);

            installWorkerSpy.revoke();
            sendResponseSpy
                .verify(_ => _(Arg.is(response => response.kind === server.EventEndInstallTypes &&
                    response.packagesToInstall.length === 1 &&
                    response.packagesToInstall[0] === typingsName("commander"))))
                .revoke();

            host.checkTimeoutQueueLengthAndRun(2);
            checkNumberOfProjects(projectService, { inferredProjects: 1 });
            checkProjectActualFiles(projectService.inferredProjects[0], [f1.path, commander.path]);
        });
    });

    describe("progress notifications", () => {
        it("should be sent for success", () => {
            const host = new fakes.FakeServerHost({ safeList: true });
            const f1 = host.vfs.addFile("/a/app.js", ``);
            host.vfs.addFile("/a/package.json", `{ "dependencies": { "commander": "1.0.0" } }`);

            const cachePath = "/a/cache/";
            const commander = {
                path: cachePath + "node_modules/@types/commander/index.d.ts",
                content: "export let x: number"
            };

            let beginEvent: server.BeginInstallTypes;
            let endEvent: server.EndInstallTypes;
            const installer = new Installer(host, { globalTypingsCacheLocation: cachePath, typesRegistry: createTypesRegistry("commander") });
            const installWorkerSpy = spy(installer, "installWorker")
                .setup(_ => _(Arg.any(), Arg.any(), Arg.any(), Arg.any()), {
                    callback: (_requestId: number, _args: string[], _cwd: string, cb: TI.RequestCompletedAction) => {
                        executeCommand(installer, host, ["@types/commander"], [commander], cb);
                    }
                });
            const sendResponseSpy = spy(installer, "sendResponse")
                .setup(_ => _(Arg.is(response => response.kind === server.EventBeginInstallTypes)), { callback: response => { beginEvent = response; } })
                .setup(_ => _(Arg.is(response => response.kind === server.EventEndInstallTypes)), { callback: response => { endEvent = response; } })
                .setup(_ => _(Arg.any()), { fallback: true });

            const projectService = createProjectService(host, { typingsInstaller: installer });
            projectService.openClientFile(f1.path);

            installer.installAll(/*expectedCount*/ 1);

            installWorkerSpy.revoke();
            sendResponseSpy
                .verify(_ => _(Arg.is(response => response.kind === server.EventBeginInstallTypes)))
                .verify(_ => _(Arg.is(response => response.kind === server.EventEndInstallTypes)))
                .revoke();

            assert.isTrue(beginEvent.eventId === endEvent.eventId);
            assert.isTrue(endEvent.installSuccess);
            host.checkTimeoutQueueLengthAndRun(2);
            checkNumberOfProjects(projectService, { inferredProjects: 1 });
            checkProjectActualFiles(projectService.inferredProjects[0], [f1.path, commander.path]);
        });

        it("should be sent for error", () => {
            // const host = createServerHost([f1, packageFile]);
            const host = new fakes.FakeServerHost({ safeList: true });
            const f1 = host.vfs.addFile("/a/app.js", ``);
            host.vfs.addFile("/a/package.json", `{ "dependencies": { "commander": "1.0.0" } }`);

            const cachePath = "/a/cache/";

            let beginEvent: server.BeginInstallTypes;
            let endEvent: server.EndInstallTypes;
            const installer = new Installer(host, { globalTypingsCacheLocation: cachePath, typesRegistry: createTypesRegistry("commander") });
            const installWorkerSpy = spy(installer, "installWorker")
                .setup(_ => _(Arg.any(), Arg.any(), Arg.any(), Arg.any()), {
                    callback: (_requestId: number, _args: string[], _cwd: string, cb: TI.RequestCompletedAction) => {
                        executeCommand(installer, host, "", [], cb);
                    }
                });
            const sendResponseSpy = spy(installer, "sendResponse")
                .setup(_ => _(Arg.is(response => response.kind === server.EventBeginInstallTypes)), { callback: response => { beginEvent = response; } })
                .setup(_ => _(Arg.is(response => response.kind === server.EventEndInstallTypes)), { callback: response => { endEvent = response; } })
                .setup(_ => _(Arg.any()), { fallback: true });

            const projectService = createProjectService(host, { typingsInstaller: installer });
            projectService.openClientFile(f1.path);

            installer.installAll(/*expectedCount*/ 1);

            installWorkerSpy.revoke();
            sendResponseSpy
                .verify(_ => _(Arg.is(response => response.kind === server.EventBeginInstallTypes)))
                .verify(_ => _(Arg.is(response => response.kind === server.EventEndInstallTypes)))
                .revoke();

            assert.isTrue(beginEvent.eventId === endEvent.eventId);
            assert.isFalse(endEvent.installSuccess);
            checkNumberOfProjects(projectService, { inferredProjects: 1 });
            checkProjectActualFiles(projectService.inferredProjects[0], [f1.path]);
        });
    });
}
<|MERGE_RESOLUTION|>--- conflicted
+++ resolved
@@ -1,1274 +1,1140 @@
-/// <reference path="../harness.ts" />
-/// <reference path="./tsserverProjectSystem.ts" />
-/// <reference path="../../server/typingsInstaller/typingsInstaller.ts" />
-/// <reference path="../vfs.ts" />
-/// <reference path="../typemock.ts" />
-/// <reference path="../fakes.ts" />
-
-namespace ts.projectSystem {
-    import spy = typemock.spy;
-    import Arg = typemock.Arg;
-    import Times = typemock.Times;
-
-    import TI = server.typingsInstaller;
-    import validatePackageName = JsTyping.validatePackageName;
-    import PackageNameValidationResult = JsTyping.PackageNameValidationResult;
-
-    interface InstallerParams {
-        globalTypingsCacheLocation?: string;
-        throttleLimit?: number;
-        typesRegistry?: Map<void>;
-    }
-
-    function createTypesRegistry(...list: string[]): Map<void> {
-        const map = createMap<void>();
-        for (const l of list) {
-            map.set(l, undefined);
-        }
-        return map;
-    }
-
-    class Installer extends TestTypingsInstaller {
-        constructor(host: server.ServerHost, p?: InstallerParams, log?: TI.Log) {
-            super(
-                (p && p.globalTypingsCacheLocation) || "/a/data",
-                (p && p.throttleLimit) || 5,
-                host,
-                (p && p.typesRegistry),
-                log);
-        }
-
-        installAll(expectedCount: number) {
-            this.checkPendingCommands(expectedCount);
-            this.executePendingCommands();
-        }
-    }
-
-    function executeCommand(self: Installer, host: fakes.FakeServerHost, installedTypings: string[] | string, typingFiles: { path: string, content: string }[], cb: TI.RequestCompletedAction): void {
-        self.addPostExecAction(installedTypings, success => {
-            for (const file of typingFiles) {
-                host.vfs.writeFile(file.path, file.content);
-            }
-            cb(success);
-        });
-    }
-
-    function trackingLogger(): { log(message: string): void, finish(): string[] } {
-        const logs: string[] = [];
-        return {
-            log(message) {
-               logs.push(message);
-            },
-            finish() {
-                return logs;
-            }
-        };
-    }
-
-    import typingsName = TI.typingsName;
-
-    describe("local module", () => {
-        it("should not be picked up", () => {
-            const host = new fakes.FakeServerHost();
-            const f1 = host.vfs.addFile("/a/app.js", `const c = require('./config');`);
-            const f2 = host.vfs.addFile("/a/config.js", `export let x = 1`);
-            const config = host.vfs.addFile("/a/jsconfig.json", `{ "typeAcquisition": { "enable": true }, "compilerOptions": { "moduleResolution": "commonjs } }`);
-            host.vfs.addFile("/cache/node_modules/@types/config/index.d.ts", `export let y: number;`);
-
-            const installer = new Installer(host, { typesRegistry: createTypesRegistry("config"), globalTypingsCacheLocation: "/cache" });
-            const installWorkerSpy = spy(installer, "installWorker");
-
-            const service = createProjectService(host, { typingsInstaller: installer });
-            service.openClientFile(f1.path);
-            service.checkNumberOfProjects({ configuredProjects: 1 });
-            checkProjectActualFiles(configuredProjectAt(service, 0), [f1.path, f2.path, config.path]);
-            installer.installAll(0);
-
-            installWorkerSpy
-                .verify(_ => _(Arg.any(), Arg.any(), Arg.any(), Arg.any()), Times.none())
-                .revoke();
-        });
-    });
-
-    describe("typingsInstaller", () => {
-        it("configured projects (typings installed) 1", () => {
-            const jquery = {
-                path: "/a/data/node_modules/@types/jquery/index.d.ts",
-                content: "declare const $: { x: number }"
-            };
-
-            const host = new fakes.FakeServerHost({ safeList: true });
-            const file1 = host.vfs.addFile("/a/b/app.js", ``);
-            const tsconfig = host.vfs.addFile("/a/b/tsconfig.json", `{ "compilerOptions": { "allowJs": true }, "typeAcquisition": { "enable": true } }`);
-            host.vfs.addFile("/a/b/package.json", `{ "name": "test", "dependencies": { "jquery": "^3.1.0" } }`);
-
-            const installer = new Installer(host, { typesRegistry: createTypesRegistry("jquery") });
-            const installWorkerSpy = spy(installer, "installWorker")
-                .setup(_ => _(Arg.any(), Arg.any(), Arg.any(), Arg.any()), {
-                    callback: (_requestId: number, _args: string[], _cwd: string, cb: TI.RequestCompletedAction) => {
-                        const installedTypings = ["@types/jquery"];
-                        const typingFiles = [jquery];
-                        executeCommand(installer, host, installedTypings, typingFiles, cb);
-                    }
-                });
-
-            const projectService = createProjectService(host, { useSingleInferredProject: true, typingsInstaller: installer });
-            projectService.openClientFile(file1.path);
-
-            checkNumberOfProjects(projectService, { configuredProjects: 1 });
-            const p = configuredProjectAt(projectService, 0);
-            checkProjectActualFiles(p, [file1.path, tsconfig.path]);
-
-            installer.installAll(/*expectedCount*/ 1);
-
-            checkNumberOfProjects(projectService, { configuredProjects: 1 });
-            host.checkTimeoutQueueLengthAndRun(2);
-            checkProjectActualFiles(p, [file1.path, jquery.path, tsconfig.path]);
-
-            installWorkerSpy.revoke();
-        });
-
-        it("inferred project (typings installed)", () => {
-            const jquery = {
-                path: "/a/data/node_modules/@types/jquery/index.d.ts",
-                content: "declare const $: { x: number }"
-            };
-
-            const host = new fakes.FakeServerHost({ safeList: true });
-            const file1 = host.vfs.addFile("/a/b/app.js", ``);
-            host.vfs.addFile("/a/b/package.json", `{ "name": "test", "dependencies": { "jquery": "^3.1.0" } }`);
-
-            const installer = new Installer(host, { typesRegistry: createTypesRegistry("jquery") });
-            const installWorkerSpy = spy(installer, "installWorker")
-                .setup(_ => _(Arg.any(), Arg.any(), Arg.any(), Arg.any()), {
-                    callback: (_requestId: number, _args: string[], _cwd: string, cb: TI.RequestCompletedAction) => {
-                        const installedTypings = ["@types/jquery"];
-                        const typingFiles = [jquery];
-                        executeCommand(installer, host, installedTypings, typingFiles, cb);
-                    }
-                });
-
-            const projectService = createProjectService(host, { useSingleInferredProject: true, typingsInstaller: installer });
-            projectService.openClientFile(file1.path);
-
-            checkNumberOfProjects(projectService, { inferredProjects: 1 });
-            const p = projectService.inferredProjects[0];
-            checkProjectActualFiles(p, [file1.path]);
-
-            installer.installAll(/*expectedCount*/ 1);
-
-            checkNumberOfProjects(projectService, { inferredProjects: 1 });
-            checkProjectActualFiles(p, [file1.path, jquery.path]);
-
-            installWorkerSpy.revoke();
-        });
-
-        it("external project - no type acquisition, no .d.ts/js files", () => {
-            const host = new fakes.FakeServerHost({ safeList: true });
-            const file1 = host.vfs.addFile("/a/b/app.ts", ``);
-
-            const installer = new Installer(host);
-            const enqueueInstallTypingsRequestSpy = spy(installer, "enqueueInstallTypingsRequest");
-
-            const projectFileName = "/a/app/test.csproj";
-            const projectService = createProjectService(host, { typingsInstaller: installer });
-            projectService.openExternalProject({
-                projectFileName,
-                options: {},
-                rootFiles: [toExternalFile(file1.path)]
-            });
-
-            installer.checkPendingCommands(/*expectedCount*/ 0);
-            // by default auto discovery will kick in if project contain only .js/.d.ts files
-            // in this case project contain only ts files - no auto discovery
-            projectService.checkNumberOfProjects({ externalProjects: 1 });
-
-            enqueueInstallTypingsRequestSpy
-                .verify(_ => _(Arg.any(), Arg.any(), Arg.any()), Times.none(), "auto discovery should not be enabled")
-                .revoke();
-        });
-
-        it("external project - deduplicate from local @types packages", () => {
-            const appJs = {
-                path: "/a/b/app.js",
-                content: ""
-            };
-            const nodeDts = {
-                path: "/node_modules/@types/node/index.d.ts",
-                content: "declare var node;"
-            };
-            const host = createServerHost([appJs, nodeDts]);
-            const installer = new (class extends Installer {
-                constructor() {
-                    super(host, { typesRegistry: createTypesRegistry("node") });
-                }
-                installWorker() {
-                    assert(false, "nothing should get installed");
-                }
-            })();
-
-            const projectFileName = "/a/app/test.csproj";
-            const projectService = createProjectService(host, { typingsInstaller: installer });
-            projectService.openExternalProject({
-                projectFileName,
-                options: {},
-                rootFiles: [toExternalFile(appJs.path)],
-                typeAcquisition: { enable: true, include: ["node"] }
-            });
-            installer.checkPendingCommands(/*expectedCount*/ 0);
-            projectService.checkNumberOfProjects({ externalProjects: 1 });
-        });
-
-        it("external project - no auto in typing acquisition, no .d.ts/js files", () => {
-            const host = new fakes.FakeServerHost({ safeList: true });
-            const file1 = host.vfs.addFile("/a/b/app.ts", ``);
-
-            const installer = new Installer(host, { typesRegistry: createTypesRegistry("jquery") });
-            const enqueueInstallTypingsRequestSpy = spy(installer, "enqueueInstallTypingsRequest");
-
-            const projectFileName = "/a/app/test.csproj";
-            const projectService = createProjectService(host, { typingsInstaller: installer });
-            projectService.openExternalProject({
-                projectFileName,
-                options: {},
-                rootFiles: [toExternalFile(file1.path)],
-                typeAcquisition: { include: ["jquery"] }
-            });
-            installer.checkPendingCommands(/*expectedCount*/ 0);
-            // by default auto discovery will kick in if project contain only .js/.d.ts files
-            // in this case project contain only ts files - no auto discovery even if type acquisition is set
-            projectService.checkNumberOfProjects({ externalProjects: 1 });
-
-            enqueueInstallTypingsRequestSpy
-                .verify(_ => _(Arg.any(), Arg.any(), Arg.any()), Times.none(), "auto discovery should not be enabled")
-                .revoke();
-        });
-
-        it("external project - autoDiscovery = true, no .d.ts/js files", () => {
-            const host = new fakes.FakeServerHost({ safeList: true });
-            const file1 = host.vfs.addFile("/a/b/app.ts", ``);
-
-            const jquery = {
-                path: "/a/data/node_modules/@types/jquery/index.d.ts",
-                content: "declare const $: { x: number }"
-            };
-
-            const installer = new Installer(host, { typesRegistry: createTypesRegistry("jquery") });
-            const enqueueInstallTypingsRequestSpy = spy(installer, "enqueueInstallTypingsRequest");
-            const installWorkerSpy = spy(installer, "installWorker")
-                .setup(_ => _(Arg.any(), Arg.any(), Arg.any(), Arg.any()), {
-                    callback: (_requestId: number, _args: string[], _cwd: string, cb: TI.RequestCompletedAction) => {
-                        const installedTypings = ["@types/jquery"];
-                        const typingFiles = [jquery];
-                        executeCommand(installer, host, installedTypings, typingFiles, cb);
-                    }
-                });
-
-            const projectFileName = "/a/app/test.csproj";
-            const projectService = createProjectService(host, { typingsInstaller: installer });
-            projectService.openExternalProject({
-                projectFileName,
-                options: {},
-                rootFiles: [toExternalFile(file1.path)],
-                typeAcquisition: { enable: true, include: ["jquery"] }
-            });
-
-            installer.installAll(/*expectedCount*/ 1);
-
-            // auto is set in type acquisition - use it even if project contains only .ts files
-            projectService.checkNumberOfProjects({ externalProjects: 1 });
-
-            enqueueInstallTypingsRequestSpy
-                .verify(_ => _(Arg.any(), Arg.any(), Arg.any()), Times.atLeastOnce())
-                .revoke();
-
-            installWorkerSpy.revoke();
-        });
-
-        it("external project - no type acquisition, with only js, jsx, d.ts files", () => {
-            // Tests:
-            // 1. react typings are installed for .jsx
-            // 2. loose files names are matched against safe list for typings if
-            //    this is a JS project (only js, jsx, d.ts files are present)
-<<<<<<< HEAD
-            const host = new fakes.FakeServerHost({ safeList: true });
-            const file1 = host.vfs.addFile("/a/b/lodash.js", ``);
-            const file2 = host.vfs.addFile("/a/b/file2.jsx", ``);
-            const file3 = host.vfs.addFile("/a/b/file3.d.ts", ``);
-            host.vfs.addFile(customTypesMap.path, customTypesMap.content);
-
-            const react = {
-=======
-            const lodashJs = {
-                path: "/a/b/lodash.js",
-                content: ""
-            };
-            const file2Jsx = {
-                path: "/a/b/file2.jsx",
-                content: ""
-            };
-            const file3dts = {
-                path: "/a/b/file3.d.ts",
-                content: ""
-            };
-            const reactDts = {
->>>>>>> 2efc92d1
-                path: "/a/data/node_modules/@types/react/index.d.ts",
-                content: "declare const react: { x: number }"
-            };
-            const lodashDts = {
-                path: "/a/data/node_modules/@types/lodash/index.d.ts",
-                content: "declare const lodash: { x: number }"
-            };
-
-<<<<<<< HEAD
-            const installer = new Installer(host, { typesRegistry: createTypesRegistry("lodash", "react") });
-            const installWorkerSpy = spy(installer, "installWorker")
-                .setup(_ => _(Arg.any(), Arg.any(), Arg.any(), Arg.any()), {
-                    callback: (_requestId: number, _args: string[], _cwd: string, cb: TI.RequestCompletedAction) => {
-                        const installedTypings = ["@types/lodash", "@types/react"];
-                        const typingFiles = [lodash, react];
-                        executeCommand(installer, host, installedTypings, typingFiles, cb);
-                    }
-                });
-=======
-            const host = createServerHost([lodashJs, file2Jsx, file3dts, customTypesMap]);
-            const installer = new (class extends Installer {
-                constructor() {
-                    super(host, { typesRegistry: createTypesRegistry("lodash", "react") });
-                }
-                installWorker(_requestId: number, _args: string[], _cwd: string, cb: TI.RequestCompletedAction): void {
-                    const installedTypings = ["@types/lodash", "@types/react"];
-                    const typingFiles = [lodashDts, reactDts];
-                    executeCommand(this, host, installedTypings, typingFiles, cb);
-                }
-            })();
->>>>>>> 2efc92d1
-
-            const projectFileName = "/a/app/test.csproj";
-            const projectService = createProjectService(host, { typingsInstaller: installer });
-            projectService.openExternalProject({
-                projectFileName,
-                options: { allowJS: true, moduleResolution: ModuleResolutionKind.NodeJs },
-                rootFiles: [toExternalFile(lodashJs.path), toExternalFile(file2Jsx.path), toExternalFile(file3dts.path)],
-                typeAcquisition: { }
-            });
-
-            const p = projectService.externalProjects[0];
-            projectService.checkNumberOfProjects({ externalProjects: 1 });
-            checkProjectActualFiles(p, [file2Jsx.path, file3dts.path]);
-
-            installer.installAll(/*expectedCount*/ 1);
-
-            checkNumberOfProjects(projectService, { externalProjects: 1 });
-            host.checkTimeoutQueueLengthAndRun(2);
-            checkNumberOfProjects(projectService, { externalProjects: 1 });
-<<<<<<< HEAD
-            checkProjectActualFiles(p, [file1.path, file2.path, file3.path, lodash.path, react.path]);
-
-            installWorkerSpy.revoke();
-=======
-            checkProjectActualFiles(p, [file2Jsx.path, file3dts.path, lodashDts.path, reactDts.path]);
->>>>>>> 2efc92d1
-        });
-
-        it("external project - type acquisition with enable: false", () => {
-            // Tests:
-            // Exclude
-            const jqueryJs = {
-                path: "/a/b/jquery.js",
-                content: ""
-            };
-
-            const host = createServerHost([jqueryJs]);
-            const installer = new (class extends Installer {
-                constructor() {
-                    super(host, { typesRegistry: createTypesRegistry("jquery") });
-                }
-                enqueueInstallTypingsRequest(project: server.Project, typeAcquisition: TypeAcquisition, unresolvedImports: server.SortedReadonlyArray<string>) {
-                    super.enqueueInstallTypingsRequest(project, typeAcquisition, unresolvedImports);
-                }
-                installWorker(_requestId: number, _args: string[], _cwd: string, cb: TI.RequestCompletedAction): void {
-                    const installedTypings: string[] = [];
-                    const typingFiles: FileOrFolder[] = [];
-                    executeCommand(this, host, installedTypings, typingFiles, cb);
-                }
-            })();
-
-            const projectFileName = "/a/app/test.csproj";
-            const projectService = createProjectService(host, { typingsInstaller: installer });
-            projectService.openExternalProject({
-                projectFileName,
-                options: { allowJS: true, moduleResolution: ModuleResolutionKind.NodeJs },
-                rootFiles: [toExternalFile(jqueryJs.path)],
-                typeAcquisition: { enable: false }
-            });
-
-            const p = projectService.externalProjects[0];
-            projectService.checkNumberOfProjects({ externalProjects: 1 });
-
-            checkProjectActualFiles(p, [jqueryJs.path]);
-
-            installer.checkPendingCommands(/*expectedCount*/ 0);
-        });
-        it("external project - no type acquisition, with js & ts files", () => {
-            // Tests:
-            // 1. No typings are included for JS projects when the project contains ts files
-<<<<<<< HEAD
-            const host = new fakes.FakeServerHost({ safeList: true });
-            const file1 = host.vfs.addFile("/a/b/jquery.js", ``);
-            const file2 = host.vfs.addFile("/a/b/file2.ts", ``);
-
-            const installer = new Installer(host, { typesRegistry: createTypesRegistry("jquery") });
-            const installWorkerSpy = spy(installer, "installWorker")
-                .setup(_ => _(Arg.any(), Arg.any(), Arg.any(), Arg.any()), {
-                    callback: (_requestId: number, _args: string[], _cwd: string, cb: TI.RequestCompletedAction) => {
-                        executeCommand(installer, host, [], [], cb);
-                    }
-                });
-=======
-            const jqueryJs = {
-                path: "/a/b/jquery.js",
-                content: ""
-            };
-            const file2Ts = {
-                path: "/a/b/file2.ts",
-                content: ""
-            };
-
-            const host = createServerHost([jqueryJs, file2Ts]);
-            const installer = new (class extends Installer {
-                constructor() {
-                    super(host, { typesRegistry: createTypesRegistry("jquery") });
-                }
-                enqueueInstallTypingsRequest(project: server.Project, typeAcquisition: TypeAcquisition, unresolvedImports: server.SortedReadonlyArray<string>) {
-                    super.enqueueInstallTypingsRequest(project, typeAcquisition, unresolvedImports);
-                }
-                installWorker(_requestId: number, _args: string[], _cwd: string, cb: TI.RequestCompletedAction): void {
-                    const installedTypings: string[] = [];
-                    const typingFiles: FileOrFolder[] = [];
-                    executeCommand(this, host, installedTypings, typingFiles, cb);
-                }
-            })();
->>>>>>> 2efc92d1
-
-            const projectFileName = "/a/app/test.csproj";
-            const projectService = createProjectService(host, { typingsInstaller: installer });
-            projectService.openExternalProject({
-                projectFileName,
-                options: { allowJS: true, moduleResolution: ModuleResolutionKind.NodeJs },
-                rootFiles: [toExternalFile(jqueryJs.path), toExternalFile(file2Ts.path)],
-                typeAcquisition: {}
-            });
-
-            const p = projectService.externalProjects[0];
-            projectService.checkNumberOfProjects({ externalProjects: 1 });
-
-            checkProjectActualFiles(p, [jqueryJs.path, file2Ts.path]);
-
-            installer.checkPendingCommands(/*expectedCount*/ 0);
-
-            checkNumberOfProjects(projectService, { externalProjects: 1 });
-<<<<<<< HEAD
-            checkProjectActualFiles(p, [file2.path]);
-            installWorkerSpy.revoke();
-=======
-            checkProjectActualFiles(p, [jqueryJs.path, file2Ts.path]);
->>>>>>> 2efc92d1
-        });
-
-        it("external project - with type acquisition, with only js, d.ts files", () => {
-            // Tests:
-            // 1. Safelist matching, type acquisition includes/excludes and package.json typings are all acquired
-            // 2. Types for safelist matches are not included when they also appear in the type acquisition exclude list
-            // 3. Multiple includes and excludes are respected in type acquisition
-<<<<<<< HEAD
-            const host = new fakes.FakeServerHost({ safeList: true });
-            const file1 = host.vfs.addFile("/a/b/lodash.js", ``);
-            const file2 = host.vfs.addFile("/a/b/commander.js", ``);
-            const file3 = host.vfs.addFile("/a/b/file3.d.ts", ``);
-            host.vfs.addFile("/a/b/package.json", `{ "name": "test", "dependencies": { "express": "^3.1.0" } }`);
-            host.vfs.addFile(customTypesMap.path, customTypesMap.content);
-=======
-            const lodashJs = {
-                path: "/a/b/lodash.js",
-                content: ""
-            };
-            const commanderJs = {
-                path: "/a/b/commander.js",
-                content: ""
-            };
-            const file3dts = {
-                path: "/a/b/file3.d.ts",
-                content: ""
-            };
-            const packageJson = {
-                path: "/a/b/package.json",
-                content: JSON.stringify({
-                    name: "test",
-                    dependencies: {
-                        express: "^3.1.0"
-                    }
-                })
-            };
->>>>>>> 2efc92d1
-
-            const commander = {
-                path: "/a/data/node_modules/@types/commander/index.d.ts",
-                content: "declare const commander: { x: number }"
-            };
-            const express = {
-                path: "/a/data/node_modules/@types/express/index.d.ts",
-                content: "declare const express: { x: number }"
-            };
-            const jquery = {
-                path: "/a/data/node_modules/@types/jquery/index.d.ts",
-                content: "declare const jquery: { x: number }"
-            };
-            const moment = {
-                path: "/a/data/node_modules/@types/moment/index.d.ts",
-                content: "declare const moment: { x: number }"
-            };
-
-<<<<<<< HEAD
-            const installer = new Installer(host, { typesRegistry: createTypesRegistry("jquery", "commander", "moment", "express") });
-            const installWorkerSpy = spy(installer, "installWorker")
-                .setup(_ => _(Arg.any(), Arg.any(), Arg.any(), Arg.any()), {
-                    callback: (_requestId: number, _args: string[], _cwd: string, cb: TI.RequestCompletedAction) => {
-                        const installedTypings = ["@types/commander", "@types/express", "@types/jquery", "@types/moment"];
-                        const typingFiles = [commander, express, jquery, moment];
-                        executeCommand(installer, host, installedTypings, typingFiles, cb);
-                    }
-                });
-=======
-            const host = createServerHost([lodashJs, commanderJs, file3dts, packageJson, customTypesMap]);
-            const installer = new (class extends Installer {
-                constructor() {
-                    super(host, { typesRegistry: createTypesRegistry("jquery", "commander", "moment", "express") });
-                }
-                installWorker(_requestId: number, _args: string[], _cwd: string, cb: TI.RequestCompletedAction): void {
-                    const installedTypings = ["@types/commander", "@types/express", "@types/jquery", "@types/moment"];
-                    const typingFiles = [commander, express, jquery, moment];
-                    executeCommand(this, host, installedTypings, typingFiles, cb);
-                }
-            })();
->>>>>>> 2efc92d1
-
-            const projectFileName = "/a/app/test.csproj";
-            const projectService = createProjectService(host, { typingsInstaller: installer });
-            projectService.openExternalProject({
-                projectFileName,
-                options: { allowJS: true, moduleResolution: ModuleResolutionKind.NodeJs },
-                rootFiles: [toExternalFile(lodashJs.path), toExternalFile(commanderJs.path), toExternalFile(file3dts.path)],
-                typeAcquisition: { enable: true, include: ["jquery", "moment"], exclude: ["lodash"] }
-            });
-
-            const p = projectService.externalProjects[0];
-            projectService.checkNumberOfProjects({ externalProjects: 1 });
-            checkProjectActualFiles(p, [file3dts.path]);
-
-            installer.installAll(/*expectedCount*/ 1);
-
-            checkNumberOfProjects(projectService, { externalProjects: 1 });
-            host.checkTimeoutQueueLengthAndRun(2);
-            checkNumberOfProjects(projectService, { externalProjects: 1 });
-<<<<<<< HEAD
-            checkProjectActualFiles(p, [file1.path, file2.path, file3.path, commander.path, express.path, jquery.path, moment.path]);
-            installWorkerSpy.revoke();
-=======
-            // Commander: Existed as a JS file
-            // JQuery: Specified in 'include'
-            // Moment: Specified in 'include'
-            // Express: Specified in package.json
-            // lodash: Excluded (not present)
-            checkProjectActualFiles(p, [file3dts.path, commander.path, jquery.path, moment.path, express.path]);
->>>>>>> 2efc92d1
-        });
-
-        it("Throttle - delayed typings to install", () => {
-            const host = new fakes.FakeServerHost({ safeList: true });
-            const lodashJs = host.vfs.addFile("/a/b/lodash.js", ``);
-            const commanderJs = host.vfs.addFile("/a/b/commander.js", ``);
-            const file3 = host.vfs.addFile("/a/b/file3.d.ts", ``);
-            host.vfs.addFile("/a/b/package.json", `{ "name": "test", "dependencies": { "express": "^3.1.0" } }`);
-            host.vfs.addFile(customTypesMap.path, customTypesMap.content);
-
-            const commander = {
-                path: "/a/data/node_modules/@types/commander/index.d.ts",
-                content: "declare const commander: { x: number }"
-            };
-            const express = {
-                path: "/a/data/node_modules/@types/express/index.d.ts",
-                content: "declare const express: { x: number }"
-            };
-            const jquery = {
-                path: "/a/data/node_modules/@types/jquery/index.d.ts",
-                content: "declare const jquery: { x: number }"
-            };
-            const moment = {
-                path: "/a/data/node_modules/@types/moment/index.d.ts",
-                content: "declare const moment: { x: number }"
-            };
-            const lodash = {
-                path: "/a/data/node_modules/@types/lodash/index.d.ts",
-                content: "declare const lodash: { x: number }"
-            };
-
-            const typingFiles = [commander, express, jquery, moment, lodash];
-            const installer = new Installer(host, { typesRegistry: createTypesRegistry("commander", "express", "jquery", "moment", "lodash") });
-            const installWorkerSpy = spy(installer, "installWorker")
-                .setup(_ => _(Arg.any(), Arg.any(), Arg.any(), Arg.any()), {
-                    callback: (_requestId: number, _args: string[], _cwd: string, cb: TI.RequestCompletedAction) => {
-                        const installedTypings = ["@types/commander", "@types/express", "@types/jquery", "@types/moment", "@types/lodash"];
-                        executeCommand(installer, host, installedTypings, typingFiles, cb);
-                    }
-                });
-
-            const projectFileName = "/a/app/test.csproj";
-            const projectService = createProjectService(host, { typingsInstaller: installer });
-            projectService.openExternalProject({
-                projectFileName,
-                options: { allowJS: true, moduleResolution: ModuleResolutionKind.NodeJs },
-                rootFiles: [toExternalFile(lodashJs.path), toExternalFile(commanderJs.path), toExternalFile(file3.path)],
-                typeAcquisition: { include: ["jquery", "moment"] }
-            });
-
-            const p = projectService.externalProjects[0];
-            projectService.checkNumberOfProjects({ externalProjects: 1 });
-            checkProjectActualFiles(p, [file3.path]);
-            installer.checkPendingCommands(/*expectedCount*/ 1);
-            installer.executePendingCommands();
-            // expected all typings file to exist
-            for (const f of typingFiles) {
-                assert.isTrue(host.fileExists(f.path), `expected file ${f.path} to exist`);
-            }
-            host.checkTimeoutQueueLengthAndRun(2);
-            checkNumberOfProjects(projectService, { externalProjects: 1 });
-<<<<<<< HEAD
-            checkProjectActualFiles(p, [lodashJs.path, commanderJs.path, file3.path, commander.path, express.path, jquery.path, moment.path, lodash.path]);
-            installWorkerSpy.revoke();
-=======
-            checkProjectActualFiles(p, [file3.path, commander.path, express.path, jquery.path, moment.path, lodash.path]);
->>>>>>> 2efc92d1
-        });
-
-        it("Throttle - delayed run install requests", () => {
-            const host = new fakes.FakeServerHost({ safeList: true });
-            const lodashJs = host.vfs.addFile("/a/b/lodash.js", ``);
-            const commanderJs = host.vfs.addFile("/a/b/commander.js", ``);
-            const file3 = host.vfs.addFile("/a/b/file3.d.ts", ``);
-            host.vfs.addFile(customTypesMap.path, customTypesMap.content);
-
-            const commander = {
-                path: "/a/data/node_modules/@types/commander/index.d.ts",
-                content: "declare const commander: { x: number }",
-                typings: typingsName("commander")
-            };
-            const jquery = {
-                path: "/a/data/node_modules/@types/jquery/index.d.ts",
-                content: "declare const jquery: { x: number }",
-                typings: typingsName("jquery")
-            };
-            const lodash = {
-                path: "/a/data/node_modules/@types/lodash/index.d.ts",
-                content: "declare const lodash: { x: number }",
-                typings: typingsName("lodash")
-            };
-            const cordova = {
-                path: "/a/data/node_modules/@types/cordova/index.d.ts",
-                content: "declare const cordova: { x: number }",
-                typings: typingsName("cordova")
-            };
-            const grunt = {
-                path: "/a/data/node_modules/@types/grunt/index.d.ts",
-                content: "declare const grunt: { x: number }",
-                typings: typingsName("grunt")
-            };
-            const gulp = {
-                path: "/a/data/node_modules/@types/gulp/index.d.ts",
-                content: "declare const gulp: { x: number }",
-                typings: typingsName("gulp")
-            };
-
-            const installer = new Installer(host, { throttleLimit: 1, typesRegistry: createTypesRegistry("commander", "jquery", "lodash", "cordova", "gulp", "grunt") });
-            const installWorkerSpy = spy(installer, "installWorker")
-                .setup(_ => _(Arg.any(), Arg.includes(typingsName("commander")), Arg.any(), Arg.any()), {
-                    callback: (_requestId: number, _args: string[], _cwd: string, cb: TI.RequestCompletedAction) => {
-                        executeCommand(installer, host, [commander.typings, jquery.typings, lodash.typings, cordova.typings], [commander, jquery, lodash, cordova], cb);
-                    }
-                })
-                .setup(_ => _(Arg.any(), Arg.any(), Arg.any(), Arg.any()), {
-                    callback: (_requestId: number, _args: string[], _cwd: string, cb: TI.RequestCompletedAction) => {
-                        executeCommand(installer, host, [grunt.typings, gulp.typings], [grunt, gulp], cb);
-                    }
-                });
-
-            // Create project #1 with 4 typings
-            const projectService = createProjectService(host, { typingsInstaller: installer });
-            const projectFileName1 = "/a/app/test1.csproj";
-            projectService.openExternalProject({
-                projectFileName: projectFileName1,
-                options: { allowJS: true, moduleResolution: ModuleResolutionKind.NodeJs },
-                rootFiles: [toExternalFile(lodashJs.path), toExternalFile(commanderJs.path), toExternalFile(file3.path)],
-                typeAcquisition: { include: ["jquery", "cordova"] }
-            });
-
-            installer.checkPendingCommands(/*expectedCount*/ 1);
-            assert.equal(installer.pendingRunRequests.length, 0, "expect no throttled requests");
-
-            // Create project #2 with 2 typings
-            const projectFileName2 = "/a/app/test2.csproj";
-            projectService.openExternalProject({
-                projectFileName: projectFileName2,
-                options: { allowJS: true, moduleResolution: ModuleResolutionKind.NodeJs },
-                rootFiles: [toExternalFile(file3.path)],
-                typeAcquisition: { include: ["grunt", "gulp"] }
-            });
-            assert.equal(installer.pendingRunRequests.length, 1, "expect one throttled request");
-
-            const p1 = projectService.externalProjects[0];
-            const p2 = projectService.externalProjects[1];
-            projectService.checkNumberOfProjects({ externalProjects: 2 });
-            checkProjectActualFiles(p1, [file3.path]);
-            checkProjectActualFiles(p2, [file3.path]);
-
-            installer.executePendingCommands();
-
-            // expected one install request from the second project
-            installer.checkPendingCommands(/*expectedCount*/ 1);
-            assert.equal(installer.pendingRunRequests.length, 0, "expected no throttled requests");
-
-            installer.executePendingCommands();
-<<<<<<< HEAD
-            host.checkTimeoutQueueLengthAndRun(3);
-            checkProjectActualFiles(p1, [lodashJs.path, commanderJs.path, file3.path, commander.path, jquery.path, lodash.path, cordova.path]);
-=======
-            host.checkTimeoutQueueLengthAndRun(3); // for 2 projects and 1 refreshing inferred project
-            checkProjectActualFiles(p1, [file3.path, commander.path, jquery.path, lodash.path, cordova.path]);
->>>>>>> 2efc92d1
-            checkProjectActualFiles(p2, [file3.path, grunt.path, gulp.path]);
-            installWorkerSpy.revoke();
-        });
-
-        it("configured projects discover from node_modules", () => {
-            const jqueryDTS = {
-                path: "/tmp/node_modules/@types/jquery/index.d.ts",
-                content: ""
-            };
-            const host = new fakes.FakeServerHost({ safeList: true });
-            const app = host.vfs.addFile("/app.js", ``);
-            const jsconfig = host.vfs.addFile("/jsconfig.json", `{}`);
-            host.vfs.addFile("/node_modules/jquery/index.js", ``);
-            host.vfs.addFile("/node_modules/jquery/package.json", `{ "name": "jquery" }`);
-            // Should not search deeply in node_modules.
-            host.vfs.addFile("/node_modules/jquery/nested/package.json", `{ "name": "nested" }`);
-
-            const installer = new Installer(host, { globalTypingsCacheLocation: "/tmp", typesRegistry: createTypesRegistry("jquery", "nested") });
-            const installWorkerSpy = spy(installer, "installWorker")
-                .setup(_ => _(Arg.any(), Arg.array([`@types/jquery@ts${versionMajorMinor}`]), Arg.any(), Arg.any()), {
-                    callback: (_requestId: number, _args: string[], _cwd: string, cb: TI.RequestCompletedAction) => {
-                        executeCommand(installer, host, ["@types/jquery"], [jqueryDTS], cb);
-                    }
-                });
-
-            const projectService = createProjectService(host, { useSingleInferredProject: true, typingsInstaller: installer });
-            projectService.openClientFile(app.path);
-
-            checkNumberOfProjects(projectService, { configuredProjects: 1 });
-            const p = configuredProjectAt(projectService, 0);
-            checkProjectActualFiles(p, [app.path, jsconfig.path]);
-
-            installer.installAll(/*expectedCount*/ 1);
-
-            checkNumberOfProjects(projectService, { configuredProjects: 1 });
-            host.checkTimeoutQueueLengthAndRun(2);
-            checkProjectActualFiles(p, [app.path, jqueryDTS.path, jsconfig.path]);
-            installWorkerSpy
-                .verify(_ => _(Arg.any(), Arg.not(Arg.array([`@types/jquery@ts${versionMajorMinor}`])), Arg.any(), Arg.any()), Times.none())
-                .revoke();
-        });
-
-        it("configured projects discover from bower_components", () => {
-            const host = new fakes.FakeServerHost({ safeList: true });
-            const app = host.vfs.addFile("/app.js", ``);
-            const jsconfig = host.vfs.addFile("/jsconfig.json", `{}`);
-            host.vfs.addFile("/bower_components/jquery/index.js", ``);
-            host.vfs.addFile("/bower_components/jquery/package.json", `{ "name": "jquery" }`);
-
-            const jqueryDTS = {
-                path: "/tmp/node_modules/@types/jquery/index.d.ts",
-                content: ""
-            };
-
-            const installer = new Installer(host, { globalTypingsCacheLocation: "/tmp", typesRegistry: createTypesRegistry("jquery") });
-            const installWorkerSpy = spy(installer, "installWorker")
-                .setup(_ => _(Arg.any(), Arg.any(), Arg.any(), Arg.any()), {
-                    callback: (_requestId: number, _args: string[], _cwd: string, cb: TI.RequestCompletedAction) => {
-                        executeCommand(installer, host, ["@types/jquery"], [jqueryDTS], cb);
-                    }
-                });
-
-            const projectService = createProjectService(host, { useSingleInferredProject: true, typingsInstaller: installer });
-            projectService.openClientFile(app.path);
-
-            checkNumberOfProjects(projectService, { configuredProjects: 1 });
-            const p = configuredProjectAt(projectService, 0);
-            checkProjectActualFiles(p, [app.path, jsconfig.path]);
-            host.checkWatchedFiles([jsconfig.path, "/bower_components", "/node_modules", "/.ts/lib.d.ts"]);
-
-            installer.installAll(/*expectedCount*/ 1);
-
-            checkNumberOfProjects(projectService, { configuredProjects: 1 });
-            host.checkTimeoutQueueLengthAndRun(2);
-            checkProjectActualFiles(p, [app.path, jqueryDTS.path, jsconfig.path]);
-            installWorkerSpy.revoke();
-        });
-
-        it("configured projects discover from bower.json", () => {
-            const host = new fakes.FakeServerHost({ safeList: true });
-            const app = host.vfs.addFile("/app.js", ``);
-            const jsconfig = host.vfs.addFile("/jsconfig.json", `{}`);
-            host.vfs.addFile("/bower.json", `{ "dependencies": { "jquery": "^3.1.0" } }`);
-
-            const jqueryDTS = {
-                path: "/tmp/node_modules/@types/jquery/index.d.ts",
-                content: ""
-            };
-
-            const installer = new Installer(host, { globalTypingsCacheLocation: "/tmp", typesRegistry: createTypesRegistry("jquery") });
-            const installWorkerSpy = spy(installer, "installWorker")
-                .setup(_ => _(Arg.any(), Arg.any(), Arg.any(), Arg.any()), {
-                    callback: (_requestId: number, _args: string[], _cwd: string, cb: TI.RequestCompletedAction) => {
-                        executeCommand(installer, host, ["@types/jquery"], [jqueryDTS], cb);
-                    }
-                });
-
-            const projectService = createProjectService(host, { useSingleInferredProject: true, typingsInstaller: installer });
-            projectService.openClientFile(app.path);
-
-            checkNumberOfProjects(projectService, { configuredProjects: 1 });
-            const p = configuredProjectAt(projectService, 0);
-            checkProjectActualFiles(p, [app.path, jsconfig.path]);
-
-            installer.installAll(/*expectedCount*/ 1);
-
-            checkNumberOfProjects(projectService, { configuredProjects: 1 });
-            host.checkTimeoutQueueLengthAndRun(2);
-            checkProjectActualFiles(p, [app.path, jqueryDTS.path, jsconfig.path]);
-            installWorkerSpy.revoke();
-        });
-
-        it("Malformed package.json should be watched", () => {
-            const host = new fakes.FakeServerHost({ safeList: true });
-            const f = host.vfs.addFile("/a/b/app.js", `var x = 1`);
-            host.vfs.addFile("/a/b/package.json", `{ "dependencies": { "co } }`);
-
-            const cachePath = "/a/cache/";
-            const commander = {
-                path: cachePath + "node_modules/@types/commander/index.d.ts",
-                content: "export let x: number"
-            };
-
-            const installer = new Installer(host, { globalTypingsCacheLocation: cachePath, typesRegistry: createTypesRegistry("commander") });
-            const installWorkerSpy = spy(installer, "installWorker")
-                .setup(_ => _(Arg.any(), Arg.any(), Arg.any(), Arg.any()), {
-                    callback: (_requestId: number, _args: string[], _cwd: string, cb: TI.RequestCompletedAction) => {
-                        executeCommand(installer, host, ["@types/commander"], [commander], cb);
-                    }
-                });
-
-            const service = createProjectService(host, { typingsInstaller: installer });
-            service.openClientFile(f.path);
-
-            installer.checkPendingCommands(/*expectedCount*/ 0);
-
-            host.vfs.writeFile("/a/b/package.json", `{ "dependencies": { "commander": "0.0.2" } }`);
-
-            host.checkTimeoutQueueLengthAndRun(2); // To refresh the project and refresh inferred projects
-
-            // expected install request
-            installer.installAll(/*expectedCount*/ 1);
-
-            host.checkTimeoutQueueLengthAndRun(2);
-
-            service.checkNumberOfProjects({ inferredProjects: 1 });
-            checkProjectActualFiles(service.inferredProjects[0], [f.path, commander.path]);
-            installWorkerSpy.revoke();
-        });
-
-        it("should install typings for unresolved imports", () => {
-            const host = new fakes.FakeServerHost({ safeList: true });
-            const file = host.vfs.addFile("/a/b/app.js",
-                `import * as fs from "fs";\n` +
-                `import * as commander from "commander";`);
-
-            const cachePath = "/a/cache";
-            const node = {
-                path: cachePath + "/node_modules/@types/node/index.d.ts",
-                content: "export let x: number"
-            };
-            const commander = {
-                path: cachePath + "/node_modules/@types/commander/index.d.ts",
-                content: "export let y: string"
-            };
-
-            const installer = new Installer(host, { globalTypingsCacheLocation: cachePath, typesRegistry: createTypesRegistry("node", "commander") });
-            const installWorkerSpy = spy(installer, "installWorker")
-                .setup(_ => _(Arg.any(), Arg.any(), Arg.any(), Arg.any()), {
-                    callback: (_requestId: number, _args: string[], _cwd: string, cb: TI.RequestCompletedAction) => {
-                        executeCommand(installer, host, ["@types/node", "@types/commander"], [node, commander], cb);
-                    }
-                });
-
-            const service = createProjectService(host, { typingsInstaller: installer });
-            service.openClientFile(file.path);
-
-            service.checkNumberOfProjects({ inferredProjects: 1 });
-            checkProjectActualFiles(service.inferredProjects[0], [file.path]);
-
-            installer.installAll(/*expectedCount*/1);
-
-            assert.isTrue(host.fileExists(node.path), "typings for 'node' should be created");
-            assert.isTrue(host.fileExists(commander.path), "typings for 'commander' should be created");
-
-            checkProjectActualFiles(service.inferredProjects[0], [file.path, node.path, commander.path]);
-            installWorkerSpy.revoke();
-        });
-
-        it("should pick typing names from non-relative unresolved imports", () => {
-            const host = new fakes.FakeServerHost({ safeList: true });
-            const f1 = host.vfs.addFile("/a/b/app.js",
-                `import * as a from "foo/a/a";\n` +
-                `import * as b from "foo/a/b";\n` +
-                `import * as c from "foo/a/c";\n` +
-                `import * as d from "@bar/router/";\n` +
-                `import * as e from "@bar/common/shared";\n` +
-                `import * as e from "@bar/common/apps";\n` +
-                `import * as f from "./lib"`);
-
-            const installer = new Installer(host, { globalTypingsCacheLocation: "/tmp", typesRegistry: createTypesRegistry("foo") });
-            const installWorkerSpy = spy(installer, "installWorker")
-                .setup(_ => _(Arg.any(), Arg.any(), Arg.any(), Arg.any()), {
-                    callback: (_requestId: number, _args: string[], _cwd: string, cb: TI.RequestCompletedAction) => {
-                        executeCommand(installer, host, ["foo"], [], cb);
-                    }
-                });
-
-            const projectService = createProjectService(host, { typingsInstaller: installer });
-            projectService.openClientFile(f1.path);
-            projectService.checkNumberOfProjects({ inferredProjects: 1 });
-
-            const proj = projectService.inferredProjects[0];
-            proj.updateGraph();
-
-            assert.deepEqual(
-                proj.getCachedUnresolvedImportsPerFile_TestOnly().get(<Path>f1.path),
-                ["foo", "foo", "foo", "@bar/router", "@bar/common", "@bar/common"]
-            );
-
-            installer.installAll(/*expectedCount*/ 1);
-            installWorkerSpy.revoke();
-        });
-
-<<<<<<< HEAD
-        it("cached unresolved typings are not recomputed if program structure did not change", () => {
-            const host = new fakes.FakeServerHost({ safeList: true });
-=======
-        it("should recompute resolutions after typings are installed", () => {
-            const host = createServerHost([]);
->>>>>>> 2efc92d1
-            const session = createSession(host);
-            const f = {
-                path: "/a/app.js",
-                content: `
-                import * as fs from "fs";
-                import * as cmd from "commander
-                `
-            };
-            const openRequest: server.protocol.OpenRequest = {
-                seq: 1,
-                type: "request",
-                command: server.protocol.CommandTypes.Open,
-                arguments: {
-                    file: f.path,
-                    fileContent: f.content
-                }
-            };
-            session.executeCommand(openRequest);
-            const projectService = session.getProjectService();
-            checkNumberOfProjects(projectService, { inferredProjects: 1 });
-            const proj = projectService.inferredProjects[0];
-            const version1 = proj.getCachedUnresolvedImportsPerFile_TestOnly().getVersion();
-
-            // make a change that should not affect the structure of the program
-            const changeRequest: server.protocol.ChangeRequest = {
-                seq: 2,
-                type: "request",
-                command: server.protocol.CommandTypes.Change,
-                arguments: {
-                    file: f.path,
-                    insertString: "\nlet x = 1;",
-                    line: 2,
-                    offset: 0,
-                    endLine: 2,
-                    endOffset: 0
-                }
-            };
-            session.executeCommand(changeRequest);
-            host.checkTimeoutQueueLengthAndRun(2); // This enqueues the updategraph and refresh inferred projects
-            const version2 = proj.getCachedUnresolvedImportsPerFile_TestOnly().getVersion();
-            assert.notEqual(version1, version2, "set of unresolved imports should change");
-        });
-    });
-
-    describe("Validate package name:", () => {
-        it("name cannot be too long", () => {
-            let packageName = "a";
-            for (let i = 0; i < 8; i++) {
-                packageName += packageName;
-            }
-            assert.equal(validatePackageName(packageName), PackageNameValidationResult.NameTooLong);
-        });
-        it("name cannot start with dot", () => {
-            assert.equal(validatePackageName(".foo"), PackageNameValidationResult.NameStartsWithDot);
-        });
-        it("name cannot start with underscore", () => {
-            assert.equal(validatePackageName("_foo"), PackageNameValidationResult.NameStartsWithUnderscore);
-        });
-        it("scoped packages not supported", () => {
-            assert.equal(validatePackageName("@scope/bar"), PackageNameValidationResult.ScopedPackagesNotSupported);
-        });
-        it("non URI safe characters are not supported", () => {
-            assert.equal(validatePackageName("  scope  "), PackageNameValidationResult.NameContainsNonURISafeCharacters);
-            assert.equal(validatePackageName("; say ‘Hello from TypeScript!’ #"), PackageNameValidationResult.NameContainsNonURISafeCharacters);
-            assert.equal(validatePackageName("a/b/c"), PackageNameValidationResult.NameContainsNonURISafeCharacters);
-        });
-    });
-
-    describe("Invalid package names", () => {
-        it("should not be installed", () => {
-            const host = new fakes.FakeServerHost({ safeList: true });
-            const f1 = host.vfs.addFile("/a/b/app.js", `let x = 1`);
-            host.vfs.addFile("/a/b/package.json", `{ "dependencies": { "; say ‘Hello from TypeScript!’ #": "0.0.x" } }`);
-
-            const messages: string[] = [];
-            const installer = new Installer(host, { globalTypingsCacheLocation: "/tmp" }, { isEnabled: () => true, writeLine: msg => messages.push(msg) });
-            const installWorkerSpy = spy(installer, "installWorker");
-
-            const projectService = createProjectService(host, { typingsInstaller: installer });
-            projectService.openClientFile(f1.path);
-
-            installer.checkPendingCommands(/*expectedCount*/ 0);
-            assert.isTrue(messages.indexOf("Package name '; say ‘Hello from TypeScript!’ #' contains non URI safe characters") > 0, "should find package with invalid name");
-
-            installWorkerSpy
-                .verify(_ => _(Arg.any(), Arg.any(), Arg.any(), Arg.any()), Times.none())
-                .revoke();
-        });
-    });
-
-    describe("discover typings", () => {
-        const emptySafeList = emptyMap;
-
-        it("should use mappings from safe list", () => {
-            const host = new fakes.FakeServerHost({ safeList: true });
-            const app = host.vfs.addFile("/a/b/app.js", ``);
-            const jquery = host.vfs.addFile("/a/b/jquery.js", ``);
-            const chroma = host.vfs.addFile("/a/b/chroma.min.js", ``);
-
-            const safeList = createMapFromTemplate({ jquery: "jquery", chroma: "chroma-js" });
-
-            // const host = createServerHost([app, jquery, chroma]);
-            const logger = trackingLogger();
-            const result = JsTyping.discoverTypings(host, logger.log, [app.path, jquery.path, chroma.path], getDirectoryPath(<Path>app.path), safeList, emptyMap, { enable: true }, emptyArray);
-            const finish = logger.finish();
-            assert.deepEqual(finish, [
-                'Inferred typings from file names: ["jquery","chroma-js"]',
-                "Inferred typings from unresolved imports: []",
-                'Result: {"cachedTypingPaths":[],"newTypingNames":["jquery","chroma-js"],"filesToWatch":["/a/b/bower_components","/a/b/node_modules"]}',
-            ], finish.join("\r\n"));
-            assert.deepEqual(result.newTypingNames, ["jquery", "chroma-js"]);
-        });
-
-        it("should return node for core modules", () => {
-            const host = new fakes.FakeServerHost({ safeList: true });
-            const f = host.vfs.addFile("/a/b/app.js", ``);
-
-            const cache = createMap<string>();
-
-            for (const name of JsTyping.nodeCoreModuleList) {
-                const logger = trackingLogger();
-                const result = JsTyping.discoverTypings(host, logger.log, [f.path], getDirectoryPath(<Path>f.path), emptySafeList, cache, { enable: true }, [name, "somename"]);
-                assert.deepEqual(logger.finish(), [
-                    'Inferred typings from unresolved imports: ["node","somename"]',
-                    'Result: {"cachedTypingPaths":[],"newTypingNames":["node","somename"],"filesToWatch":["/a/b/bower_components","/a/b/node_modules"]}',
-                ]);
-                assert.deepEqual(result.newTypingNames.sort(), ["node", "somename"]);
-            }
-        });
-
-        it("should use cached locations", () => {
-            const host = new fakes.FakeServerHost({ safeList: true });
-            const f = host.vfs.addFile("/a/b/app.js", ``);
-            const node = host.vfs.addFile("/a/b/node.d.ts", ``);
-
-            const cache = createMapFromTemplate<string>({ node: node.path });
-            const logger = trackingLogger();
-            const result = JsTyping.discoverTypings(host, logger.log, [f.path], getDirectoryPath(<Path>f.path), emptySafeList, cache, { enable: true }, ["fs", "bar"]);
-            assert.deepEqual(logger.finish(), [
-                'Inferred typings from unresolved imports: ["node","bar"]',
-                'Result: {"cachedTypingPaths":["/a/b/node.d.ts"],"newTypingNames":["bar"],"filesToWatch":["/a/b/bower_components","/a/b/node_modules"]}',
-            ]);
-            assert.deepEqual(result.cachedTypingPaths, [node.path]);
-            assert.deepEqual(result.newTypingNames, ["bar"]);
-        });
-
-        it("should search only 2 levels deep", () => {
-            const host = new fakes.FakeServerHost({ safeList: true });
-            const app = host.vfs.addFile("/app.js");
-            host.vfs.addFile("/node_modules/a/package.json", `{ "name": "a" }`);
-            host.vfs.addFile("/node_modules/a/b/package.json", `{ "name": "b" }`);
-
-            const cache = createMap<string>();
-            const logger = trackingLogger();
-            const result = JsTyping.discoverTypings(host, logger.log, [app.path], getDirectoryPath(<Path>app.path), emptySafeList, cache, { enable: true }, /*unresolvedImports*/ []);
-            assert.deepEqual(logger.finish(), [
-                'Searching for typing names in /node_modules; all files: ["/node_modules/a/package.json"]',
-                '    Found package names: ["a"]',
-                "Inferred typings from unresolved imports: []",
-                'Result: {"cachedTypingPaths":[],"newTypingNames":["a"],"filesToWatch":["/bower_components","/node_modules"]}',
-            ]);
-            assert.deepEqual(result, {
-                cachedTypingPaths: [],
-                newTypingNames: ["a"], // But not "b"
-                filesToWatch: ["/bower_components", "/node_modules"],
-            });
-        });
-    });
-
-    describe("telemetry events", () => {
-        it("should be received", () => {
-            const host = new fakes.FakeServerHost({ safeList: true });
-            const f1 = host.vfs.addFile("/a/app.js", ``);
-            host.vfs.addFile("/a/package.json", `{ "dependencies": { "commander": "1.0.0" } }`);
-
-            const cachePath = "/a/cache/";
-            const commander = {
-                path: cachePath + "node_modules/@types/commander/index.d.ts",
-                content: "export let x: number"
-            };
-
-            const installer = new Installer(host, { globalTypingsCacheLocation: cachePath, typesRegistry: createTypesRegistry("commander") });
-            const installWorkerSpy = spy(installer, "installWorker")
-                .setup(_ => _(Arg.any(), Arg.any(), Arg.any(), Arg.any()), {
-                    callback: (_requestId: number, _args: string[], _cwd: string, cb: TI.RequestCompletedAction) => {
-                        executeCommand(installer, host, ["@types/commander"], [commander], cb);
-                    }
-                });
-            const sendResponseSpy = spy(installer, "sendResponse")
-                .setup(_ => _(Arg.is(response => response.kind === server.EventBeginInstallTypes)))
-                .setup(_ => _(Arg.is(response => response.kind === server.EventEndInstallTypes)))
-                .setup(_ => _(Arg.any()), { fallback: true });
-
-            const projectService = createProjectService(host, { typingsInstaller: installer });
-            projectService.openClientFile(f1.path);
-
-            installer.installAll(/*expectedCount*/ 1);
-
-            installWorkerSpy.revoke();
-            sendResponseSpy
-                .verify(_ => _(Arg.is(response => response.kind === server.EventEndInstallTypes &&
-                    response.packagesToInstall.length === 1 &&
-                    response.packagesToInstall[0] === typingsName("commander"))))
-                .revoke();
-
-            host.checkTimeoutQueueLengthAndRun(2);
-            checkNumberOfProjects(projectService, { inferredProjects: 1 });
-            checkProjectActualFiles(projectService.inferredProjects[0], [f1.path, commander.path]);
-        });
-    });
-
-    describe("progress notifications", () => {
-        it("should be sent for success", () => {
-            const host = new fakes.FakeServerHost({ safeList: true });
-            const f1 = host.vfs.addFile("/a/app.js", ``);
-            host.vfs.addFile("/a/package.json", `{ "dependencies": { "commander": "1.0.0" } }`);
-
-            const cachePath = "/a/cache/";
-            const commander = {
-                path: cachePath + "node_modules/@types/commander/index.d.ts",
-                content: "export let x: number"
-            };
-
-            let beginEvent: server.BeginInstallTypes;
-            let endEvent: server.EndInstallTypes;
-            const installer = new Installer(host, { globalTypingsCacheLocation: cachePath, typesRegistry: createTypesRegistry("commander") });
-            const installWorkerSpy = spy(installer, "installWorker")
-                .setup(_ => _(Arg.any(), Arg.any(), Arg.any(), Arg.any()), {
-                    callback: (_requestId: number, _args: string[], _cwd: string, cb: TI.RequestCompletedAction) => {
-                        executeCommand(installer, host, ["@types/commander"], [commander], cb);
-                    }
-                });
-            const sendResponseSpy = spy(installer, "sendResponse")
-                .setup(_ => _(Arg.is(response => response.kind === server.EventBeginInstallTypes)), { callback: response => { beginEvent = response; } })
-                .setup(_ => _(Arg.is(response => response.kind === server.EventEndInstallTypes)), { callback: response => { endEvent = response; } })
-                .setup(_ => _(Arg.any()), { fallback: true });
-
-            const projectService = createProjectService(host, { typingsInstaller: installer });
-            projectService.openClientFile(f1.path);
-
-            installer.installAll(/*expectedCount*/ 1);
-
-            installWorkerSpy.revoke();
-            sendResponseSpy
-                .verify(_ => _(Arg.is(response => response.kind === server.EventBeginInstallTypes)))
-                .verify(_ => _(Arg.is(response => response.kind === server.EventEndInstallTypes)))
-                .revoke();
-
-            assert.isTrue(beginEvent.eventId === endEvent.eventId);
-            assert.isTrue(endEvent.installSuccess);
-            host.checkTimeoutQueueLengthAndRun(2);
-            checkNumberOfProjects(projectService, { inferredProjects: 1 });
-            checkProjectActualFiles(projectService.inferredProjects[0], [f1.path, commander.path]);
-        });
-
-        it("should be sent for error", () => {
-            // const host = createServerHost([f1, packageFile]);
-            const host = new fakes.FakeServerHost({ safeList: true });
-            const f1 = host.vfs.addFile("/a/app.js", ``);
-            host.vfs.addFile("/a/package.json", `{ "dependencies": { "commander": "1.0.0" } }`);
-
-            const cachePath = "/a/cache/";
-
-            let beginEvent: server.BeginInstallTypes;
-            let endEvent: server.EndInstallTypes;
-            const installer = new Installer(host, { globalTypingsCacheLocation: cachePath, typesRegistry: createTypesRegistry("commander") });
-            const installWorkerSpy = spy(installer, "installWorker")
-                .setup(_ => _(Arg.any(), Arg.any(), Arg.any(), Arg.any()), {
-                    callback: (_requestId: number, _args: string[], _cwd: string, cb: TI.RequestCompletedAction) => {
-                        executeCommand(installer, host, "", [], cb);
-                    }
-                });
-            const sendResponseSpy = spy(installer, "sendResponse")
-                .setup(_ => _(Arg.is(response => response.kind === server.EventBeginInstallTypes)), { callback: response => { beginEvent = response; } })
-                .setup(_ => _(Arg.is(response => response.kind === server.EventEndInstallTypes)), { callback: response => { endEvent = response; } })
-                .setup(_ => _(Arg.any()), { fallback: true });
-
-            const projectService = createProjectService(host, { typingsInstaller: installer });
-            projectService.openClientFile(f1.path);
-
-            installer.installAll(/*expectedCount*/ 1);
-
-            installWorkerSpy.revoke();
-            sendResponseSpy
-                .verify(_ => _(Arg.is(response => response.kind === server.EventBeginInstallTypes)))
-                .verify(_ => _(Arg.is(response => response.kind === server.EventEndInstallTypes)))
-                .revoke();
-
-            assert.isTrue(beginEvent.eventId === endEvent.eventId);
-            assert.isFalse(endEvent.installSuccess);
-            checkNumberOfProjects(projectService, { inferredProjects: 1 });
-            checkProjectActualFiles(projectService.inferredProjects[0], [f1.path]);
-        });
-    });
-}
+/// <reference path="../harness.ts" />
+/// <reference path="./tsserverProjectSystem.ts" />
+/// <reference path="../../server/typingsInstaller/typingsInstaller.ts" />
+/// <reference path="../vfs.ts" />
+/// <reference path="../typemock.ts" />
+/// <reference path="../fakes.ts" />
+
+namespace ts.projectSystem {
+    import spy = typemock.spy;
+    import Arg = typemock.Arg;
+    import Times = typemock.Times;
+
+    import TI = server.typingsInstaller;
+    import validatePackageName = JsTyping.validatePackageName;
+    import PackageNameValidationResult = JsTyping.PackageNameValidationResult;
+
+    interface InstallerParams {
+        globalTypingsCacheLocation?: string;
+        throttleLimit?: number;
+        typesRegistry?: Map<void>;
+    }
+
+    function createTypesRegistry(...list: string[]): Map<void> {
+        const map = createMap<void>();
+        for (const l of list) {
+            map.set(l, undefined);
+        }
+        return map;
+    }
+
+    class Installer extends TestTypingsInstaller {
+        constructor(host: server.ServerHost, p?: InstallerParams, log?: TI.Log) {
+            super(
+                (p && p.globalTypingsCacheLocation) || "/a/data",
+                (p && p.throttleLimit) || 5,
+                host,
+                (p && p.typesRegistry),
+                log);
+        }
+
+        installAll(expectedCount: number) {
+            this.checkPendingCommands(expectedCount);
+            this.executePendingCommands();
+        }
+    }
+
+    function executeCommand(self: Installer, host: fakes.FakeServerHost, installedTypings: string[] | string, typingFiles: { path: string, content: string }[], cb: TI.RequestCompletedAction): void {
+        self.addPostExecAction(installedTypings, success => {
+            for (const file of typingFiles) {
+                host.vfs.writeFile(file.path, file.content);
+            }
+            cb(success);
+        });
+    }
+
+    function trackingLogger(): { log(message: string): void, finish(): string[] } {
+        const logs: string[] = [];
+        return {
+            log(message) {
+               logs.push(message);
+            },
+            finish() {
+                return logs;
+            }
+        };
+    }
+
+    import typingsName = TI.typingsName;
+
+    describe("local module", () => {
+        it("should not be picked up", () => {
+            const host = new fakes.FakeServerHost();
+            const f1 = host.vfs.addFile("/a/app.js", `const c = require('./config');`);
+            const f2 = host.vfs.addFile("/a/config.js", `export let x = 1`);
+            const config = host.vfs.addFile("/a/jsconfig.json", `{ "typeAcquisition": { "enable": true }, "compilerOptions": { "moduleResolution": "commonjs } }`);
+            host.vfs.addFile("/cache/node_modules/@types/config/index.d.ts", `export let y: number;`);
+
+            const installer = new Installer(host, { typesRegistry: createTypesRegistry("config"), globalTypingsCacheLocation: "/cache" });
+            const installWorkerSpy = spy(installer, "installWorker");
+
+            const service = createProjectService(host, { typingsInstaller: installer });
+            service.openClientFile(f1.path);
+            service.checkNumberOfProjects({ configuredProjects: 1 });
+            checkProjectActualFiles(configuredProjectAt(service, 0), [f1.path, f2.path, config.path]);
+            installer.installAll(0);
+
+            installWorkerSpy
+                .verify(_ => _(Arg.any(), Arg.any(), Arg.any(), Arg.any()), Times.none())
+                .revoke();
+        });
+    });
+
+    describe("typingsInstaller", () => {
+        it("configured projects (typings installed) 1", () => {
+            const jquery = {
+                path: "/a/data/node_modules/@types/jquery/index.d.ts",
+                content: "declare const $: { x: number }"
+            };
+
+            const host = new fakes.FakeServerHost({ safeList: true });
+            const file1 = host.vfs.addFile("/a/b/app.js", ``);
+            const tsconfig = host.vfs.addFile("/a/b/tsconfig.json", `{ "compilerOptions": { "allowJs": true }, "typeAcquisition": { "enable": true } }`);
+            host.vfs.addFile("/a/b/package.json", `{ "name": "test", "dependencies": { "jquery": "^3.1.0" } }`);
+
+            const installer = new Installer(host, { typesRegistry: createTypesRegistry("jquery") });
+            const installWorkerSpy = spy(installer, "installWorker")
+                .setup(_ => _(Arg.any(), Arg.any(), Arg.any(), Arg.any()), {
+                    callback: (_requestId: number, _args: string[], _cwd: string, cb: TI.RequestCompletedAction) => {
+                        const installedTypings = ["@types/jquery"];
+                        const typingFiles = [jquery];
+                        executeCommand(installer, host, installedTypings, typingFiles, cb);
+                    }
+                });
+
+            const projectService = createProjectService(host, { useSingleInferredProject: true, typingsInstaller: installer });
+            projectService.openClientFile(file1.path);
+
+            checkNumberOfProjects(projectService, { configuredProjects: 1 });
+            const p = configuredProjectAt(projectService, 0);
+            checkProjectActualFiles(p, [file1.path, tsconfig.path]);
+
+            installer.installAll(/*expectedCount*/ 1);
+
+            checkNumberOfProjects(projectService, { configuredProjects: 1 });
+            host.checkTimeoutQueueLengthAndRun(2);
+            checkProjectActualFiles(p, [file1.path, jquery.path, tsconfig.path]);
+
+            installWorkerSpy.revoke();
+        });
+
+        it("inferred project (typings installed)", () => {
+            const jquery = {
+                path: "/a/data/node_modules/@types/jquery/index.d.ts",
+                content: "declare const $: { x: number }"
+            };
+
+            const host = new fakes.FakeServerHost({ safeList: true });
+            const file1 = host.vfs.addFile("/a/b/app.js", ``);
+            host.vfs.addFile("/a/b/package.json", `{ "name": "test", "dependencies": { "jquery": "^3.1.0" } }`);
+
+            const installer = new Installer(host, { typesRegistry: createTypesRegistry("jquery") });
+            const installWorkerSpy = spy(installer, "installWorker")
+                .setup(_ => _(Arg.any(), Arg.any(), Arg.any(), Arg.any()), {
+                    callback: (_requestId: number, _args: string[], _cwd: string, cb: TI.RequestCompletedAction) => {
+                        const installedTypings = ["@types/jquery"];
+                        const typingFiles = [jquery];
+                        executeCommand(installer, host, installedTypings, typingFiles, cb);
+                    }
+                });
+
+            const projectService = createProjectService(host, { useSingleInferredProject: true, typingsInstaller: installer });
+            projectService.openClientFile(file1.path);
+
+            checkNumberOfProjects(projectService, { inferredProjects: 1 });
+            const p = projectService.inferredProjects[0];
+            checkProjectActualFiles(p, [file1.path]);
+
+            installer.installAll(/*expectedCount*/ 1);
+
+            checkNumberOfProjects(projectService, { inferredProjects: 1 });
+            checkProjectActualFiles(p, [file1.path, jquery.path]);
+
+            installWorkerSpy.revoke();
+        });
+
+        it("external project - no type acquisition, no .d.ts/js files", () => {
+            const host = new fakes.FakeServerHost({ safeList: true });
+            const file1 = host.vfs.addFile("/a/b/app.ts", ``);
+
+            const installer = new Installer(host);
+            const enqueueInstallTypingsRequestSpy = spy(installer, "enqueueInstallTypingsRequest");
+
+            const projectFileName = "/a/app/test.csproj";
+            const projectService = createProjectService(host, { typingsInstaller: installer });
+            projectService.openExternalProject({
+                projectFileName,
+                options: {},
+                rootFiles: [toExternalFile(file1.path)]
+            });
+
+            installer.checkPendingCommands(/*expectedCount*/ 0);
+            // by default auto discovery will kick in if project contain only .js/.d.ts files
+            // in this case project contain only ts files - no auto discovery
+            projectService.checkNumberOfProjects({ externalProjects: 1 });
+
+            enqueueInstallTypingsRequestSpy
+                .verify(_ => _(Arg.any(), Arg.any(), Arg.any()), Times.none(), "auto discovery should not be enabled")
+                .revoke();
+        });
+
+        it("external project - deduplicate from local @types packages", () => {
+            const host = new fakes.FakeServerHost({ safeList: true });
+            const appJs = host.vfs.addFile("/a/b/app.js", "");
+            host.vfs.addFile("/node_modules/@types/node/index.d.ts", "declare var node;");
+
+            const installer = new Installer(host, { typesRegistry: createTypesRegistry("node") });
+            const installWorkerSpy = spy(installer, "installWorker");
+
+            const projectFileName = "/a/app/test.csproj";
+            const projectService = createProjectService(host, { typingsInstaller: installer });
+            projectService.openExternalProject({
+                projectFileName,
+                options: {},
+                rootFiles: [toExternalFile(appJs.path)],
+                typeAcquisition: { enable: true, include: ["node"] }
+            });
+
+            installer.checkPendingCommands(/*expectedCount*/ 0);
+            projectService.checkNumberOfProjects({ externalProjects: 1 });
+            installWorkerSpy
+                .verify(_ => _(Arg.any(), Arg.any(), Arg.any(), Arg.any()), Times.none(), "nothing should get installed")
+                .revoke();
+        });
+
+        it("external project - no auto in typing acquisition, no .d.ts/js files", () => {
+            const host = new fakes.FakeServerHost({ safeList: true });
+            const file1 = host.vfs.addFile("/a/b/app.ts", ``);
+
+            const installer = new Installer(host, { typesRegistry: createTypesRegistry("jquery") });
+            const enqueueInstallTypingsRequestSpy = spy(installer, "enqueueInstallTypingsRequest");
+
+            const projectFileName = "/a/app/test.csproj";
+            const projectService = createProjectService(host, { typingsInstaller: installer });
+            projectService.openExternalProject({
+                projectFileName,
+                options: {},
+                rootFiles: [toExternalFile(file1.path)],
+                typeAcquisition: { include: ["jquery"] }
+            });
+            installer.checkPendingCommands(/*expectedCount*/ 0);
+            // by default auto discovery will kick in if project contain only .js/.d.ts files
+            // in this case project contain only ts files - no auto discovery even if type acquisition is set
+            projectService.checkNumberOfProjects({ externalProjects: 1 });
+
+            enqueueInstallTypingsRequestSpy
+                .verify(_ => _(Arg.any(), Arg.any(), Arg.any()), Times.none(), "auto discovery should not be enabled")
+                .revoke();
+        });
+
+        it("external project - autoDiscovery = true, no .d.ts/js files", () => {
+            const host = new fakes.FakeServerHost({ safeList: true });
+            const file1 = host.vfs.addFile("/a/b/app.ts", ``);
+
+            const jquery = {
+                path: "/a/data/node_modules/@types/jquery/index.d.ts",
+                content: "declare const $: { x: number }"
+            };
+
+            const installer = new Installer(host, { typesRegistry: createTypesRegistry("jquery") });
+            const enqueueInstallTypingsRequestSpy = spy(installer, "enqueueInstallTypingsRequest");
+            const installWorkerSpy = spy(installer, "installWorker")
+                .setup(_ => _(Arg.any(), Arg.any(), Arg.any(), Arg.any()), {
+                    callback: (_requestId: number, _args: string[], _cwd: string, cb: TI.RequestCompletedAction) => {
+                        const installedTypings = ["@types/jquery"];
+                        const typingFiles = [jquery];
+                        executeCommand(installer, host, installedTypings, typingFiles, cb);
+                    }
+                });
+
+            const projectFileName = "/a/app/test.csproj";
+            const projectService = createProjectService(host, { typingsInstaller: installer });
+            projectService.openExternalProject({
+                projectFileName,
+                options: {},
+                rootFiles: [toExternalFile(file1.path)],
+                typeAcquisition: { enable: true, include: ["jquery"] }
+            });
+
+            installer.installAll(/*expectedCount*/ 1);
+
+            // auto is set in type acquisition - use it even if project contains only .ts files
+            projectService.checkNumberOfProjects({ externalProjects: 1 });
+
+            enqueueInstallTypingsRequestSpy
+                .verify(_ => _(Arg.any(), Arg.any(), Arg.any()), Times.atLeastOnce())
+                .revoke();
+
+            installWorkerSpy.revoke();
+        });
+
+        it("external project - no type acquisition, with only js, jsx, d.ts files", () => {
+            // Tests:
+            // 1. react typings are installed for .jsx
+            // 2. loose files names are matched against safe list for typings if
+            //    this is a JS project (only js, jsx, d.ts files are present)
+            const host = new fakes.FakeServerHost({ safeList: true });
+            const lodashJs = host.vfs.addFile("/a/b/lodash.js", ``);
+            const file2Jsx = host.vfs.addFile("/a/b/file2.jsx", ``);
+            const file3Dts = host.vfs.addFile("/a/b/file3.d.ts", ``);
+            host.vfs.addFile(customTypesMap.path, customTypesMap.content);
+
+            const reactDts = {
+                path: "/a/data/node_modules/@types/react/index.d.ts",
+                content: "declare const react: { x: number }"
+            };
+            const lodashDts = {
+                path: "/a/data/node_modules/@types/lodash/index.d.ts",
+                content: "declare const lodash: { x: number }"
+            };
+
+            const installer = new Installer(host, { typesRegistry: createTypesRegistry("lodash", "react") });
+            const installWorkerSpy = spy(installer, "installWorker")
+                .setup(_ => _(Arg.any(), Arg.any(), Arg.any(), Arg.any()), {
+                    callback: (_requestId: number, _args: string[], _cwd: string, cb: TI.RequestCompletedAction) => {
+                        const installedTypings = ["@types/lodash", "@types/react"];
+                    	const typingFiles = [lodashDts, reactDts];
+                        executeCommand(installer, host, installedTypings, typingFiles, cb);
+                    }
+                });
+
+            const projectFileName = "/a/app/test.csproj";
+            const projectService = createProjectService(host, { typingsInstaller: installer });
+            projectService.openExternalProject({
+                projectFileName,
+                options: { allowJS: true, moduleResolution: ModuleResolutionKind.NodeJs },
+                rootFiles: [toExternalFile(lodashJs.path), toExternalFile(file2Jsx.path), toExternalFile(file3Dts.path)],
+                typeAcquisition: { }
+            });
+
+            const p = projectService.externalProjects[0];
+            projectService.checkNumberOfProjects({ externalProjects: 1 });
+            checkProjectActualFiles(p, [file2Jsx.path, file3Dts.path]);
+
+            installer.installAll(/*expectedCount*/ 1);
+
+            checkNumberOfProjects(projectService, { externalProjects: 1 });
+            host.checkTimeoutQueueLengthAndRun(2);
+            checkNumberOfProjects(projectService, { externalProjects: 1 });
+            checkProjectActualFiles(p, [file2Jsx.path, file3Dts.path, lodashDts.path, reactDts.path]);
+
+            installWorkerSpy.revoke();
+        });
+
+        it("external project - type acquisition with enable: false", () => {
+            // Tests:
+            // Exclude
+
+            const host = new fakes.FakeServerHost({ safeList: true });
+            const jqueryJs = host.vfs.addFile("/a/b/jquery.js", "");
+
+            const installer = new Installer(host, { typesRegistry: createTypesRegistry("jquery") });
+            const installWorkerSpy = spy(installer, "installWorker")
+                .setup(_ => _(Arg.any(), Arg.any(), Arg.any(), Arg.any()), {
+                    callback: (_requestId: number, _args: string[], _cwd: string, cb: TI.RequestCompletedAction) => {
+                        executeCommand(installer, host, [], [], cb);
+                    }
+                });
+
+            const projectFileName = "/a/app/test.csproj";
+            const projectService = createProjectService(host, { typingsInstaller: installer });
+            projectService.openExternalProject({
+                projectFileName,
+                options: { allowJS: true, moduleResolution: ModuleResolutionKind.NodeJs },
+                rootFiles: [toExternalFile(jqueryJs.path)],
+                typeAcquisition: { enable: false }
+            });
+
+            const p = projectService.externalProjects[0];
+            projectService.checkNumberOfProjects({ externalProjects: 1 });
+
+            checkProjectActualFiles(p, [jqueryJs.path]);
+
+            installer.checkPendingCommands(/*expectedCount*/ 0);
+            installWorkerSpy.revoke();
+        });
+        it("external project - no type acquisition, with js & ts files", () => {
+            // Tests:
+            // 1. No typings are included for JS projects when the project contains ts files
+            const host = new fakes.FakeServerHost({ safeList: true });
+            const jqueryJs = host.vfs.addFile("/a/b/jquery.js", ``);
+            const file2Ts = host.vfs.addFile("/a/b/file2.ts", ``);
+
+            const installer = new Installer(host, { typesRegistry: createTypesRegistry("jquery") });
+            const installWorkerSpy = spy(installer, "installWorker")
+                .setup(_ => _(Arg.any(), Arg.any(), Arg.any(), Arg.any()), {
+                    callback: (_requestId: number, _args: string[], _cwd: string, cb: TI.RequestCompletedAction) => {
+                        executeCommand(installer, host, [], [], cb);
+                    }
+                });
+
+            const projectFileName = "/a/app/test.csproj";
+            const projectService = createProjectService(host, { typingsInstaller: installer });
+            projectService.openExternalProject({
+                projectFileName,
+                options: { allowJS: true, moduleResolution: ModuleResolutionKind.NodeJs },
+                rootFiles: [toExternalFile(jqueryJs.path), toExternalFile(file2Ts.path)],
+                typeAcquisition: {}
+            });
+
+            const p = projectService.externalProjects[0];
+            projectService.checkNumberOfProjects({ externalProjects: 1 });
+
+            checkProjectActualFiles(p, [jqueryJs.path, file2Ts.path]);
+
+            installer.checkPendingCommands(/*expectedCount*/ 0);
+
+            checkNumberOfProjects(projectService, { externalProjects: 1 });
+            checkProjectActualFiles(p, [jqueryJs.path, file2Ts.path]);
+            installWorkerSpy.revoke();
+        });
+
+        it("external project - with type acquisition, with only js, d.ts files", () => {
+            // Tests:
+            // 1. Safelist matching, type acquisition includes/excludes and package.json typings are all acquired
+            // 2. Types for safelist matches are not included when they also appear in the type acquisition exclude list
+            // 3. Multiple includes and excludes are respected in type acquisition
+            const host = new fakes.FakeServerHost({ safeList: true });
+            const lodashJs = host.vfs.addFile("/a/b/lodash.js", ``);
+            const commanderJs = host.vfs.addFile("/a/b/commander.js", ``);
+            const file3Dts = host.vfs.addFile("/a/b/file3.d.ts", ``);
+            host.vfs.addFile("/a/b/package.json", `{ "name": "test", "dependencies": { "express": "^3.1.0" } }`);
+            host.vfs.addFile(customTypesMap.path, customTypesMap.content);
+
+            const commander = {
+                path: "/a/data/node_modules/@types/commander/index.d.ts",
+                content: "declare const commander: { x: number }"
+            };
+            const express = {
+                path: "/a/data/node_modules/@types/express/index.d.ts",
+                content: "declare const express: { x: number }"
+            };
+            const jquery = {
+                path: "/a/data/node_modules/@types/jquery/index.d.ts",
+                content: "declare const jquery: { x: number }"
+            };
+            const moment = {
+                path: "/a/data/node_modules/@types/moment/index.d.ts",
+                content: "declare const moment: { x: number }"
+            };
+
+            const installer = new Installer(host, { typesRegistry: createTypesRegistry("jquery", "commander", "moment", "express") });
+            const installWorkerSpy = spy(installer, "installWorker")
+                .setup(_ => _(Arg.any(), Arg.any(), Arg.any(), Arg.any()), {
+                    callback: (_requestId: number, _args: string[], _cwd: string, cb: TI.RequestCompletedAction) => {
+                        const installedTypings = ["@types/commander", "@types/express", "@types/jquery", "@types/moment"];
+                        const typingFiles = [commander, express, jquery, moment];
+                        executeCommand(installer, host, installedTypings, typingFiles, cb);
+                    }
+                });
+
+            const projectFileName = "/a/app/test.csproj";
+            const projectService = createProjectService(host, { typingsInstaller: installer });
+            projectService.openExternalProject({
+                projectFileName,
+                options: { allowJS: true, moduleResolution: ModuleResolutionKind.NodeJs },
+                rootFiles: [toExternalFile(lodashJs.path), toExternalFile(commanderJs.path), toExternalFile(file3Dts.path)],
+                typeAcquisition: { enable: true, include: ["jquery", "moment"], exclude: ["lodash"] }
+            });
+
+            const p = projectService.externalProjects[0];
+            projectService.checkNumberOfProjects({ externalProjects: 1 });
+            checkProjectActualFiles(p, [file3Dts.path]);
+
+            installer.installAll(/*expectedCount*/ 1);
+
+            checkNumberOfProjects(projectService, { externalProjects: 1 });
+            host.checkTimeoutQueueLengthAndRun(2);
+            checkNumberOfProjects(projectService, { externalProjects: 1 });
+            // Commander: Existed as a JS file
+            // JQuery: Specified in 'include'
+            // Moment: Specified in 'include'
+            // Express: Specified in package.json
+            // lodash: Excluded (not present)
+            checkProjectActualFiles(p, [file3Dts.path, commander.path, jquery.path, moment.path, express.path]);
+            installWorkerSpy.revoke();
+        });
+
+        it("Throttle - delayed typings to install", () => {
+            const host = new fakes.FakeServerHost({ safeList: true });
+            const lodashJs = host.vfs.addFile("/a/b/lodash.js", ``);
+            const commanderJs = host.vfs.addFile("/a/b/commander.js", ``);
+            const file3 = host.vfs.addFile("/a/b/file3.d.ts", ``);
+            host.vfs.addFile("/a/b/package.json", `{ "name": "test", "dependencies": { "express": "^3.1.0" } }`);
+            host.vfs.addFile(customTypesMap.path, customTypesMap.content);
+
+            const commander = {
+                path: "/a/data/node_modules/@types/commander/index.d.ts",
+                content: "declare const commander: { x: number }"
+            };
+            const express = {
+                path: "/a/data/node_modules/@types/express/index.d.ts",
+                content: "declare const express: { x: number }"
+            };
+            const jquery = {
+                path: "/a/data/node_modules/@types/jquery/index.d.ts",
+                content: "declare const jquery: { x: number }"
+            };
+            const moment = {
+                path: "/a/data/node_modules/@types/moment/index.d.ts",
+                content: "declare const moment: { x: number }"
+            };
+            const lodash = {
+                path: "/a/data/node_modules/@types/lodash/index.d.ts",
+                content: "declare const lodash: { x: number }"
+            };
+
+            const typingFiles = [commander, express, jquery, moment, lodash];
+            const installer = new Installer(host, { typesRegistry: createTypesRegistry("commander", "express", "jquery", "moment", "lodash") });
+            const installWorkerSpy = spy(installer, "installWorker")
+                .setup(_ => _(Arg.any(), Arg.any(), Arg.any(), Arg.any()), {
+                    callback: (_requestId: number, _args: string[], _cwd: string, cb: TI.RequestCompletedAction) => {
+                        const installedTypings = ["@types/commander", "@types/express", "@types/jquery", "@types/moment", "@types/lodash"];
+                        executeCommand(installer, host, installedTypings, typingFiles, cb);
+                    }
+                });
+
+            const projectFileName = "/a/app/test.csproj";
+            const projectService = createProjectService(host, { typingsInstaller: installer });
+            projectService.openExternalProject({
+                projectFileName,
+                options: { allowJS: true, moduleResolution: ModuleResolutionKind.NodeJs },
+                rootFiles: [toExternalFile(lodashJs.path), toExternalFile(commanderJs.path), toExternalFile(file3.path)],
+                typeAcquisition: { include: ["jquery", "moment"] }
+            });
+
+            const p = projectService.externalProjects[0];
+            projectService.checkNumberOfProjects({ externalProjects: 1 });
+            checkProjectActualFiles(p, [file3.path]);
+            installer.checkPendingCommands(/*expectedCount*/ 1);
+            installer.executePendingCommands();
+            // expected all typings file to exist
+            for (const f of typingFiles) {
+                assert.isTrue(host.fileExists(f.path), `expected file ${f.path} to exist`);
+            }
+            host.checkTimeoutQueueLengthAndRun(2);
+            checkNumberOfProjects(projectService, { externalProjects: 1 });
+            checkProjectActualFiles(p, [file3.path, commander.path, express.path, jquery.path, moment.path, lodash.path]);
+            installWorkerSpy.revoke();
+        });
+
+        it("Throttle - delayed run install requests", () => {
+            const host = new fakes.FakeServerHost({ safeList: true });
+            const lodashJs = host.vfs.addFile("/a/b/lodash.js", ``);
+            const commanderJs = host.vfs.addFile("/a/b/commander.js", ``);
+            const file3 = host.vfs.addFile("/a/b/file3.d.ts", ``);
+            host.vfs.addFile(customTypesMap.path, customTypesMap.content);
+
+            const commander = {
+                path: "/a/data/node_modules/@types/commander/index.d.ts",
+                content: "declare const commander: { x: number }",
+                typings: typingsName("commander")
+            };
+            const jquery = {
+                path: "/a/data/node_modules/@types/jquery/index.d.ts",
+                content: "declare const jquery: { x: number }",
+                typings: typingsName("jquery")
+            };
+            const lodash = {
+                path: "/a/data/node_modules/@types/lodash/index.d.ts",
+                content: "declare const lodash: { x: number }",
+                typings: typingsName("lodash")
+            };
+            const cordova = {
+                path: "/a/data/node_modules/@types/cordova/index.d.ts",
+                content: "declare const cordova: { x: number }",
+                typings: typingsName("cordova")
+            };
+            const grunt = {
+                path: "/a/data/node_modules/@types/grunt/index.d.ts",
+                content: "declare const grunt: { x: number }",
+                typings: typingsName("grunt")
+            };
+            const gulp = {
+                path: "/a/data/node_modules/@types/gulp/index.d.ts",
+                content: "declare const gulp: { x: number }",
+                typings: typingsName("gulp")
+            };
+
+            const installer = new Installer(host, { throttleLimit: 1, typesRegistry: createTypesRegistry("commander", "jquery", "lodash", "cordova", "gulp", "grunt") });
+            const installWorkerSpy = spy(installer, "installWorker")
+                .setup(_ => _(Arg.any(), Arg.includes(typingsName("commander")), Arg.any(), Arg.any()), {
+                    callback: (_requestId: number, _args: string[], _cwd: string, cb: TI.RequestCompletedAction) => {
+                        executeCommand(installer, host, [commander.typings, jquery.typings, lodash.typings, cordova.typings], [commander, jquery, lodash, cordova], cb);
+                    }
+                })
+                .setup(_ => _(Arg.any(), Arg.any(), Arg.any(), Arg.any()), {
+                    callback: (_requestId: number, _args: string[], _cwd: string, cb: TI.RequestCompletedAction) => {
+                        executeCommand(installer, host, [grunt.typings, gulp.typings], [grunt, gulp], cb);
+                    }
+                });
+
+            // Create project #1 with 4 typings
+            const projectService = createProjectService(host, { typingsInstaller: installer });
+            const projectFileName1 = "/a/app/test1.csproj";
+            projectService.openExternalProject({
+                projectFileName: projectFileName1,
+                options: { allowJS: true, moduleResolution: ModuleResolutionKind.NodeJs },
+                rootFiles: [toExternalFile(lodashJs.path), toExternalFile(commanderJs.path), toExternalFile(file3.path)],
+                typeAcquisition: { include: ["jquery", "cordova"] }
+            });
+
+            installer.checkPendingCommands(/*expectedCount*/ 1);
+            assert.equal(installer.pendingRunRequests.length, 0, "expect no throttled requests");
+
+            // Create project #2 with 2 typings
+            const projectFileName2 = "/a/app/test2.csproj";
+            projectService.openExternalProject({
+                projectFileName: projectFileName2,
+                options: { allowJS: true, moduleResolution: ModuleResolutionKind.NodeJs },
+                rootFiles: [toExternalFile(file3.path)],
+                typeAcquisition: { include: ["grunt", "gulp"] }
+            });
+            assert.equal(installer.pendingRunRequests.length, 1, "expect one throttled request");
+
+            const p1 = projectService.externalProjects[0];
+            const p2 = projectService.externalProjects[1];
+            projectService.checkNumberOfProjects({ externalProjects: 2 });
+            checkProjectActualFiles(p1, [file3.path]);
+            checkProjectActualFiles(p2, [file3.path]);
+
+            installer.executePendingCommands();
+
+            // expected one install request from the second project
+            installer.checkPendingCommands(/*expectedCount*/ 1);
+            assert.equal(installer.pendingRunRequests.length, 0, "expected no throttled requests");
+
+            installer.executePendingCommands();
+            host.checkTimeoutQueueLengthAndRun(3); // for 2 projects and 1 refreshing inferred project
+            checkProjectActualFiles(p1, [file3.path, commander.path, jquery.path, lodash.path, cordova.path]);
+            checkProjectActualFiles(p2, [file3.path, grunt.path, gulp.path]);
+            installWorkerSpy.revoke();
+        });
+
+        it("configured projects discover from node_modules", () => {
+            const jqueryDTS = {
+                path: "/tmp/node_modules/@types/jquery/index.d.ts",
+                content: ""
+            };
+            const host = new fakes.FakeServerHost({ safeList: true });
+            const app = host.vfs.addFile("/app.js", ``);
+            const jsconfig = host.vfs.addFile("/jsconfig.json", `{}`);
+            host.vfs.addFile("/node_modules/jquery/index.js", ``);
+            host.vfs.addFile("/node_modules/jquery/package.json", `{ "name": "jquery" }`);
+            // Should not search deeply in node_modules.
+            host.vfs.addFile("/node_modules/jquery/nested/package.json", `{ "name": "nested" }`);
+
+            const installer = new Installer(host, { globalTypingsCacheLocation: "/tmp", typesRegistry: createTypesRegistry("jquery", "nested") });
+            const installWorkerSpy = spy(installer, "installWorker")
+                .setup(_ => _(Arg.any(), Arg.array([`@types/jquery@ts${versionMajorMinor}`]), Arg.any(), Arg.any()), {
+                    callback: (_requestId: number, _args: string[], _cwd: string, cb: TI.RequestCompletedAction) => {
+                        executeCommand(installer, host, ["@types/jquery"], [jqueryDTS], cb);
+                    }
+                });
+
+            const projectService = createProjectService(host, { useSingleInferredProject: true, typingsInstaller: installer });
+            projectService.openClientFile(app.path);
+
+            checkNumberOfProjects(projectService, { configuredProjects: 1 });
+            const p = configuredProjectAt(projectService, 0);
+            checkProjectActualFiles(p, [app.path, jsconfig.path]);
+
+            installer.installAll(/*expectedCount*/ 1);
+
+            checkNumberOfProjects(projectService, { configuredProjects: 1 });
+            host.checkTimeoutQueueLengthAndRun(2);
+            checkProjectActualFiles(p, [app.path, jqueryDTS.path, jsconfig.path]);
+            installWorkerSpy
+                .verify(_ => _(Arg.any(), Arg.not(Arg.array([`@types/jquery@ts${versionMajorMinor}`])), Arg.any(), Arg.any()), Times.none())
+                .revoke();
+        });
+
+        it("configured projects discover from bower_components", () => {
+            const host = new fakes.FakeServerHost({ safeList: true });
+            const app = host.vfs.addFile("/app.js", ``);
+            const jsconfig = host.vfs.addFile("/jsconfig.json", `{}`);
+            host.vfs.addFile("/bower_components/jquery/index.js", ``);
+            host.vfs.addFile("/bower_components/jquery/package.json", `{ "name": "jquery" }`);
+
+            const jqueryDTS = {
+                path: "/tmp/node_modules/@types/jquery/index.d.ts",
+                content: ""
+            };
+
+            const installer = new Installer(host, { globalTypingsCacheLocation: "/tmp", typesRegistry: createTypesRegistry("jquery") });
+            const installWorkerSpy = spy(installer, "installWorker")
+                .setup(_ => _(Arg.any(), Arg.any(), Arg.any(), Arg.any()), {
+                    callback: (_requestId: number, _args: string[], _cwd: string, cb: TI.RequestCompletedAction) => {
+                        executeCommand(installer, host, ["@types/jquery"], [jqueryDTS], cb);
+                    }
+                });
+
+            const projectService = createProjectService(host, { useSingleInferredProject: true, typingsInstaller: installer });
+            projectService.openClientFile(app.path);
+
+            checkNumberOfProjects(projectService, { configuredProjects: 1 });
+            const p = configuredProjectAt(projectService, 0);
+            checkProjectActualFiles(p, [app.path, jsconfig.path]);
+            host.checkWatchedFiles([jsconfig.path, "/bower_components", "/node_modules", "/.ts/lib.d.ts"]);
+
+            installer.installAll(/*expectedCount*/ 1);
+
+            checkNumberOfProjects(projectService, { configuredProjects: 1 });
+            host.checkTimeoutQueueLengthAndRun(2);
+            checkProjectActualFiles(p, [app.path, jqueryDTS.path, jsconfig.path]);
+            installWorkerSpy.revoke();
+        });
+
+        it("configured projects discover from bower.json", () => {
+            const host = new fakes.FakeServerHost({ safeList: true });
+            const app = host.vfs.addFile("/app.js", ``);
+            const jsconfig = host.vfs.addFile("/jsconfig.json", `{}`);
+            host.vfs.addFile("/bower.json", `{ "dependencies": { "jquery": "^3.1.0" } }`);
+
+            const jqueryDTS = {
+                path: "/tmp/node_modules/@types/jquery/index.d.ts",
+                content: ""
+            };
+
+            const installer = new Installer(host, { globalTypingsCacheLocation: "/tmp", typesRegistry: createTypesRegistry("jquery") });
+            const installWorkerSpy = spy(installer, "installWorker")
+                .setup(_ => _(Arg.any(), Arg.any(), Arg.any(), Arg.any()), {
+                    callback: (_requestId: number, _args: string[], _cwd: string, cb: TI.RequestCompletedAction) => {
+                        executeCommand(installer, host, ["@types/jquery"], [jqueryDTS], cb);
+                    }
+                });
+
+            const projectService = createProjectService(host, { useSingleInferredProject: true, typingsInstaller: installer });
+            projectService.openClientFile(app.path);
+
+            checkNumberOfProjects(projectService, { configuredProjects: 1 });
+            const p = configuredProjectAt(projectService, 0);
+            checkProjectActualFiles(p, [app.path, jsconfig.path]);
+
+            installer.installAll(/*expectedCount*/ 1);
+
+            checkNumberOfProjects(projectService, { configuredProjects: 1 });
+            host.checkTimeoutQueueLengthAndRun(2);
+            checkProjectActualFiles(p, [app.path, jqueryDTS.path, jsconfig.path]);
+            installWorkerSpy.revoke();
+        });
+
+        it("Malformed package.json should be watched", () => {
+            const host = new fakes.FakeServerHost({ safeList: true });
+            const f = host.vfs.addFile("/a/b/app.js", `var x = 1`);
+            host.vfs.addFile("/a/b/package.json", `{ "dependencies": { "co } }`);
+
+            const cachePath = "/a/cache/";
+            const commander = {
+                path: cachePath + "node_modules/@types/commander/index.d.ts",
+                content: "export let x: number"
+            };
+
+            const installer = new Installer(host, { globalTypingsCacheLocation: cachePath, typesRegistry: createTypesRegistry("commander") });
+            const installWorkerSpy = spy(installer, "installWorker")
+                .setup(_ => _(Arg.any(), Arg.any(), Arg.any(), Arg.any()), {
+                    callback: (_requestId: number, _args: string[], _cwd: string, cb: TI.RequestCompletedAction) => {
+                        executeCommand(installer, host, ["@types/commander"], [commander], cb);
+                    }
+                });
+
+            const service = createProjectService(host, { typingsInstaller: installer });
+            service.openClientFile(f.path);
+
+            installer.checkPendingCommands(/*expectedCount*/ 0);
+
+            host.vfs.writeFile("/a/b/package.json", `{ "dependencies": { "commander": "0.0.2" } }`);
+
+            host.checkTimeoutQueueLengthAndRun(2); // To refresh the project and refresh inferred projects
+
+            // expected install request
+            installer.installAll(/*expectedCount*/ 1);
+
+            host.checkTimeoutQueueLengthAndRun(2);
+
+            service.checkNumberOfProjects({ inferredProjects: 1 });
+            checkProjectActualFiles(service.inferredProjects[0], [f.path, commander.path]);
+            installWorkerSpy.revoke();
+        });
+
+        it("should install typings for unresolved imports", () => {
+            const host = new fakes.FakeServerHost({ safeList: true });
+            const file = host.vfs.addFile("/a/b/app.js",
+                `import * as fs from "fs";\n` +
+                `import * as commander from "commander";`);
+
+            const cachePath = "/a/cache";
+            const node = {
+                path: cachePath + "/node_modules/@types/node/index.d.ts",
+                content: "export let x: number"
+            };
+            const commander = {
+                path: cachePath + "/node_modules/@types/commander/index.d.ts",
+                content: "export let y: string"
+            };
+
+            const installer = new Installer(host, { globalTypingsCacheLocation: cachePath, typesRegistry: createTypesRegistry("node", "commander") });
+            const installWorkerSpy = spy(installer, "installWorker")
+                .setup(_ => _(Arg.any(), Arg.any(), Arg.any(), Arg.any()), {
+                    callback: (_requestId: number, _args: string[], _cwd: string, cb: TI.RequestCompletedAction) => {
+                        executeCommand(installer, host, ["@types/node", "@types/commander"], [node, commander], cb);
+                    }
+                });
+
+            const service = createProjectService(host, { typingsInstaller: installer });
+            service.openClientFile(file.path);
+
+            service.checkNumberOfProjects({ inferredProjects: 1 });
+            checkProjectActualFiles(service.inferredProjects[0], [file.path]);
+
+            installer.installAll(/*expectedCount*/1);
+
+            assert.isTrue(host.fileExists(node.path), "typings for 'node' should be created");
+            assert.isTrue(host.fileExists(commander.path), "typings for 'commander' should be created");
+
+            checkProjectActualFiles(service.inferredProjects[0], [file.path, node.path, commander.path]);
+            installWorkerSpy.revoke();
+        });
+
+        it("should pick typing names from non-relative unresolved imports", () => {
+            const host = new fakes.FakeServerHost({ safeList: true });
+            const f1 = host.vfs.addFile("/a/b/app.js",
+                `import * as a from "foo/a/a";\n` +
+                `import * as b from "foo/a/b";\n` +
+                `import * as c from "foo/a/c";\n` +
+                `import * as d from "@bar/router/";\n` +
+                `import * as e from "@bar/common/shared";\n` +
+                `import * as e from "@bar/common/apps";\n` +
+                `import * as f from "./lib"`);
+
+            const installer = new Installer(host, { globalTypingsCacheLocation: "/tmp", typesRegistry: createTypesRegistry("foo") });
+            const installWorkerSpy = spy(installer, "installWorker")
+                .setup(_ => _(Arg.any(), Arg.any(), Arg.any(), Arg.any()), {
+                    callback: (_requestId: number, _args: string[], _cwd: string, cb: TI.RequestCompletedAction) => {
+                        executeCommand(installer, host, ["foo"], [], cb);
+                    }
+                });
+
+            const projectService = createProjectService(host, { typingsInstaller: installer });
+            projectService.openClientFile(f1.path);
+            projectService.checkNumberOfProjects({ inferredProjects: 1 });
+
+            const proj = projectService.inferredProjects[0];
+            proj.updateGraph();
+
+            assert.deepEqual(
+                proj.getCachedUnresolvedImportsPerFile_TestOnly().get(<Path>f1.path),
+                ["foo", "foo", "foo", "@bar/router", "@bar/common", "@bar/common"]
+            );
+
+            installer.installAll(/*expectedCount*/ 1);
+            installWorkerSpy.revoke();
+        });
+
+        it("should recompute resolutions after typings are installed", () => {
+            const host = new fakes.FakeServerHost({ safeList: true });
+            const session = createSession(host);
+            const f = {
+                path: "/a/app.js",
+                content: `
+                import * as fs from "fs";
+                import * as cmd from "commander
+                `
+            };
+            const openRequest: server.protocol.OpenRequest = {
+                seq: 1,
+                type: "request",
+                command: server.protocol.CommandTypes.Open,
+                arguments: {
+                    file: f.path,
+                    fileContent: f.content
+                }
+            };
+            session.executeCommand(openRequest);
+            const projectService = session.getProjectService();
+            checkNumberOfProjects(projectService, { inferredProjects: 1 });
+            const proj = projectService.inferredProjects[0];
+            const version1 = proj.getCachedUnresolvedImportsPerFile_TestOnly().getVersion();
+
+            // make a change that should not affect the structure of the program
+            const changeRequest: server.protocol.ChangeRequest = {
+                seq: 2,
+                type: "request",
+                command: server.protocol.CommandTypes.Change,
+                arguments: {
+                    file: f.path,
+                    insertString: "\nlet x = 1;",
+                    line: 2,
+                    offset: 0,
+                    endLine: 2,
+                    endOffset: 0
+                }
+            };
+            session.executeCommand(changeRequest);
+            host.checkTimeoutQueueLengthAndRun(2); // This enqueues the updategraph and refresh inferred projects
+            const version2 = proj.getCachedUnresolvedImportsPerFile_TestOnly().getVersion();
+            assert.notEqual(version1, version2, "set of unresolved imports should change");
+        });
+    });
+
+    describe("Validate package name:", () => {
+        it("name cannot be too long", () => {
+            let packageName = "a";
+            for (let i = 0; i < 8; i++) {
+                packageName += packageName;
+            }
+            assert.equal(validatePackageName(packageName), PackageNameValidationResult.NameTooLong);
+        });
+        it("name cannot start with dot", () => {
+            assert.equal(validatePackageName(".foo"), PackageNameValidationResult.NameStartsWithDot);
+        });
+        it("name cannot start with underscore", () => {
+            assert.equal(validatePackageName("_foo"), PackageNameValidationResult.NameStartsWithUnderscore);
+        });
+        it("scoped packages not supported", () => {
+            assert.equal(validatePackageName("@scope/bar"), PackageNameValidationResult.ScopedPackagesNotSupported);
+        });
+        it("non URI safe characters are not supported", () => {
+            assert.equal(validatePackageName("  scope  "), PackageNameValidationResult.NameContainsNonURISafeCharacters);
+            assert.equal(validatePackageName("; say ‘Hello from TypeScript!’ #"), PackageNameValidationResult.NameContainsNonURISafeCharacters);
+            assert.equal(validatePackageName("a/b/c"), PackageNameValidationResult.NameContainsNonURISafeCharacters);
+        });
+    });
+
+    describe("Invalid package names", () => {
+        it("should not be installed", () => {
+            const host = new fakes.FakeServerHost({ safeList: true });
+            const f1 = host.vfs.addFile("/a/b/app.js", `let x = 1`);
+            host.vfs.addFile("/a/b/package.json", `{ "dependencies": { "; say ‘Hello from TypeScript!’ #": "0.0.x" } }`);
+
+            const messages: string[] = [];
+            const installer = new Installer(host, { globalTypingsCacheLocation: "/tmp" }, { isEnabled: () => true, writeLine: msg => messages.push(msg) });
+            const installWorkerSpy = spy(installer, "installWorker");
+
+            const projectService = createProjectService(host, { typingsInstaller: installer });
+            projectService.openClientFile(f1.path);
+
+            installer.checkPendingCommands(/*expectedCount*/ 0);
+            assert.isTrue(messages.indexOf("Package name '; say ‘Hello from TypeScript!’ #' contains non URI safe characters") > 0, "should find package with invalid name");
+
+            installWorkerSpy
+                .verify(_ => _(Arg.any(), Arg.any(), Arg.any(), Arg.any()), Times.none())
+                .revoke();
+        });
+    });
+
+    describe("discover typings", () => {
+        const emptySafeList = emptyMap;
+
+        it("should use mappings from safe list", () => {
+            const host = new fakes.FakeServerHost({ safeList: true });
+            const app = host.vfs.addFile("/a/b/app.js", ``);
+            const jquery = host.vfs.addFile("/a/b/jquery.js", ``);
+            const chroma = host.vfs.addFile("/a/b/chroma.min.js", ``);
+
+            const safeList = createMapFromTemplate({ jquery: "jquery", chroma: "chroma-js" });
+
+            // const host = createServerHost([app, jquery, chroma]);
+            const logger = trackingLogger();
+            const result = JsTyping.discoverTypings(host, logger.log, [app.path, jquery.path, chroma.path], getDirectoryPath(<Path>app.path), safeList, emptyMap, { enable: true }, emptyArray);
+            const finish = logger.finish();
+            assert.deepEqual(finish, [
+                'Inferred typings from file names: ["jquery","chroma-js"]',
+                "Inferred typings from unresolved imports: []",
+                'Result: {"cachedTypingPaths":[],"newTypingNames":["jquery","chroma-js"],"filesToWatch":["/a/b/bower_components","/a/b/node_modules"]}',
+            ], finish.join("\r\n"));
+            assert.deepEqual(result.newTypingNames, ["jquery", "chroma-js"]);
+        });
+
+        it("should return node for core modules", () => {
+            const host = new fakes.FakeServerHost({ safeList: true });
+            const f = host.vfs.addFile("/a/b/app.js", ``);
+
+            const cache = createMap<string>();
+
+            for (const name of JsTyping.nodeCoreModuleList) {
+                const logger = trackingLogger();
+                const result = JsTyping.discoverTypings(host, logger.log, [f.path], getDirectoryPath(<Path>f.path), emptySafeList, cache, { enable: true }, [name, "somename"]);
+                assert.deepEqual(logger.finish(), [
+                    'Inferred typings from unresolved imports: ["node","somename"]',
+                    'Result: {"cachedTypingPaths":[],"newTypingNames":["node","somename"],"filesToWatch":["/a/b/bower_components","/a/b/node_modules"]}',
+                ]);
+                assert.deepEqual(result.newTypingNames.sort(), ["node", "somename"]);
+            }
+        });
+
+        it("should use cached locations", () => {
+            const host = new fakes.FakeServerHost({ safeList: true });
+            const f = host.vfs.addFile("/a/b/app.js", ``);
+            const node = host.vfs.addFile("/a/b/node.d.ts", ``);
+
+            const cache = createMapFromTemplate<string>({ node: node.path });
+            const logger = trackingLogger();
+            const result = JsTyping.discoverTypings(host, logger.log, [f.path], getDirectoryPath(<Path>f.path), emptySafeList, cache, { enable: true }, ["fs", "bar"]);
+            assert.deepEqual(logger.finish(), [
+                'Inferred typings from unresolved imports: ["node","bar"]',
+                'Result: {"cachedTypingPaths":["/a/b/node.d.ts"],"newTypingNames":["bar"],"filesToWatch":["/a/b/bower_components","/a/b/node_modules"]}',
+            ]);
+            assert.deepEqual(result.cachedTypingPaths, [node.path]);
+            assert.deepEqual(result.newTypingNames, ["bar"]);
+        });
+
+        it("should search only 2 levels deep", () => {
+            const host = new fakes.FakeServerHost({ safeList: true });
+            const app = host.vfs.addFile("/app.js");
+            host.vfs.addFile("/node_modules/a/package.json", `{ "name": "a" }`);
+            host.vfs.addFile("/node_modules/a/b/package.json", `{ "name": "b" }`);
+
+            const cache = createMap<string>();
+            const logger = trackingLogger();
+            const result = JsTyping.discoverTypings(host, logger.log, [app.path], getDirectoryPath(<Path>app.path), emptySafeList, cache, { enable: true }, /*unresolvedImports*/ []);
+            assert.deepEqual(logger.finish(), [
+                'Searching for typing names in /node_modules; all files: ["/node_modules/a/package.json"]',
+                '    Found package names: ["a"]',
+                "Inferred typings from unresolved imports: []",
+                'Result: {"cachedTypingPaths":[],"newTypingNames":["a"],"filesToWatch":["/bower_components","/node_modules"]}',
+            ]);
+            assert.deepEqual(result, {
+                cachedTypingPaths: [],
+                newTypingNames: ["a"], // But not "b"
+                filesToWatch: ["/bower_components", "/node_modules"],
+            });
+        });
+    });
+
+    describe("telemetry events", () => {
+        it("should be received", () => {
+            const host = new fakes.FakeServerHost({ safeList: true });
+            const f1 = host.vfs.addFile("/a/app.js", ``);
+            host.vfs.addFile("/a/package.json", `{ "dependencies": { "commander": "1.0.0" } }`);
+
+            const cachePath = "/a/cache/";
+            const commander = {
+                path: cachePath + "node_modules/@types/commander/index.d.ts",
+                content: "export let x: number"
+            };
+
+            const installer = new Installer(host, { globalTypingsCacheLocation: cachePath, typesRegistry: createTypesRegistry("commander") });
+            const installWorkerSpy = spy(installer, "installWorker")
+                .setup(_ => _(Arg.any(), Arg.any(), Arg.any(), Arg.any()), {
+                    callback: (_requestId: number, _args: string[], _cwd: string, cb: TI.RequestCompletedAction) => {
+                        executeCommand(installer, host, ["@types/commander"], [commander], cb);
+                    }
+                });
+            const sendResponseSpy = spy(installer, "sendResponse")
+                .setup(_ => _(Arg.is(response => response.kind === server.EventBeginInstallTypes)))
+                .setup(_ => _(Arg.is(response => response.kind === server.EventEndInstallTypes)))
+                .setup(_ => _(Arg.any()), { fallback: true });
+
+            const projectService = createProjectService(host, { typingsInstaller: installer });
+            projectService.openClientFile(f1.path);
+
+            installer.installAll(/*expectedCount*/ 1);
+
+            installWorkerSpy.revoke();
+            sendResponseSpy
+                .verify(_ => _(Arg.is(response => response.kind === server.EventEndInstallTypes &&
+                    response.packagesToInstall.length === 1 &&
+                    response.packagesToInstall[0] === typingsName("commander"))))
+                .revoke();
+
+            host.checkTimeoutQueueLengthAndRun(2);
+            checkNumberOfProjects(projectService, { inferredProjects: 1 });
+            checkProjectActualFiles(projectService.inferredProjects[0], [f1.path, commander.path]);
+        });
+    });
+
+    describe("progress notifications", () => {
+        it("should be sent for success", () => {
+            const host = new fakes.FakeServerHost({ safeList: true });
+            const f1 = host.vfs.addFile("/a/app.js", ``);
+            host.vfs.addFile("/a/package.json", `{ "dependencies": { "commander": "1.0.0" } }`);
+
+            const cachePath = "/a/cache/";
+            const commander = {
+                path: cachePath + "node_modules/@types/commander/index.d.ts",
+                content: "export let x: number"
+            };
+
+            let beginEvent: server.BeginInstallTypes;
+            let endEvent: server.EndInstallTypes;
+            const installer = new Installer(host, { globalTypingsCacheLocation: cachePath, typesRegistry: createTypesRegistry("commander") });
+            const installWorkerSpy = spy(installer, "installWorker")
+                .setup(_ => _(Arg.any(), Arg.any(), Arg.any(), Arg.any()), {
+                    callback: (_requestId: number, _args: string[], _cwd: string, cb: TI.RequestCompletedAction) => {
+                        executeCommand(installer, host, ["@types/commander"], [commander], cb);
+                    }
+                });
+            const sendResponseSpy = spy(installer, "sendResponse")
+                .setup(_ => _(Arg.is(response => response.kind === server.EventBeginInstallTypes)), { callback: response => { beginEvent = response; } })
+                .setup(_ => _(Arg.is(response => response.kind === server.EventEndInstallTypes)), { callback: response => { endEvent = response; } })
+                .setup(_ => _(Arg.any()), { fallback: true });
+
+            const projectService = createProjectService(host, { typingsInstaller: installer });
+            projectService.openClientFile(f1.path);
+
+            installer.installAll(/*expectedCount*/ 1);
+
+            installWorkerSpy.revoke();
+            sendResponseSpy
+                .verify(_ => _(Arg.is(response => response.kind === server.EventBeginInstallTypes)))
+                .verify(_ => _(Arg.is(response => response.kind === server.EventEndInstallTypes)))
+                .revoke();
+
+            assert.isTrue(beginEvent.eventId === endEvent.eventId);
+            assert.isTrue(endEvent.installSuccess);
+            host.checkTimeoutQueueLengthAndRun(2);
+            checkNumberOfProjects(projectService, { inferredProjects: 1 });
+            checkProjectActualFiles(projectService.inferredProjects[0], [f1.path, commander.path]);
+        });
+
+        it("should be sent for error", () => {
+            // const host = createServerHost([f1, packageFile]);
+            const host = new fakes.FakeServerHost({ safeList: true });
+            const f1 = host.vfs.addFile("/a/app.js", ``);
+            host.vfs.addFile("/a/package.json", `{ "dependencies": { "commander": "1.0.0" } }`);
+
+            const cachePath = "/a/cache/";
+
+            let beginEvent: server.BeginInstallTypes;
+            let endEvent: server.EndInstallTypes;
+            const installer = new Installer(host, { globalTypingsCacheLocation: cachePath, typesRegistry: createTypesRegistry("commander") });
+            const installWorkerSpy = spy(installer, "installWorker")
+                .setup(_ => _(Arg.any(), Arg.any(), Arg.any(), Arg.any()), {
+                    callback: (_requestId: number, _args: string[], _cwd: string, cb: TI.RequestCompletedAction) => {
+                        executeCommand(installer, host, "", [], cb);
+                    }
+                });
+            const sendResponseSpy = spy(installer, "sendResponse")
+                .setup(_ => _(Arg.is(response => response.kind === server.EventBeginInstallTypes)), { callback: response => { beginEvent = response; } })
+                .setup(_ => _(Arg.is(response => response.kind === server.EventEndInstallTypes)), { callback: response => { endEvent = response; } })
+                .setup(_ => _(Arg.any()), { fallback: true });
+
+            const projectService = createProjectService(host, { typingsInstaller: installer });
+            projectService.openClientFile(f1.path);
+
+            installer.installAll(/*expectedCount*/ 1);
+
+            installWorkerSpy.revoke();
+            sendResponseSpy
+                .verify(_ => _(Arg.is(response => response.kind === server.EventBeginInstallTypes)))
+                .verify(_ => _(Arg.is(response => response.kind === server.EventEndInstallTypes)))
+                .revoke();
+
+            assert.isTrue(beginEvent.eventId === endEvent.eventId);
+            assert.isFalse(endEvent.installSuccess);
+            checkNumberOfProjects(projectService, { inferredProjects: 1 });
+            checkProjectActualFiles(projectService.inferredProjects[0], [f1.path]);
+        });
+    });
+}