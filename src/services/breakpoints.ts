--- conflicted
+++ resolved
@@ -1,736 +1,726 @@
-// Copyright (c) Microsoft. All rights reserved. Licensed under the Apache License, Version 2.0.
-// See LICENSE.txt in the project root for complete license information.
-
-/// <reference path='services.ts' />
-
-/* @internal */
-namespace ts.BreakpointResolver {
-    /**
-     * Get the breakpoint span in given sourceFile
-     */
-    export function spanInSourceFileAtLocation(sourceFile: SourceFile, position: number) {
-        // Cannot set breakpoint in dts file
-        if (sourceFile.isDeclarationFile) {
-            return undefined;
-        }
-
-        let tokenAtLocation = getTokenAtPosition(sourceFile, position);
-        const lineOfPosition = sourceFile.getLineAndCharacterOfPosition(position).line;
-        if (sourceFile.getLineAndCharacterOfPosition(tokenAtLocation.getStart(sourceFile)).line > lineOfPosition) {
-            // Get previous token if the token is returned starts on new line
-            // eg: let x =10; |--- cursor is here
-            //     let y = 10;
-            // token at position will return let keyword on second line as the token but we would like to use
-            // token on same line if trailing trivia (comments or white spaces on same line) part of the last token on that line
-            tokenAtLocation = findPrecedingToken(tokenAtLocation.pos, sourceFile);
-
-            // It's a blank line
-            if (!tokenAtLocation || sourceFile.getLineAndCharacterOfPosition(tokenAtLocation.getEnd()).line !== lineOfPosition) {
-                return undefined;
-            }
-        }
-
-        // Cannot set breakpoint in ambient declarations
-        if (isInAmbientContext(tokenAtLocation)) {
-            return undefined;
-        }
-
-        // Get the span in the node based on its syntax
-        return spanInNode(tokenAtLocation);
-
-        function textSpan(startNode: Node, endNode?: Node) {
-            const start = startNode.decorators ?
-                skipTrivia(sourceFile.text, startNode.decorators.end) :
-                startNode.getStart(sourceFile);
-            return createTextSpanFromBounds(start, (endNode || startNode).getEnd());
-        }
-
-        function textSpanEndingAtNextToken(startNode: Node, previousTokenToFindNextEndToken: Node): TextSpan {
-            return textSpan(startNode, findNextToken(previousTokenToFindNextEndToken, previousTokenToFindNextEndToken.parent));
-        }
-
-        function spanInNodeIfStartsOnSameLine(node: Node, otherwiseOnNode?: Node): TextSpan {
-            if (node && lineOfPosition === sourceFile.getLineAndCharacterOfPosition(node.getStart(sourceFile)).line) {
-                return spanInNode(node);
-            }
-            return spanInNode(otherwiseOnNode);
-        }
-
-        function spanInNodeArray<T extends Node>(nodeArray: NodeArray<T>) {
-            return createTextSpanFromBounds(skipTrivia(sourceFile.text, nodeArray.pos), nodeArray.end);
-        }
-
-        function spanInPreviousNode(node: Node): TextSpan {
-            return spanInNode(findPrecedingToken(node.pos, sourceFile));
-        }
-
-        function spanInNextNode(node: Node): TextSpan {
-            return spanInNode(findNextToken(node, node.parent));
-        }
-
-        function spanInNode(node: Node): TextSpan {
-            if (node) {
-                switch (node.kind) {
-                    case SyntaxKind.VariableStatement:
-                        // Span on first variable declaration
-                        return spanInVariableDeclaration((<VariableStatement>node).declarationList.declarations[0]);
-
-                    case SyntaxKind.VariableDeclaration:
-                    case SyntaxKind.PropertyDeclaration:
-                    case SyntaxKind.PropertySignature:
-                        return spanInVariableDeclaration(<VariableDeclaration>node);
-
-                    case SyntaxKind.Parameter:
-                        return spanInParameterDeclaration(<ParameterDeclaration>node);
-
-                    case SyntaxKind.FunctionDeclaration:
-                    case SyntaxKind.MethodDeclaration:
-                    case SyntaxKind.MethodSignature:
-                    case SyntaxKind.GetAccessor:
-                    case SyntaxKind.SetAccessor:
-                    case SyntaxKind.Constructor:
-                    case SyntaxKind.FunctionExpression:
-                    case SyntaxKind.ArrowFunction:
-                        return spanInFunctionDeclaration(<FunctionLikeDeclaration>node);
-
-                    case SyntaxKind.Block:
-                        if (isFunctionBlock(node)) {
-                            return spanInFunctionBlock(<Block>node);
-                        }
-                    // Fall through
-                    case SyntaxKind.ModuleBlock:
-                        return spanInBlock(<Block>node);
-
-                    case SyntaxKind.CatchClause:
-                        return spanInBlock((<CatchClause>node).block);
-
-                    case SyntaxKind.ExpressionStatement:
-                        // span on the expression
-                        return textSpan((<ExpressionStatement>node).expression);
-
-                    case SyntaxKind.ReturnStatement:
-                        // span on return keyword and expression if present
-                        return textSpan(node.getChildAt(0), (<ReturnStatement>node).expression);
-
-                    case SyntaxKind.WhileStatement:
-                        // Span on while(...)
-                        return textSpanEndingAtNextToken(node, (<WhileStatement>node).expression);
-
-                    case SyntaxKind.DoStatement:
-                        // span in statement of the do statement
-                        return spanInNode((<DoStatement>node).statement);
-
-                    case SyntaxKind.DebuggerStatement:
-                        // span on debugger keyword
-                        return textSpan(node.getChildAt(0));
-
-                    case SyntaxKind.IfStatement:
-                        // set on if(..) span
-                        return textSpanEndingAtNextToken(node, (<IfStatement>node).expression);
-
-                    case SyntaxKind.LabeledStatement:
-                        // span in statement
-                        return spanInNode((<LabeledStatement>node).statement);
-
-                    case SyntaxKind.BreakStatement:
-                    case SyntaxKind.ContinueStatement:
-                        // On break or continue keyword and label if present
-                        return textSpan(node.getChildAt(0), (<BreakOrContinueStatement>node).label);
-
-                    case SyntaxKind.ForStatement:
-                        return spanInForStatement(<ForStatement>node);
-
-                    case SyntaxKind.ForInStatement:
-                        // span of for (a in ...)
-                        return textSpanEndingAtNextToken(node, (<ForInStatement>node).expression);
-
-                    case SyntaxKind.ForOfStatement:
-                        // span in initializer
-                        return spanInInitializerOfForLike(<ForOfStatement | ForInStatement>node);
-
-                    case SyntaxKind.SwitchStatement:
-                        // span on switch(...)
-                        return textSpanEndingAtNextToken(node, (<SwitchStatement>node).expression);
-
-                    case SyntaxKind.CaseClause:
-                    case SyntaxKind.DefaultClause:
-                        // span in first statement of the clause
-                        return spanInNode((<CaseOrDefaultClause>node).statements[0]);
-
-                    case SyntaxKind.TryStatement:
-                        // span in try block
-                        return spanInBlock((<TryStatement>node).tryBlock);
-
-                    case SyntaxKind.ThrowStatement:
-                        // span in throw ...
-                        return textSpan(node, (<ThrowStatement>node).expression);
-
-                    case SyntaxKind.ExportAssignment:
-                        // span on export = id
-                        return textSpan(node, (<ExportAssignment>node).expression);
-
-                    case SyntaxKind.ImportEqualsDeclaration:
-                        // import statement without including semicolon
-                        return textSpan(node, (<ImportEqualsDeclaration>node).moduleReference);
-
-                    case SyntaxKind.ImportDeclaration:
-                        // import statement without including semicolon
-                        return textSpan(node, (<ImportDeclaration>node).moduleSpecifier);
-
-                    case SyntaxKind.ExportDeclaration:
-                        // import statement without including semicolon
-                        return textSpan(node, (<ExportDeclaration>node).moduleSpecifier);
-
-                    case SyntaxKind.ModuleDeclaration:
-                        // span on complete module if it is instantiated
-                        if (getModuleInstanceState(node) !== ModuleInstanceState.Instantiated) {
-                            return undefined;
-                        }
-
-                    case SyntaxKind.ClassDeclaration:
-                    case SyntaxKind.EnumDeclaration:
-                    case SyntaxKind.EnumMember:
-                    case SyntaxKind.BindingElement:
-                        // span on complete node
-                        return textSpan(node);
-
-                    case SyntaxKind.WithStatement:
-                        // span in statement
-                        return spanInNode((<WithStatement>node).statement);
-
-                    case SyntaxKind.Decorator:
-                        return spanInNodeArray(node.parent.decorators);
-
-                    case SyntaxKind.ObjectBindingPattern:
-                    case SyntaxKind.ArrayBindingPattern:
-                        return spanInBindingPattern(<BindingPattern>node);
-
-                    // No breakpoint in interface, type alias
-                    case SyntaxKind.InterfaceDeclaration:
-                    case SyntaxKind.TypeAliasDeclaration:
-                        return undefined;
-
-                    // Tokens:
-                    case SyntaxKind.SemicolonToken:
-                    case SyntaxKind.EndOfFileToken:
-                        return spanInNodeIfStartsOnSameLine(findPrecedingToken(node.pos, sourceFile));
-
-                    case SyntaxKind.CommaToken:
-                        return spanInPreviousNode(node);
-
-                    case SyntaxKind.OpenBraceToken:
-                        return spanInOpenBraceToken(node);
-
-                    case SyntaxKind.CloseBraceToken:
-                        return spanInCloseBraceToken(node);
-
-                    case SyntaxKind.CloseBracketToken:
-                        return spanInCloseBracketToken(node);
-
-                    case SyntaxKind.OpenParenToken:
-                        return spanInOpenParenToken(node);
-
-                    case SyntaxKind.CloseParenToken:
-                        return spanInCloseParenToken(node);
-
-                    case SyntaxKind.ColonToken:
-                        return spanInColonToken(node);
-
-                    case SyntaxKind.GreaterThanToken:
-                    case SyntaxKind.LessThanToken:
-                        return spanInGreaterThanOrLessThanToken(node);
-
-                    // Keywords:
-                    case SyntaxKind.WhileKeyword:
-                        return spanInWhileKeyword(node);
-
-                    case SyntaxKind.ElseKeyword:
-                    case SyntaxKind.CatchKeyword:
-                    case SyntaxKind.FinallyKeyword:
-                        return spanInNextNode(node);
-
-                    case SyntaxKind.OfKeyword:
-                        return spanInOfKeyword(node);
-
-                    default:
-                        // Destructuring pattern in destructuring assignment
-                        // [a, b, c] of
-                        // [a, b, c] = expression
-                        if (isArrayLiteralOrObjectLiteralDestructuringPattern(node)) {
-                            return spanInArrayLiteralOrObjectLiteralDestructuringPattern(<DestructuringPattern>node);
-                        }
-
-                        // Set breakpoint on identifier element of destructuring pattern
-                        // a or ...c  or d: x from
-                        // [a, b, ...c] or { a, b } or { d: x } from destructuring pattern
-                        if ((node.kind === SyntaxKind.Identifier ||
-                            node.kind == SyntaxKind.SpreadElementExpression ||
-                            node.kind === SyntaxKind.PropertyAssignment ||
-                            node.kind === SyntaxKind.ShorthandPropertyAssignment) &&
-                            isArrayLiteralOrObjectLiteralDestructuringPattern(node.parent)) {
-                            return textSpan(node);
-                        }
-
-                        if (node.kind === SyntaxKind.BinaryExpression) {
-                            const binaryExpression = <BinaryExpression>node;
-                            // Set breakpoint in destructuring pattern if its destructuring assignment
-                            // [a, b, c] or {a, b, c} of
-                            // [a, b, c] = expression or
-                            // {a, b, c} = expression
-                            if (isArrayLiteralOrObjectLiteralDestructuringPattern(binaryExpression.left)) {
-                                return spanInArrayLiteralOrObjectLiteralDestructuringPattern(
-                                    <ArrayLiteralExpression | ObjectLiteralExpression>binaryExpression.left);
-                            }
-
-                            if (binaryExpression.operatorToken.kind === SyntaxKind.EqualsToken &&
-                                isArrayLiteralOrObjectLiteralDestructuringPattern(binaryExpression.parent)) {
-                                // Set breakpoint on assignment expression element of destructuring pattern
-                                // a = expression of
-                                // [a = expression, b, c] = someExpression or
-                                // { a = expression, b, c } = someExpression
-                                return textSpan(node);
-                            }
-
-                            if (binaryExpression.operatorToken.kind === SyntaxKind.CommaToken) {
-                                return spanInNode(binaryExpression.left);
-                            }
-                        }
-
-                        if (isPartOfExpression(node)) {
-                            switch (node.parent.kind) {
-                                case SyntaxKind.DoStatement:
-                                    // Set span as if on while keyword
-                                    return spanInPreviousNode(node);
-
-                                case SyntaxKind.Decorator:
-                                    // Set breakpoint on the decorator emit
-                                    return spanInNode(node.parent);
-
-                                case SyntaxKind.ForStatement:
-                                case SyntaxKind.ForOfStatement:
-                                    return textSpan(node);
-
-                                case SyntaxKind.BinaryExpression:
-                                    if ((<BinaryExpression>node.parent).operatorToken.kind === SyntaxKind.CommaToken) {
-                                        // If this is a comma expression, the breakpoint is possible in this expression
-                                        return textSpan(node);
-                                    }
-                                    break;
-
-                                case SyntaxKind.ArrowFunction:
-                                    if ((<FunctionLikeDeclaration>node.parent).body === node) {
-                                        // If this is body of arrow function, it is allowed to have the breakpoint
-                                        return textSpan(node);
-                                    }
-                                    break;
-                            }
-                        }
-
-                        // If this is name of property assignment, set breakpoint in the initializer
-                        if (node.parent.kind === SyntaxKind.PropertyAssignment &&
-                            (<PropertyDeclaration>node.parent).name === node &&
-                            !isArrayLiteralOrObjectLiteralDestructuringPattern(node.parent.parent)) {
-                            return spanInNode((<PropertyDeclaration>node.parent).initializer);
-                        }
-
-                        // Breakpoint in type assertion goes to its operand
-                        if (node.parent.kind === SyntaxKind.TypeAssertionExpression && (<TypeAssertion>node.parent).type === node) {
-                            return spanInNextNode((<TypeAssertion>node.parent).type);
-                        }
-
-                        // return type of function go to previous token
-                        if (isFunctionLike(node.parent) && (<FunctionLikeDeclaration>node.parent).type === node) {
-                            return spanInPreviousNode(node);
-                        }
-
-                        // initializer of variable/parameter declaration go to previous node
-                        if ((node.parent.kind === SyntaxKind.VariableDeclaration ||
-                            node.parent.kind === SyntaxKind.Parameter)) {
-                            const paramOrVarDecl = <VariableDeclaration | ParameterDeclaration>node.parent;
-                            if (paramOrVarDecl.initializer === node ||
-                                paramOrVarDecl.type === node ||
-                                isAssignmentOperator(node.kind)) {
-                                return spanInPreviousNode(node);
-                            }
-                        }
-
-                        if (node.parent.kind === SyntaxKind.BinaryExpression) {
-                            const binaryExpression = <BinaryExpression>node.parent;
-                            if (isArrayLiteralOrObjectLiteralDestructuringPattern(binaryExpression.left) &&
-                                (binaryExpression.right === node ||
-                                    binaryExpression.operatorToken === node)) {
-                                // If initializer of destructuring assignment move to previous token
-                                return spanInPreviousNode(node);
-                            }
-                        }
-
-                        // Default go to parent to set the breakpoint
-                        return spanInNode(node.parent);
-                }
-            }
-
-            function textSpanFromVariableDeclaration(variableDeclaration: VariableDeclaration): TextSpan {
-                const declarations = variableDeclaration.parent.declarations;
-                if (declarations && declarations[0] === variableDeclaration) {
-                    // First declaration - include let keyword
-                    return textSpan(findPrecedingToken(variableDeclaration.pos, sourceFile, variableDeclaration.parent), variableDeclaration);
-                }
-                else {
-                    // Span only on this declaration
-                    return textSpan(variableDeclaration);
-                }
-            }
-
-            function spanInVariableDeclaration(variableDeclaration: VariableDeclaration): TextSpan {
-                // If declaration of for in statement, just set the span in parent
-                if (variableDeclaration.parent.parent.kind === SyntaxKind.ForInStatement) {
-                    return spanInNode(variableDeclaration.parent.parent);
-                }
-
-<<<<<<< HEAD
-                // If this is a destructuring pattern set breakpoint in binding pattern
-=======
-                // If this is a destructuring pattern, set breakpoint in binding pattern
->>>>>>> 1abc2a78
-                if (isBindingPattern(variableDeclaration.name)) {
-                    return spanInBindingPattern(<BindingPattern>variableDeclaration.name);
-                }
-
-                // Breakpoint is possible in variableDeclaration only if there is initialization
-                // or its declaration from 'for of'
-                if (variableDeclaration.initializer ||
-                    hasModifier(variableDeclaration, ModifierFlags.Export) ||
-                    variableDeclaration.parent.parent.kind === SyntaxKind.ForOfStatement) {
-                    return textSpanFromVariableDeclaration(variableDeclaration);
-                }
-
-                const declarations = variableDeclaration.parent.declarations;
-                if (declarations && declarations[0] !== variableDeclaration) {
-<<<<<<< HEAD
-                    // If we cant set breakpoint on this declaration, set it on previous one
-                    // Because the variable declaration may be binding pattern and
-                    // we would like to set breakpoint in last binding element if thats the case,
-=======
-                    // If we cannot set breakpoint on this declaration, set it on previous one
-                    // Because the variable declaration may be binding pattern and 
-                    // we would like to set breakpoint in last binding element if that's the case,
->>>>>>> 1abc2a78
-                    // use preceding token instead
-                    return spanInNode(findPrecedingToken(variableDeclaration.pos, sourceFile, variableDeclaration.parent));
-                }
-            }
-
-            function canHaveSpanInParameterDeclaration(parameter: ParameterDeclaration): boolean {
-                // Breakpoint is possible on parameter only if it has initializer, is a rest parameter, or has public or private modifier
-                return !!parameter.initializer || parameter.dotDotDotToken !== undefined ||
-                    hasModifier(parameter, ModifierFlags.Public | ModifierFlags.Private);
-            }
-
-            function spanInParameterDeclaration(parameter: ParameterDeclaration): TextSpan {
-                if (isBindingPattern(parameter.name)) {
-                    // Set breakpoint in binding pattern
-                    return spanInBindingPattern(<BindingPattern>parameter.name);
-                }
-                else if (canHaveSpanInParameterDeclaration(parameter)) {
-                    return textSpan(parameter);
-                }
-                else {
-                    const functionDeclaration = <FunctionLikeDeclaration>parameter.parent;
-                    const indexOfParameter = indexOf(functionDeclaration.parameters, parameter);
-                    if (indexOfParameter) {
-                        // Not a first parameter, go to previous parameter
-                        return spanInParameterDeclaration(functionDeclaration.parameters[indexOfParameter - 1]);
-                    }
-                    else {
-                        // Set breakpoint in the function declaration body
-                        return spanInNode(functionDeclaration.body);
-                    }
-                }
-            }
-
-            function canFunctionHaveSpanInWholeDeclaration(functionDeclaration: FunctionLikeDeclaration) {
-                return hasModifier(functionDeclaration, ModifierFlags.Export) ||
-                    (functionDeclaration.parent.kind === SyntaxKind.ClassDeclaration && functionDeclaration.kind !== SyntaxKind.Constructor);
-            }
-
-            function spanInFunctionDeclaration(functionDeclaration: FunctionLikeDeclaration): TextSpan {
-                // No breakpoints in the function signature
-                if (!functionDeclaration.body) {
-                    return undefined;
-                }
-
-                if (canFunctionHaveSpanInWholeDeclaration(functionDeclaration)) {
-                    // Set the span on whole function declaration
-                    return textSpan(functionDeclaration);
-                }
-
-                // Set span in function body
-                return spanInNode(functionDeclaration.body);
-            }
-
-            function spanInFunctionBlock(block: Block): TextSpan {
-                const nodeForSpanInBlock = block.statements.length ? block.statements[0] : block.getLastToken();
-                if (canFunctionHaveSpanInWholeDeclaration(<FunctionLikeDeclaration>block.parent)) {
-                    return spanInNodeIfStartsOnSameLine(block.parent, nodeForSpanInBlock);
-                }
-
-                return spanInNode(nodeForSpanInBlock);
-            }
-
-            function spanInBlock(block: Block): TextSpan {
-                switch (block.parent.kind) {
-                    case SyntaxKind.ModuleDeclaration:
-                        if (getModuleInstanceState(block.parent) !== ModuleInstanceState.Instantiated) {
-                            return undefined;
-                        }
-
-                    // Set on parent if on same line otherwise on first statement
-                    case SyntaxKind.WhileStatement:
-                    case SyntaxKind.IfStatement:
-                    case SyntaxKind.ForInStatement:
-                        return spanInNodeIfStartsOnSameLine(block.parent, block.statements[0]);
-
-                    // Set span on previous token if it starts on same line otherwise on the first statement of the block
-                    case SyntaxKind.ForStatement:
-                    case SyntaxKind.ForOfStatement:
-                        return spanInNodeIfStartsOnSameLine(findPrecedingToken(block.pos, sourceFile, block.parent), block.statements[0]);
-                }
-
-                // Default action is to set on first statement
-                return spanInNode(block.statements[0]);
-            }
-
-            function spanInInitializerOfForLike(forLikeStatement: ForStatement | ForOfStatement | ForInStatement): TextSpan {
-                if (forLikeStatement.initializer.kind === SyntaxKind.VariableDeclarationList) {
-                    // Declaration list - set breakpoint in first declaration
-                    const variableDeclarationList = <VariableDeclarationList>forLikeStatement.initializer;
-                    if (variableDeclarationList.declarations.length > 0) {
-                        return spanInNode(variableDeclarationList.declarations[0]);
-                    }
-                }
-                else {
-                    // Expression - set breakpoint in it
-                    return spanInNode(forLikeStatement.initializer);
-                }
-            }
-
-            function spanInForStatement(forStatement: ForStatement): TextSpan {
-                if (forStatement.initializer) {
-                    return spanInInitializerOfForLike(forStatement);
-                }
-
-                if (forStatement.condition) {
-                    return textSpan(forStatement.condition);
-                }
-                if (forStatement.incrementor) {
-                    return textSpan(forStatement.incrementor);
-                }
-            }
-
-            function spanInBindingPattern(bindingPattern: BindingPattern): TextSpan {
-                // Set breakpoint in first binding element
-                const firstBindingElement = forEach(bindingPattern.elements,
-                    element => element.kind !== SyntaxKind.OmittedExpression ? element : undefined);
-
-                if (firstBindingElement) {
-                    return spanInNode(firstBindingElement);
-                }
-
-                // Empty binding pattern of binding element, set breakpoint on binding element
-                if (bindingPattern.parent.kind === SyntaxKind.BindingElement) {
-                    return textSpan(bindingPattern.parent);
-                }
-
-                // Variable declaration is used as the span
-                return textSpanFromVariableDeclaration(<VariableDeclaration>bindingPattern.parent);
-            }
-
-            function spanInArrayLiteralOrObjectLiteralDestructuringPattern(node: DestructuringPattern): TextSpan {
-                Debug.assert(node.kind !== SyntaxKind.ArrayBindingPattern && node.kind !== SyntaxKind.ObjectBindingPattern);
-                const elements: NodeArray<Expression | ObjectLiteralElement> =
-                    node.kind === SyntaxKind.ArrayLiteralExpression ?
-                        (<ArrayLiteralExpression>node).elements :
-                        (<ObjectLiteralExpression>node).properties;
-
-                const firstBindingElement = forEach(elements,
-                    element => element.kind !== SyntaxKind.OmittedExpression ? element : undefined);
-
-                if (firstBindingElement) {
-                    return spanInNode(firstBindingElement);
-                }
-
-                // Could be ArrayLiteral from destructuring assignment or
-                // just nested element in another destructuring assignment
-                // set breakpoint on assignment when parent is destructuring assignment
-                // Otherwise set breakpoint for this element
-                return textSpan(node.parent.kind === SyntaxKind.BinaryExpression ? node.parent : node);
-            }
-
-            // Tokens:
-            function spanInOpenBraceToken(node: Node): TextSpan {
-                switch (node.parent.kind) {
-                    case SyntaxKind.EnumDeclaration:
-                        let enumDeclaration = <EnumDeclaration>node.parent;
-                        return spanInNodeIfStartsOnSameLine(findPrecedingToken(node.pos, sourceFile, node.parent), enumDeclaration.members.length ? enumDeclaration.members[0] : enumDeclaration.getLastToken(sourceFile));
-
-                    case SyntaxKind.ClassDeclaration:
-                        let classDeclaration = <ClassDeclaration>node.parent;
-                        return spanInNodeIfStartsOnSameLine(findPrecedingToken(node.pos, sourceFile, node.parent), classDeclaration.members.length ? classDeclaration.members[0] : classDeclaration.getLastToken(sourceFile));
-
-                    case SyntaxKind.CaseBlock:
-                        return spanInNodeIfStartsOnSameLine(node.parent.parent, (<CaseBlock>node.parent).clauses[0]);
-                }
-
-                // Default to parent node
-                return spanInNode(node.parent);
-            }
-
-            function spanInCloseBraceToken(node: Node): TextSpan {
-                switch (node.parent.kind) {
-                    case SyntaxKind.ModuleBlock:
-                        // If this is not an instantiated module block, no bp span
-                        if (getModuleInstanceState(node.parent.parent) !== ModuleInstanceState.Instantiated) {
-                            return undefined;
-                        }
-
-                    case SyntaxKind.EnumDeclaration:
-                    case SyntaxKind.ClassDeclaration:
-                        // Span on close brace token
-                        return textSpan(node);
-
-                    case SyntaxKind.Block:
-                        if (isFunctionBlock(node.parent)) {
-                            // Span on close brace token
-                            return textSpan(node);
-                        }
-                        // fall through
-
-                    case SyntaxKind.CatchClause:
-                        return spanInNode(lastOrUndefined((<Block>node.parent).statements));
-
-                    case SyntaxKind.CaseBlock:
-                        // breakpoint in last statement of the last clause
-                        let caseBlock = <CaseBlock>node.parent;
-                        let lastClause = lastOrUndefined(caseBlock.clauses);
-                        if (lastClause) {
-                            return spanInNode(lastOrUndefined(lastClause.statements));
-                        }
-                        return undefined;
-
-                    case SyntaxKind.ObjectBindingPattern:
-                        // Breakpoint in last binding element or binding pattern if it contains no elements
-                        let bindingPattern = <BindingPattern>node.parent;
-                        return spanInNode(lastOrUndefined(bindingPattern.elements) || bindingPattern);
-
-                    // Default to parent node
-                    default:
-                        if (isArrayLiteralOrObjectLiteralDestructuringPattern(node.parent)) {
-                            // Breakpoint in last binding element or binding pattern if it contains no elements
-                            const objectLiteral = <ObjectLiteralExpression>node.parent;
-                            return textSpan(lastOrUndefined(objectLiteral.properties) || objectLiteral);
-                        }
-                        return spanInNode(node.parent);
-                }
-            }
-
-            function spanInCloseBracketToken(node: Node): TextSpan {
-                switch (node.parent.kind) {
-                    case SyntaxKind.ArrayBindingPattern:
-                        // Breakpoint in last binding element or binding pattern if it contains no elements
-                        let bindingPattern = <BindingPattern>node.parent;
-                        return textSpan(lastOrUndefined(bindingPattern.elements) || bindingPattern);
-
-                    default:
-                        if (isArrayLiteralOrObjectLiteralDestructuringPattern(node.parent)) {
-                            // Breakpoint in last binding element or binding pattern if it contains no elements
-                            const arrayLiteral = <ArrayLiteralExpression>node.parent;
-                            return textSpan(lastOrUndefined(arrayLiteral.elements) || arrayLiteral);
-                        }
-
-                        // Default to parent node
-                        return spanInNode(node.parent);
-                }
-            }
-
-            function spanInOpenParenToken(node: Node): TextSpan {
-                if (node.parent.kind === SyntaxKind.DoStatement || // Go to while keyword and do action instead
-                    node.parent.kind === SyntaxKind.CallExpression ||
-                    node.parent.kind === SyntaxKind.NewExpression) {
-                    return spanInPreviousNode(node);
-                }
-
-                if (node.parent.kind === SyntaxKind.ParenthesizedExpression) {
-                    return spanInNextNode(node);
-                }
-
-                // Default to parent node
-                return spanInNode(node.parent);
-            }
-
-            function spanInCloseParenToken(node: Node): TextSpan {
-                // Is this close paren token of parameter list, set span in previous token
-                switch (node.parent.kind) {
-                    case SyntaxKind.FunctionExpression:
-                    case SyntaxKind.FunctionDeclaration:
-                    case SyntaxKind.ArrowFunction:
-                    case SyntaxKind.MethodDeclaration:
-                    case SyntaxKind.MethodSignature:
-                    case SyntaxKind.GetAccessor:
-                    case SyntaxKind.SetAccessor:
-                    case SyntaxKind.Constructor:
-                    case SyntaxKind.WhileStatement:
-                    case SyntaxKind.DoStatement:
-                    case SyntaxKind.ForStatement:
-                    case SyntaxKind.ForOfStatement:
-                    case SyntaxKind.CallExpression:
-                    case SyntaxKind.NewExpression:
-                    case SyntaxKind.ParenthesizedExpression:
-                        return spanInPreviousNode(node);
-
-                    // Default to parent node
-                    default:
-                        return spanInNode(node.parent);
-                }
-            }
-
-            function spanInColonToken(node: Node): TextSpan {
-                // Is this : specifying return annotation of the function declaration
-                if (isFunctionLike(node.parent) ||
-                    node.parent.kind === SyntaxKind.PropertyAssignment ||
-                    node.parent.kind === SyntaxKind.Parameter) {
-                    return spanInPreviousNode(node);
-                }
-
-                return spanInNode(node.parent);
-            }
-
-            function spanInGreaterThanOrLessThanToken(node: Node): TextSpan {
-                if (node.parent.kind === SyntaxKind.TypeAssertionExpression) {
-                    return spanInNextNode(node);
-                }
-
-                return spanInNode(node.parent);
-            }
-
-            function spanInWhileKeyword(node: Node): TextSpan {
-                if (node.parent.kind === SyntaxKind.DoStatement) {
-                    // Set span on while expression
-                    return textSpanEndingAtNextToken(node, (<DoStatement>node.parent).expression);
-                }
-
-                // Default to parent node
-                return spanInNode(node.parent);
-            }
-
-            function spanInOfKeyword(node: Node): TextSpan {
-                if (node.parent.kind === SyntaxKind.ForOfStatement) {
-                    // Set using next token
-                    return spanInNextNode(node);
-                }
-
-                // Default to parent node
-                return spanInNode(node.parent);
-            }
-        }
-   }
-}
+// Copyright (c) Microsoft. All rights reserved. Licensed under the Apache License, Version 2.0.
+// See LICENSE.txt in the project root for complete license information.
+
+/// <reference path='services.ts' />
+
+/* @internal */
+namespace ts.BreakpointResolver {
+    /**
+     * Get the breakpoint span in given sourceFile
+     */
+    export function spanInSourceFileAtLocation(sourceFile: SourceFile, position: number) {
+        // Cannot set breakpoint in dts file
+        if (sourceFile.isDeclarationFile) {
+            return undefined;
+        }
+
+        let tokenAtLocation = getTokenAtPosition(sourceFile, position);
+        const lineOfPosition = sourceFile.getLineAndCharacterOfPosition(position).line;
+        if (sourceFile.getLineAndCharacterOfPosition(tokenAtLocation.getStart(sourceFile)).line > lineOfPosition) {
+            // Get previous token if the token is returned starts on new line
+            // eg: let x =10; |--- cursor is here
+            //     let y = 10;
+            // token at position will return let keyword on second line as the token but we would like to use
+            // token on same line if trailing trivia (comments or white spaces on same line) part of the last token on that line
+            tokenAtLocation = findPrecedingToken(tokenAtLocation.pos, sourceFile);
+
+            // It's a blank line
+            if (!tokenAtLocation || sourceFile.getLineAndCharacterOfPosition(tokenAtLocation.getEnd()).line !== lineOfPosition) {
+                return undefined;
+            }
+        }
+
+        // Cannot set breakpoint in ambient declarations
+        if (isInAmbientContext(tokenAtLocation)) {
+            return undefined;
+        }
+
+        // Get the span in the node based on its syntax
+        return spanInNode(tokenAtLocation);
+
+        function textSpan(startNode: Node, endNode?: Node) {
+            const start = startNode.decorators ?
+                skipTrivia(sourceFile.text, startNode.decorators.end) :
+                startNode.getStart(sourceFile);
+            return createTextSpanFromBounds(start, (endNode || startNode).getEnd());
+        }
+
+        function textSpanEndingAtNextToken(startNode: Node, previousTokenToFindNextEndToken: Node): TextSpan {
+            return textSpan(startNode, findNextToken(previousTokenToFindNextEndToken, previousTokenToFindNextEndToken.parent));
+        }
+
+        function spanInNodeIfStartsOnSameLine(node: Node, otherwiseOnNode?: Node): TextSpan {
+            if (node && lineOfPosition === sourceFile.getLineAndCharacterOfPosition(node.getStart(sourceFile)).line) {
+                return spanInNode(node);
+            }
+            return spanInNode(otherwiseOnNode);
+        }
+
+        function spanInNodeArray<T extends Node>(nodeArray: NodeArray<T>) {
+            return createTextSpanFromBounds(skipTrivia(sourceFile.text, nodeArray.pos), nodeArray.end);
+        }
+
+        function spanInPreviousNode(node: Node): TextSpan {
+            return spanInNode(findPrecedingToken(node.pos, sourceFile));
+        }
+
+        function spanInNextNode(node: Node): TextSpan {
+            return spanInNode(findNextToken(node, node.parent));
+        }
+
+        function spanInNode(node: Node): TextSpan {
+            if (node) {
+                switch (node.kind) {
+                    case SyntaxKind.VariableStatement:
+                        // Span on first variable declaration
+                        return spanInVariableDeclaration((<VariableStatement>node).declarationList.declarations[0]);
+
+                    case SyntaxKind.VariableDeclaration:
+                    case SyntaxKind.PropertyDeclaration:
+                    case SyntaxKind.PropertySignature:
+                        return spanInVariableDeclaration(<VariableDeclaration>node);
+
+                    case SyntaxKind.Parameter:
+                        return spanInParameterDeclaration(<ParameterDeclaration>node);
+
+                    case SyntaxKind.FunctionDeclaration:
+                    case SyntaxKind.MethodDeclaration:
+                    case SyntaxKind.MethodSignature:
+                    case SyntaxKind.GetAccessor:
+                    case SyntaxKind.SetAccessor:
+                    case SyntaxKind.Constructor:
+                    case SyntaxKind.FunctionExpression:
+                    case SyntaxKind.ArrowFunction:
+                        return spanInFunctionDeclaration(<FunctionLikeDeclaration>node);
+
+                    case SyntaxKind.Block:
+                        if (isFunctionBlock(node)) {
+                            return spanInFunctionBlock(<Block>node);
+                        }
+                    // Fall through
+                    case SyntaxKind.ModuleBlock:
+                        return spanInBlock(<Block>node);
+
+                    case SyntaxKind.CatchClause:
+                        return spanInBlock((<CatchClause>node).block);
+
+                    case SyntaxKind.ExpressionStatement:
+                        // span on the expression
+                        return textSpan((<ExpressionStatement>node).expression);
+
+                    case SyntaxKind.ReturnStatement:
+                        // span on return keyword and expression if present
+                        return textSpan(node.getChildAt(0), (<ReturnStatement>node).expression);
+
+                    case SyntaxKind.WhileStatement:
+                        // Span on while(...)
+                        return textSpanEndingAtNextToken(node, (<WhileStatement>node).expression);
+
+                    case SyntaxKind.DoStatement:
+                        // span in statement of the do statement
+                        return spanInNode((<DoStatement>node).statement);
+
+                    case SyntaxKind.DebuggerStatement:
+                        // span on debugger keyword
+                        return textSpan(node.getChildAt(0));
+
+                    case SyntaxKind.IfStatement:
+                        // set on if(..) span
+                        return textSpanEndingAtNextToken(node, (<IfStatement>node).expression);
+
+                    case SyntaxKind.LabeledStatement:
+                        // span in statement
+                        return spanInNode((<LabeledStatement>node).statement);
+
+                    case SyntaxKind.BreakStatement:
+                    case SyntaxKind.ContinueStatement:
+                        // On break or continue keyword and label if present
+                        return textSpan(node.getChildAt(0), (<BreakOrContinueStatement>node).label);
+
+                    case SyntaxKind.ForStatement:
+                        return spanInForStatement(<ForStatement>node);
+
+                    case SyntaxKind.ForInStatement:
+                        // span of for (a in ...)
+                        return textSpanEndingAtNextToken(node, (<ForInStatement>node).expression);
+
+                    case SyntaxKind.ForOfStatement:
+                        // span in initializer
+                        return spanInInitializerOfForLike(<ForOfStatement | ForInStatement>node);
+
+                    case SyntaxKind.SwitchStatement:
+                        // span on switch(...)
+                        return textSpanEndingAtNextToken(node, (<SwitchStatement>node).expression);
+
+                    case SyntaxKind.CaseClause:
+                    case SyntaxKind.DefaultClause:
+                        // span in first statement of the clause
+                        return spanInNode((<CaseOrDefaultClause>node).statements[0]);
+
+                    case SyntaxKind.TryStatement:
+                        // span in try block
+                        return spanInBlock((<TryStatement>node).tryBlock);
+
+                    case SyntaxKind.ThrowStatement:
+                        // span in throw ...
+                        return textSpan(node, (<ThrowStatement>node).expression);
+
+                    case SyntaxKind.ExportAssignment:
+                        // span on export = id
+                        return textSpan(node, (<ExportAssignment>node).expression);
+
+                    case SyntaxKind.ImportEqualsDeclaration:
+                        // import statement without including semicolon
+                        return textSpan(node, (<ImportEqualsDeclaration>node).moduleReference);
+
+                    case SyntaxKind.ImportDeclaration:
+                        // import statement without including semicolon
+                        return textSpan(node, (<ImportDeclaration>node).moduleSpecifier);
+
+                    case SyntaxKind.ExportDeclaration:
+                        // import statement without including semicolon
+                        return textSpan(node, (<ExportDeclaration>node).moduleSpecifier);
+
+                    case SyntaxKind.ModuleDeclaration:
+                        // span on complete module if it is instantiated
+                        if (getModuleInstanceState(node) !== ModuleInstanceState.Instantiated) {
+                            return undefined;
+                        }
+
+                    case SyntaxKind.ClassDeclaration:
+                    case SyntaxKind.EnumDeclaration:
+                    case SyntaxKind.EnumMember:
+                    case SyntaxKind.BindingElement:
+                        // span on complete node
+                        return textSpan(node);
+
+                    case SyntaxKind.WithStatement:
+                        // span in statement
+                        return spanInNode((<WithStatement>node).statement);
+
+                    case SyntaxKind.Decorator:
+                        return spanInNodeArray(node.parent.decorators);
+
+                    case SyntaxKind.ObjectBindingPattern:
+                    case SyntaxKind.ArrayBindingPattern:
+                        return spanInBindingPattern(<BindingPattern>node);
+
+                    // No breakpoint in interface, type alias
+                    case SyntaxKind.InterfaceDeclaration:
+                    case SyntaxKind.TypeAliasDeclaration:
+                        return undefined;
+
+                    // Tokens:
+                    case SyntaxKind.SemicolonToken:
+                    case SyntaxKind.EndOfFileToken:
+                        return spanInNodeIfStartsOnSameLine(findPrecedingToken(node.pos, sourceFile));
+
+                    case SyntaxKind.CommaToken:
+                        return spanInPreviousNode(node);
+
+                    case SyntaxKind.OpenBraceToken:
+                        return spanInOpenBraceToken(node);
+
+                    case SyntaxKind.CloseBraceToken:
+                        return spanInCloseBraceToken(node);
+
+                    case SyntaxKind.CloseBracketToken:
+                        return spanInCloseBracketToken(node);
+
+                    case SyntaxKind.OpenParenToken:
+                        return spanInOpenParenToken(node);
+
+                    case SyntaxKind.CloseParenToken:
+                        return spanInCloseParenToken(node);
+
+                    case SyntaxKind.ColonToken:
+                        return spanInColonToken(node);
+
+                    case SyntaxKind.GreaterThanToken:
+                    case SyntaxKind.LessThanToken:
+                        return spanInGreaterThanOrLessThanToken(node);
+
+                    // Keywords:
+                    case SyntaxKind.WhileKeyword:
+                        return spanInWhileKeyword(node);
+
+                    case SyntaxKind.ElseKeyword:
+                    case SyntaxKind.CatchKeyword:
+                    case SyntaxKind.FinallyKeyword:
+                        return spanInNextNode(node);
+
+                    case SyntaxKind.OfKeyword:
+                        return spanInOfKeyword(node);
+
+                    default:
+                        // Destructuring pattern in destructuring assignment
+                        // [a, b, c] of
+                        // [a, b, c] = expression
+                        if (isArrayLiteralOrObjectLiteralDestructuringPattern(node)) {
+                            return spanInArrayLiteralOrObjectLiteralDestructuringPattern(<DestructuringPattern>node);
+                        }
+
+                        // Set breakpoint on identifier element of destructuring pattern
+                        // a or ...c  or d: x from
+                        // [a, b, ...c] or { a, b } or { d: x } from destructuring pattern
+                        if ((node.kind === SyntaxKind.Identifier ||
+                            node.kind == SyntaxKind.SpreadElementExpression ||
+                            node.kind === SyntaxKind.PropertyAssignment ||
+                            node.kind === SyntaxKind.ShorthandPropertyAssignment) &&
+                            isArrayLiteralOrObjectLiteralDestructuringPattern(node.parent)) {
+                            return textSpan(node);
+                        }
+
+                        if (node.kind === SyntaxKind.BinaryExpression) {
+                            const binaryExpression = <BinaryExpression>node;
+                            // Set breakpoint in destructuring pattern if its destructuring assignment
+                            // [a, b, c] or {a, b, c} of
+                            // [a, b, c] = expression or
+                            // {a, b, c} = expression
+                            if (isArrayLiteralOrObjectLiteralDestructuringPattern(binaryExpression.left)) {
+                                return spanInArrayLiteralOrObjectLiteralDestructuringPattern(
+                                    <ArrayLiteralExpression | ObjectLiteralExpression>binaryExpression.left);
+                            }
+
+                            if (binaryExpression.operatorToken.kind === SyntaxKind.EqualsToken &&
+                                isArrayLiteralOrObjectLiteralDestructuringPattern(binaryExpression.parent)) {
+                                // Set breakpoint on assignment expression element of destructuring pattern
+                                // a = expression of
+                                // [a = expression, b, c] = someExpression or
+                                // { a = expression, b, c } = someExpression
+                                return textSpan(node);
+                            }
+
+                            if (binaryExpression.operatorToken.kind === SyntaxKind.CommaToken) {
+                                return spanInNode(binaryExpression.left);
+                            }
+                        }
+
+                        if (isPartOfExpression(node)) {
+                            switch (node.parent.kind) {
+                                case SyntaxKind.DoStatement:
+                                    // Set span as if on while keyword
+                                    return spanInPreviousNode(node);
+
+                                case SyntaxKind.Decorator:
+                                    // Set breakpoint on the decorator emit
+                                    return spanInNode(node.parent);
+
+                                case SyntaxKind.ForStatement:
+                                case SyntaxKind.ForOfStatement:
+                                    return textSpan(node);
+
+                                case SyntaxKind.BinaryExpression:
+                                    if ((<BinaryExpression>node.parent).operatorToken.kind === SyntaxKind.CommaToken) {
+                                        // If this is a comma expression, the breakpoint is possible in this expression
+                                        return textSpan(node);
+                                    }
+                                    break;
+
+                                case SyntaxKind.ArrowFunction:
+                                    if ((<FunctionLikeDeclaration>node.parent).body === node) {
+                                        // If this is body of arrow function, it is allowed to have the breakpoint
+                                        return textSpan(node);
+                                    }
+                                    break;
+                            }
+                        }
+
+                        // If this is name of property assignment, set breakpoint in the initializer
+                        if (node.parent.kind === SyntaxKind.PropertyAssignment &&
+                            (<PropertyDeclaration>node.parent).name === node &&
+                            !isArrayLiteralOrObjectLiteralDestructuringPattern(node.parent.parent)) {
+                            return spanInNode((<PropertyDeclaration>node.parent).initializer);
+                        }
+
+                        // Breakpoint in type assertion goes to its operand
+                        if (node.parent.kind === SyntaxKind.TypeAssertionExpression && (<TypeAssertion>node.parent).type === node) {
+                            return spanInNextNode((<TypeAssertion>node.parent).type);
+                        }
+
+                        // return type of function go to previous token
+                        if (isFunctionLike(node.parent) && (<FunctionLikeDeclaration>node.parent).type === node) {
+                            return spanInPreviousNode(node);
+                        }
+
+                        // initializer of variable/parameter declaration go to previous node
+                        if ((node.parent.kind === SyntaxKind.VariableDeclaration ||
+                            node.parent.kind === SyntaxKind.Parameter)) {
+                            const paramOrVarDecl = <VariableDeclaration | ParameterDeclaration>node.parent;
+                            if (paramOrVarDecl.initializer === node ||
+                                paramOrVarDecl.type === node ||
+                                isAssignmentOperator(node.kind)) {
+                                return spanInPreviousNode(node);
+                            }
+                        }
+
+                        if (node.parent.kind === SyntaxKind.BinaryExpression) {
+                            const binaryExpression = <BinaryExpression>node.parent;
+                            if (isArrayLiteralOrObjectLiteralDestructuringPattern(binaryExpression.left) &&
+                                (binaryExpression.right === node ||
+                                    binaryExpression.operatorToken === node)) {
+                                // If initializer of destructuring assignment move to previous token
+                                return spanInPreviousNode(node);
+                            }
+                        }
+
+                        // Default go to parent to set the breakpoint
+                        return spanInNode(node.parent);
+                }
+            }
+
+            function textSpanFromVariableDeclaration(variableDeclaration: VariableDeclaration): TextSpan {
+                const declarations = variableDeclaration.parent.declarations;
+                if (declarations && declarations[0] === variableDeclaration) {
+                    // First declaration - include let keyword
+                    return textSpan(findPrecedingToken(variableDeclaration.pos, sourceFile, variableDeclaration.parent), variableDeclaration);
+                }
+                else {
+                    // Span only on this declaration
+                    return textSpan(variableDeclaration);
+                }
+            }
+
+            function spanInVariableDeclaration(variableDeclaration: VariableDeclaration): TextSpan {
+                // If declaration of for in statement, just set the span in parent
+                if (variableDeclaration.parent.parent.kind === SyntaxKind.ForInStatement) {
+                    return spanInNode(variableDeclaration.parent.parent);
+                }
+
+                // If this is a destructuring pattern, set breakpoint in binding pattern
+                if (isBindingPattern(variableDeclaration.name)) {
+                    return spanInBindingPattern(<BindingPattern>variableDeclaration.name);
+                }
+
+                // Breakpoint is possible in variableDeclaration only if there is initialization
+                // or its declaration from 'for of'
+                if (variableDeclaration.initializer ||
+                    hasModifier(variableDeclaration, ModifierFlags.Export) ||
+                    variableDeclaration.parent.parent.kind === SyntaxKind.ForOfStatement) {
+                    return textSpanFromVariableDeclaration(variableDeclaration);
+                }
+
+                const declarations = variableDeclaration.parent.declarations;
+                if (declarations && declarations[0] !== variableDeclaration) {
+                    // If we cannot set breakpoint on this declaration, set it on previous one
+                    // Because the variable declaration may be binding pattern and
+                    // we would like to set breakpoint in last binding element if that's the case,
+                    // use preceding token instead
+                    return spanInNode(findPrecedingToken(variableDeclaration.pos, sourceFile, variableDeclaration.parent));
+                }
+            }
+
+            function canHaveSpanInParameterDeclaration(parameter: ParameterDeclaration): boolean {
+                // Breakpoint is possible on parameter only if it has initializer, is a rest parameter, or has public or private modifier
+                return !!parameter.initializer || parameter.dotDotDotToken !== undefined ||
+                    hasModifier(parameter, ModifierFlags.Public | ModifierFlags.Private);
+            }
+
+            function spanInParameterDeclaration(parameter: ParameterDeclaration): TextSpan {
+                if (isBindingPattern(parameter.name)) {
+                    // Set breakpoint in binding pattern
+                    return spanInBindingPattern(<BindingPattern>parameter.name);
+                }
+                else if (canHaveSpanInParameterDeclaration(parameter)) {
+                    return textSpan(parameter);
+                }
+                else {
+                    const functionDeclaration = <FunctionLikeDeclaration>parameter.parent;
+                    const indexOfParameter = indexOf(functionDeclaration.parameters, parameter);
+                    if (indexOfParameter) {
+                        // Not a first parameter, go to previous parameter
+                        return spanInParameterDeclaration(functionDeclaration.parameters[indexOfParameter - 1]);
+                    }
+                    else {
+                        // Set breakpoint in the function declaration body
+                        return spanInNode(functionDeclaration.body);
+                    }
+                }
+            }
+
+            function canFunctionHaveSpanInWholeDeclaration(functionDeclaration: FunctionLikeDeclaration) {
+                return hasModifier(functionDeclaration, ModifierFlags.Export) ||
+                    (functionDeclaration.parent.kind === SyntaxKind.ClassDeclaration && functionDeclaration.kind !== SyntaxKind.Constructor);
+            }
+
+            function spanInFunctionDeclaration(functionDeclaration: FunctionLikeDeclaration): TextSpan {
+                // No breakpoints in the function signature
+                if (!functionDeclaration.body) {
+                    return undefined;
+                }
+
+                if (canFunctionHaveSpanInWholeDeclaration(functionDeclaration)) {
+                    // Set the span on whole function declaration
+                    return textSpan(functionDeclaration);
+                }
+
+                // Set span in function body
+                return spanInNode(functionDeclaration.body);
+            }
+
+            function spanInFunctionBlock(block: Block): TextSpan {
+                const nodeForSpanInBlock = block.statements.length ? block.statements[0] : block.getLastToken();
+                if (canFunctionHaveSpanInWholeDeclaration(<FunctionLikeDeclaration>block.parent)) {
+                    return spanInNodeIfStartsOnSameLine(block.parent, nodeForSpanInBlock);
+                }
+
+                return spanInNode(nodeForSpanInBlock);
+            }
+
+            function spanInBlock(block: Block): TextSpan {
+                switch (block.parent.kind) {
+                    case SyntaxKind.ModuleDeclaration:
+                        if (getModuleInstanceState(block.parent) !== ModuleInstanceState.Instantiated) {
+                            return undefined;
+                        }
+
+                    // Set on parent if on same line otherwise on first statement
+                    case SyntaxKind.WhileStatement:
+                    case SyntaxKind.IfStatement:
+                    case SyntaxKind.ForInStatement:
+                        return spanInNodeIfStartsOnSameLine(block.parent, block.statements[0]);
+
+                    // Set span on previous token if it starts on same line otherwise on the first statement of the block
+                    case SyntaxKind.ForStatement:
+                    case SyntaxKind.ForOfStatement:
+                        return spanInNodeIfStartsOnSameLine(findPrecedingToken(block.pos, sourceFile, block.parent), block.statements[0]);
+                }
+
+                // Default action is to set on first statement
+                return spanInNode(block.statements[0]);
+            }
+
+            function spanInInitializerOfForLike(forLikeStatement: ForStatement | ForOfStatement | ForInStatement): TextSpan {
+                if (forLikeStatement.initializer.kind === SyntaxKind.VariableDeclarationList) {
+                    // Declaration list - set breakpoint in first declaration
+                    const variableDeclarationList = <VariableDeclarationList>forLikeStatement.initializer;
+                    if (variableDeclarationList.declarations.length > 0) {
+                        return spanInNode(variableDeclarationList.declarations[0]);
+                    }
+                }
+                else {
+                    // Expression - set breakpoint in it
+                    return spanInNode(forLikeStatement.initializer);
+                }
+            }
+
+            function spanInForStatement(forStatement: ForStatement): TextSpan {
+                if (forStatement.initializer) {
+                    return spanInInitializerOfForLike(forStatement);
+                }
+
+                if (forStatement.condition) {
+                    return textSpan(forStatement.condition);
+                }
+                if (forStatement.incrementor) {
+                    return textSpan(forStatement.incrementor);
+                }
+            }
+
+            function spanInBindingPattern(bindingPattern: BindingPattern): TextSpan {
+                // Set breakpoint in first binding element
+                const firstBindingElement = forEach(bindingPattern.elements,
+                    element => element.kind !== SyntaxKind.OmittedExpression ? element : undefined);
+
+                if (firstBindingElement) {
+                    return spanInNode(firstBindingElement);
+                }
+
+                // Empty binding pattern of binding element, set breakpoint on binding element
+                if (bindingPattern.parent.kind === SyntaxKind.BindingElement) {
+                    return textSpan(bindingPattern.parent);
+                }
+
+                // Variable declaration is used as the span
+                return textSpanFromVariableDeclaration(<VariableDeclaration>bindingPattern.parent);
+            }
+
+            function spanInArrayLiteralOrObjectLiteralDestructuringPattern(node: DestructuringPattern): TextSpan {
+                Debug.assert(node.kind !== SyntaxKind.ArrayBindingPattern && node.kind !== SyntaxKind.ObjectBindingPattern);
+                const elements: NodeArray<Expression | ObjectLiteralElement> =
+                    node.kind === SyntaxKind.ArrayLiteralExpression ?
+                        (<ArrayLiteralExpression>node).elements :
+                        (<ObjectLiteralExpression>node).properties;
+
+                const firstBindingElement = forEach(elements,
+                    element => element.kind !== SyntaxKind.OmittedExpression ? element : undefined);
+
+                if (firstBindingElement) {
+                    return spanInNode(firstBindingElement);
+                }
+
+                // Could be ArrayLiteral from destructuring assignment or
+                // just nested element in another destructuring assignment
+                // set breakpoint on assignment when parent is destructuring assignment
+                // Otherwise set breakpoint for this element
+                return textSpan(node.parent.kind === SyntaxKind.BinaryExpression ? node.parent : node);
+            }
+
+            // Tokens:
+            function spanInOpenBraceToken(node: Node): TextSpan {
+                switch (node.parent.kind) {
+                    case SyntaxKind.EnumDeclaration:
+                        let enumDeclaration = <EnumDeclaration>node.parent;
+                        return spanInNodeIfStartsOnSameLine(findPrecedingToken(node.pos, sourceFile, node.parent), enumDeclaration.members.length ? enumDeclaration.members[0] : enumDeclaration.getLastToken(sourceFile));
+
+                    case SyntaxKind.ClassDeclaration:
+                        let classDeclaration = <ClassDeclaration>node.parent;
+                        return spanInNodeIfStartsOnSameLine(findPrecedingToken(node.pos, sourceFile, node.parent), classDeclaration.members.length ? classDeclaration.members[0] : classDeclaration.getLastToken(sourceFile));
+
+                    case SyntaxKind.CaseBlock:
+                        return spanInNodeIfStartsOnSameLine(node.parent.parent, (<CaseBlock>node.parent).clauses[0]);
+                }
+
+                // Default to parent node
+                return spanInNode(node.parent);
+            }
+
+            function spanInCloseBraceToken(node: Node): TextSpan {
+                switch (node.parent.kind) {
+                    case SyntaxKind.ModuleBlock:
+                        // If this is not an instantiated module block, no bp span
+                        if (getModuleInstanceState(node.parent.parent) !== ModuleInstanceState.Instantiated) {
+                            return undefined;
+                        }
+
+                    case SyntaxKind.EnumDeclaration:
+                    case SyntaxKind.ClassDeclaration:
+                        // Span on close brace token
+                        return textSpan(node);
+
+                    case SyntaxKind.Block:
+                        if (isFunctionBlock(node.parent)) {
+                            // Span on close brace token
+                            return textSpan(node);
+                        }
+                        // fall through
+
+                    case SyntaxKind.CatchClause:
+                        return spanInNode(lastOrUndefined((<Block>node.parent).statements));
+
+                    case SyntaxKind.CaseBlock:
+                        // breakpoint in last statement of the last clause
+                        let caseBlock = <CaseBlock>node.parent;
+                        let lastClause = lastOrUndefined(caseBlock.clauses);
+                        if (lastClause) {
+                            return spanInNode(lastOrUndefined(lastClause.statements));
+                        }
+                        return undefined;
+
+                    case SyntaxKind.ObjectBindingPattern:
+                        // Breakpoint in last binding element or binding pattern if it contains no elements
+                        let bindingPattern = <BindingPattern>node.parent;
+                        return spanInNode(lastOrUndefined(bindingPattern.elements) || bindingPattern);
+
+                    // Default to parent node
+                    default:
+                        if (isArrayLiteralOrObjectLiteralDestructuringPattern(node.parent)) {
+                            // Breakpoint in last binding element or binding pattern if it contains no elements
+                            const objectLiteral = <ObjectLiteralExpression>node.parent;
+                            return textSpan(lastOrUndefined(objectLiteral.properties) || objectLiteral);
+                        }
+                        return spanInNode(node.parent);
+                }
+            }
+
+            function spanInCloseBracketToken(node: Node): TextSpan {
+                switch (node.parent.kind) {
+                    case SyntaxKind.ArrayBindingPattern:
+                        // Breakpoint in last binding element or binding pattern if it contains no elements
+                        let bindingPattern = <BindingPattern>node.parent;
+                        return textSpan(lastOrUndefined(bindingPattern.elements) || bindingPattern);
+
+                    default:
+                        if (isArrayLiteralOrObjectLiteralDestructuringPattern(node.parent)) {
+                            // Breakpoint in last binding element or binding pattern if it contains no elements
+                            const arrayLiteral = <ArrayLiteralExpression>node.parent;
+                            return textSpan(lastOrUndefined(arrayLiteral.elements) || arrayLiteral);
+                        }
+
+                        // Default to parent node
+                        return spanInNode(node.parent);
+                }
+            }
+
+            function spanInOpenParenToken(node: Node): TextSpan {
+                if (node.parent.kind === SyntaxKind.DoStatement || // Go to while keyword and do action instead
+                    node.parent.kind === SyntaxKind.CallExpression ||
+                    node.parent.kind === SyntaxKind.NewExpression) {
+                    return spanInPreviousNode(node);
+                }
+
+                if (node.parent.kind === SyntaxKind.ParenthesizedExpression) {
+                    return spanInNextNode(node);
+                }
+
+                // Default to parent node
+                return spanInNode(node.parent);
+            }
+
+            function spanInCloseParenToken(node: Node): TextSpan {
+                // Is this close paren token of parameter list, set span in previous token
+                switch (node.parent.kind) {
+                    case SyntaxKind.FunctionExpression:
+                    case SyntaxKind.FunctionDeclaration:
+                    case SyntaxKind.ArrowFunction:
+                    case SyntaxKind.MethodDeclaration:
+                    case SyntaxKind.MethodSignature:
+                    case SyntaxKind.GetAccessor:
+                    case SyntaxKind.SetAccessor:
+                    case SyntaxKind.Constructor:
+                    case SyntaxKind.WhileStatement:
+                    case SyntaxKind.DoStatement:
+                    case SyntaxKind.ForStatement:
+                    case SyntaxKind.ForOfStatement:
+                    case SyntaxKind.CallExpression:
+                    case SyntaxKind.NewExpression:
+                    case SyntaxKind.ParenthesizedExpression:
+                        return spanInPreviousNode(node);
+
+                    // Default to parent node
+                    default:
+                        return spanInNode(node.parent);
+                }
+            }
+
+            function spanInColonToken(node: Node): TextSpan {
+                // Is this : specifying return annotation of the function declaration
+                if (isFunctionLike(node.parent) ||
+                    node.parent.kind === SyntaxKind.PropertyAssignment ||
+                    node.parent.kind === SyntaxKind.Parameter) {
+                    return spanInPreviousNode(node);
+                }
+
+                return spanInNode(node.parent);
+            }
+
+            function spanInGreaterThanOrLessThanToken(node: Node): TextSpan {
+                if (node.parent.kind === SyntaxKind.TypeAssertionExpression) {
+                    return spanInNextNode(node);
+                }
+
+                return spanInNode(node.parent);
+            }
+
+            function spanInWhileKeyword(node: Node): TextSpan {
+                if (node.parent.kind === SyntaxKind.DoStatement) {
+                    // Set span on while expression
+                    return textSpanEndingAtNextToken(node, (<DoStatement>node.parent).expression);
+                }
+
+                // Default to parent node
+                return spanInNode(node.parent);
+            }
+
+            function spanInOfKeyword(node: Node): TextSpan {
+                if (node.parent.kind === SyntaxKind.ForOfStatement) {
+                    // Set using next token
+                    return spanInNextNode(node);
+                }
+
+                // Default to parent node
+                return spanInNode(node.parent);
+            }
+        }
+   }
+}