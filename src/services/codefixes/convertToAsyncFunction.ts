/* @internal */
namespace ts.codefix {
    const fixId = "convertToAsyncFunction";
    const errorCodes = [Diagnostics.This_may_be_converted_to_an_async_function.code];
    let codeActionSucceeded = true;
    registerCodeFix({
        errorCodes,
        getCodeActions(context: CodeFixContext) {
            codeActionSucceeded = true;
            const changes = textChanges.ChangeTracker.with(context, (t) => convertToAsyncFunction(t, context.sourceFile, context.span.start, context.program.getTypeChecker(), context));
            return codeActionSucceeded ? [createCodeFixAction(fixId, changes, Diagnostics.Convert_to_async_function, fixId, Diagnostics.Convert_all_to_async_functions)] : [];
        },
        fixIds: [fixId],
        getAllCodeActions: context => codeFixAll(context, errorCodes, (changes, err) => convertToAsyncFunction(changes, err.file, err.start, context.program.getTypeChecker(), context)),
    });

    interface SynthIdentifier {
        readonly identifier: Identifier;
        readonly types: Type[];
        numberOfAssignmentsOriginal: number; // number of times the variable should be assigned in the refactor
    }

    interface SymbolAndIdentifier {
        readonly identifier: Identifier;
        readonly symbol: Symbol;
    }

    interface Transformer {
        readonly checker: TypeChecker;
        readonly synthNamesMap: Map<SynthIdentifier>; // keys are the symbol id of the identifier
        readonly allVarNames: ReadonlyArray<SymbolAndIdentifier>;
        readonly setOfExpressionsToReturn: ReadonlyMap<true>; // keys are the node ids of the expressions
        readonly constIdentifiers: Identifier[];
        readonly originalTypeMap: ReadonlyMap<Type>; // keys are the node id of the identifier
        readonly isInJSFile: boolean;
    }

    function convertToAsyncFunction(changes: textChanges.ChangeTracker, sourceFile: SourceFile, position: number, checker: TypeChecker, context: CodeFixContextBase): void {
        // get the function declaration - returns a promise
        const tokenAtPosition = getTokenAtPosition(sourceFile, position);
        let functionToConvert: FunctionLikeDeclaration | undefined;

        // if the parent of a FunctionLikeDeclaration is a variable declaration, the convertToAsync diagnostic will be reported on the variable name
        if (isIdentifier(tokenAtPosition) && isVariableDeclaration(tokenAtPosition.parent) &&
            tokenAtPosition.parent.initializer && isFunctionLikeDeclaration(tokenAtPosition.parent.initializer)) {
            functionToConvert = tokenAtPosition.parent.initializer;
        }
        else {
            functionToConvert = tryCast(getContainingFunction(getTokenAtPosition(sourceFile, position)), isFunctionLikeDeclaration);
        }

        if (!functionToConvert) {
            return;
        }

        const synthNamesMap: Map<SynthIdentifier> = createMap();
        const originalTypeMap: Map<Type> = createMap();
        const allVarNames: SymbolAndIdentifier[] = [];
        const isInJavascript = isInJSFile(functionToConvert);
        const setOfExpressionsToReturn = getAllPromiseExpressionsToReturn(functionToConvert, checker);
        const functionToConvertRenamed = renameCollidingVarNames(functionToConvert, checker, synthNamesMap, context, setOfExpressionsToReturn, originalTypeMap, allVarNames);
        const constIdentifiers = getConstIdentifiers(synthNamesMap);
<<<<<<< HEAD
        const returnStatements = getReturnStatementsWithPromiseHandlers(functionToConvertRenamed);
=======
        const returnStatements = functionToConvertRenamed.body && isBlock(functionToConvertRenamed.body) ? getReturnStatementsWithPromiseHandlers(functionToConvertRenamed.body) : emptyArray;
>>>>>>> 25462bee
        const transformer: Transformer = { checker, synthNamesMap, allVarNames, setOfExpressionsToReturn, constIdentifiers, originalTypeMap, isInJSFile: isInJavascript };

        if (!returnStatements.length) {
            return;
        }

        // add the async keyword
        changes.insertLastModifierBefore(sourceFile, SyntaxKind.AsyncKeyword, functionToConvert);

        function startTransformation(node: CallExpression, nodeToReplace: Node) {
            const newNodes = transformExpression(node, transformer, node);
            changes.replaceNodeWithNodes(sourceFile, nodeToReplace, newNodes);
        }

        for (const statement of returnStatements) {
            forEachChild(statement, function visit(node) {
                if (isCallExpression(node)) {
                    startTransformation(node, statement);
                }
                else if (!isFunctionLike(node)) {
                    forEachChild(node, visit);
                }
            });
        }
    }

    function getReturnStatementsWithPromiseHandlers(body: Block): ReadonlyArray<ReturnStatement> {
        const res: ReturnStatement[] = [];
        forEachReturnStatement(body, ret => {
            if (isReturnStatementWithFixablePromiseHandler(ret)) res.push(ret);
        });
        return res;
    }

    // Returns the identifiers that are never reassigned in the refactor
    function getConstIdentifiers(synthNamesMap: ReadonlyMap<SynthIdentifier>): Identifier[] {
        const constIdentifiers: Identifier[] = [];
        synthNamesMap.forEach((val) => {
            if (val.numberOfAssignmentsOriginal === 0) {
                constIdentifiers.push(val.identifier);
            }
        });
        return constIdentifiers;
    }


    /*
        Finds all of the expressions of promise type that should not be saved in a variable during the refactor
    */
    function getAllPromiseExpressionsToReturn(func: FunctionLikeDeclaration, checker: TypeChecker): Map<true> {
        if (!func.body) {
            return createMap<true>();
        }

        const setOfExpressionsToReturn: Map<true> = createMap<true>();

        forEachChild(func.body, function visit(node: Node) {
            if (isPromiseReturningExpression(node, checker, "then")) {
                setOfExpressionsToReturn.set(getNodeId(node).toString(), true);
                forEach((<CallExpression>node).arguments, visit);
            }
            else if (isPromiseReturningExpression(node, checker, "catch")) {
                setOfExpressionsToReturn.set(getNodeId(node).toString(), true);
                // if .catch() is the last call in the chain, move leftward in the chain until we hit something else that should be returned
                forEachChild(node, visit);
            }
            else if (isPromiseReturningExpression(node, checker)) {
                setOfExpressionsToReturn.set(getNodeId(node).toString(), true);
                // don't recurse here, since we won't refactor any children or arguments of the expression
            }
            else {
                forEachChild(node, visit);
            }
        });

        return setOfExpressionsToReturn;
    }


    /*
        Returns true if node is a promise returning expression
        If name is not undefined, node is a promise returning call of name
    */
    function isPromiseReturningExpression(node: Node, checker: TypeChecker, name?: string): boolean {
        const isNodeExpression = name ? isCallExpression(node) : isExpression(node);
        const isExpressionOfName = isNodeExpression && (!name || hasPropertyAccessExpressionWithName(node as CallExpression, name));
        const nodeType = isExpressionOfName && checker.getTypeAtLocation(node);
        return !!(nodeType && checker.getPromisedTypeOfPromise(nodeType));
    }

    function declaredInFile(symbol: Symbol, sourceFile: SourceFile): boolean {
        return symbol.valueDeclaration && symbol.valueDeclaration.getSourceFile() === sourceFile;
    }

    /*
        Renaming of identifiers may be neccesary as the refactor changes scopes -
        This function collects all existing identifier names and names of identifiers that will be created in the refactor.
        It then checks for any collisions and renames them through getSynthesizedDeepClone
    */
    function renameCollidingVarNames(nodeToRename: FunctionLikeDeclaration, checker: TypeChecker, synthNamesMap: Map<SynthIdentifier>, context: CodeFixContextBase, setOfAllExpressionsToReturn: Map<true>, originalType: Map<Type>, allVarNames: SymbolAndIdentifier[]): FunctionLikeDeclaration {

        const identsToRenameMap: Map<Identifier> = createMap(); // key is the symbol id
        const collidingSymbolMap: Map<Symbol[]> = createMap();
        forEachChild(nodeToRename, function visit(node: Node) {
            if (!isIdentifier(node)) {
                forEachChild(node, visit);
                return;
            }

            const symbol = checker.getSymbolAtLocation(node);
            const isDefinedInFile = symbol && declaredInFile(symbol, context.sourceFile);

            if (symbol && isDefinedInFile) {
                const type = checker.getTypeAtLocation(node);
                const lastCallSignature = getLastCallSignature(type, checker);
                const symbolIdString = getSymbolId(symbol).toString();

                // if the identifier refers to a function we want to add the new synthesized variable for the declaration (ex. blob in let blob = res(arg))
                // Note - the choice of the last call signature is arbitrary
                if (lastCallSignature && !isFunctionLikeDeclaration(node.parent) && !synthNamesMap.has(symbolIdString)) {
                    const firstParameter = firstOrUndefined(lastCallSignature.parameters);
                    const ident = firstParameter && isParameter(firstParameter.valueDeclaration) && tryCast(firstParameter.valueDeclaration.name, isIdentifier) || createOptimisticUniqueName("result");
                    const synthName = getNewNameIfConflict(ident, collidingSymbolMap);
                    synthNamesMap.set(symbolIdString, synthName);
                    allVarNames.push({ identifier: synthName.identifier, symbol });
                    addNameToFrequencyMap(collidingSymbolMap, ident.text, symbol);
                }
                // we only care about identifiers that are parameters and declarations (don't care about other uses)
                else if (node.parent && (isParameter(node.parent) || isVariableDeclaration(node.parent))) {
                    const originalName = node.text;
                    const collidingSymbols = collidingSymbolMap.get(originalName);

                    // if the identifier name conflicts with a different identifier that we've already seen
                    if (collidingSymbols && collidingSymbols.some(prevSymbol => prevSymbol !== symbol)) {
                        const newName = getNewNameIfConflict(node, collidingSymbolMap);
                        identsToRenameMap.set(symbolIdString, newName.identifier);
                        synthNamesMap.set(symbolIdString, newName);
                        allVarNames.push({ identifier: newName.identifier, symbol });
                        addNameToFrequencyMap(collidingSymbolMap, originalName, symbol);
                    }
                    else {
                        const identifier = getSynthesizedDeepClone(node);
                        identsToRenameMap.set(symbolIdString, identifier);
                        synthNamesMap.set(symbolIdString, { identifier, types: [], numberOfAssignmentsOriginal: allVarNames.filter(elem => elem.identifier.text === node.text).length/*, numberOfAssignmentsSynthesized: 0*/ });
                        if ((isParameter(node.parent) && isExpressionOrCallOnTypePromise(node.parent.parent)) || isVariableDeclaration(node.parent)) {
                            allVarNames.push({ identifier, symbol });
                            addNameToFrequencyMap(collidingSymbolMap, originalName, symbol);
                        }
                    }
                }
            }
        });

        return getSynthesizedDeepCloneWithRenames(nodeToRename, /*includeTrivia*/ true, identsToRenameMap, checker, deepCloneCallback);

        function isExpressionOrCallOnTypePromise(child: Node): boolean {
            const node = child.parent;
            if (isCallExpression(node) || isIdentifier(node) && !setOfAllExpressionsToReturn.get(getNodeId(node).toString())) {
                const nodeType = checker.getTypeAtLocation(node);
                const isPromise = nodeType && checker.getPromisedTypeOfPromise(nodeType);
                return !!isPromise;
            }

            return false;
        }

        function deepCloneCallback(node: Node, clone: Node) {
            if (isIdentifier(node)) {
                const symbol = checker.getSymbolAtLocation(node);
                const symboldIdString = symbol && getSymbolId(symbol).toString();
                const renameInfo = symbol && synthNamesMap.get(symboldIdString!);

                if (renameInfo) {
                    const type = checker.getTypeAtLocation(node);
                    originalType.set(getNodeId(clone).toString(), type);
                }
            }

            const val = setOfAllExpressionsToReturn.get(getNodeId(node).toString());
            if (val !== undefined) {
                setOfAllExpressionsToReturn.delete(getNodeId(node).toString());
                setOfAllExpressionsToReturn.set(getNodeId(clone).toString(), val);
            }
        }

    }

    function addNameToFrequencyMap(renamedVarNameFrequencyMap: Map<Symbol[]>, originalName: string, symbol: Symbol) {
        if (renamedVarNameFrequencyMap.has(originalName)) {
            renamedVarNameFrequencyMap.get(originalName)!.push(symbol);
        }
        else {
            renamedVarNameFrequencyMap.set(originalName, [symbol]);
        }
    }

    function getNewNameIfConflict(name: Identifier, originalNames: ReadonlyMap<Symbol[]>): SynthIdentifier {
        const numVarsSameName = (originalNames.get(name.text) || emptyArray).length;
        const numberOfAssignmentsOriginal = 0;
        const identifier = numVarsSameName === 0 ? name : createIdentifier(name.text + "_" + numVarsSameName);
        return { identifier, types: [], numberOfAssignmentsOriginal };
    }

    // dispatch function to recursively build the refactoring
    // should be kept up to date with isFixablePromiseHandler in suggestionDiagnostics.ts
    function transformExpression(node: Expression, transformer: Transformer, outermostParent: CallExpression, prevArgName?: SynthIdentifier): ReadonlyArray<Statement> {
        if (!node) {
            return emptyArray;
        }

        const originalType = isIdentifier(node) && transformer.originalTypeMap.get(getNodeId(node).toString());
        const nodeType = originalType || transformer.checker.getTypeAtLocation(node);

        if (isCallExpression(node) && hasPropertyAccessExpressionWithName(node, "then") && nodeType && !!transformer.checker.getPromisedTypeOfPromise(nodeType)) {
            return transformThen(node, transformer, outermostParent, prevArgName);
        }
        else if (isCallExpression(node) && hasPropertyAccessExpressionWithName(node, "catch") && nodeType && !!transformer.checker.getPromisedTypeOfPromise(nodeType)) {
            return transformCatch(node, transformer, prevArgName);
        }
        else if (isPropertyAccessExpression(node)) {
            return transformExpression(node.expression, transformer, outermostParent, prevArgName);
        }
        else if (nodeType && transformer.checker.getPromisedTypeOfPromise(nodeType)) {
            return transformPromiseCall(node, transformer, prevArgName);
        }

        codeActionSucceeded = false;
        return emptyArray;
    }

    function transformCatch(node: CallExpression, transformer: Transformer, prevArgName?: SynthIdentifier): ReadonlyArray<Statement> {
        const func = node.arguments[0];
        const argName = getArgName(func, transformer);
        const shouldReturn = transformer.setOfExpressionsToReturn.get(getNodeId(node).toString());

        /*
            If there is another call in the chain after the .catch() we are transforming, we will need to save the result of both paths (try block and catch block)
            To do this, we will need to synthesize a variable that we were not aware of while we were adding identifiers to the synthNamesMap
            We will use the prevArgName and then update the synthNamesMap with a new variable name for the next transformation step
        */
        if (prevArgName && !shouldReturn) {
            prevArgName.numberOfAssignmentsOriginal = 2; // Try block and catch block
            transformer.synthNamesMap.forEach((val, key) => {
                if (val.identifier.text === prevArgName.identifier.text) {
                    const newSynthName = createUniqueSynthName(prevArgName);
                    transformer.synthNamesMap.set(key, newSynthName);
                }
            });

            // update the constIdentifiers list
            if (transformer.constIdentifiers.some(elem => elem.text === prevArgName.identifier.text)) {
                transformer.constIdentifiers.push(createUniqueSynthName(prevArgName).identifier);
            }
        }

        const tryBlock = createBlock(transformExpression(node.expression, transformer, node, prevArgName));

        const transformationBody = getTransformationBody(func, prevArgName, argName, node, transformer);
        const catchArg = argName ? argName.identifier.text : "e";
        const catchClause = createCatchClause(catchArg, createBlock(transformationBody));

        /*
            In order to avoid an implicit any, we will synthesize a type for the declaration using the unions of the types of both paths (try block and catch block)
        */
        let varDeclList;
        if (prevArgName && !shouldReturn) {
            const typeArray: Type[] = prevArgName.types;
            const unionType = transformer.checker.getUnionType(typeArray, UnionReduction.Subtype);
            const unionTypeNode = transformer.isInJSFile ? undefined : transformer.checker.typeToTypeNode(unionType);
            const varDecl = [createVariableDeclaration(getSynthesizedDeepClone(prevArgName.identifier), unionTypeNode)];
            varDeclList = createVariableStatement(/*modifiers*/ undefined, createVariableDeclarationList(varDecl, NodeFlags.Let));
        }

        const tryStatement = createTry(tryBlock, catchClause, /*finallyBlock*/ undefined);
        return varDeclList ? [varDeclList, tryStatement] : [tryStatement];
    }

    function createUniqueSynthName(prevArgName: SynthIdentifier) {
        const renamedPrevArg = createOptimisticUniqueName(prevArgName.identifier.text);
        const newSynthName = { identifier: renamedPrevArg, types: [], numberOfAssignmentsOriginal: 0 };
        return newSynthName;
    }

    function transformThen(node: CallExpression, transformer: Transformer, outermostParent: CallExpression, prevArgName?: SynthIdentifier): ReadonlyArray<Statement> {
        const [res, rej] = node.arguments;

        if (!res) {
            return transformExpression(node.expression, transformer, outermostParent);
        }

        const argNameRes = getArgName(res, transformer);
        const transformationBody = getTransformationBody(res, prevArgName, argNameRes, node, transformer);

        if (rej) {
            const argNameRej = getArgName(rej, transformer);

            const tryBlock = createBlock(transformExpression(node.expression, transformer, node, argNameRes).concat(transformationBody));

            const transformationBody2 = getTransformationBody(rej, prevArgName, argNameRej, node, transformer);

            const catchArg = argNameRej ? argNameRej.identifier.text : "e";
            const catchClause = createCatchClause(catchArg, createBlock(transformationBody2));

            return [createTry(tryBlock, catchClause, /* finallyBlock */ undefined)];
        }

        return transformExpression(node.expression, transformer, node, argNameRes).concat(transformationBody);
    }

    function getFlagOfIdentifier(node: Identifier, constIdentifiers: ReadonlyArray<Identifier>): NodeFlags {
        const inArr: boolean = constIdentifiers.some(elem => elem.text === node.text);
        return inArr ? NodeFlags.Const : NodeFlags.Let;
    }

    function transformPromiseCall(node: Expression, transformer: Transformer, prevArgName?: SynthIdentifier): ReadonlyArray<Statement> {
        const shouldReturn = transformer.setOfExpressionsToReturn.get(getNodeId(node).toString());
        // the identifier is empty when the handler (.then()) ignores the argument - In this situation we do not need to save the result of the promise returning call
        const originalNodeParent = node.original ? node.original.parent : node.parent;
        if (prevArgName && !shouldReturn && (!originalNodeParent || isPropertyAccessExpression(originalNodeParent))) {
            return createTransformedStatement(prevArgName, createAwait(node), transformer);
        }
        else if (!prevArgName && !shouldReturn && (!originalNodeParent || isPropertyAccessExpression(originalNodeParent))) {
            return [createStatement(createAwait(node))];
        }

        return [createReturn(getSynthesizedDeepClone(node))];
    }

    function createTransformedStatement(prevArgName: SynthIdentifier | undefined, rightHandSide: Expression, transformer: Transformer): ReadonlyArray<Statement> {
        if (!prevArgName || prevArgName.identifier.text.length === 0) {
            // if there's no argName to assign to, there still might be side effects
            return [createStatement(rightHandSide)];
        }

        if (prevArgName.types.length < prevArgName.numberOfAssignmentsOriginal) {
            // if the variable has already been declared, we don't need "let" or "const"
            return [createStatement(createAssignment(getSynthesizedDeepClone(prevArgName.identifier), rightHandSide))];
        }

        return [createVariableStatement(/*modifiers*/ undefined,
            (createVariableDeclarationList([createVariableDeclaration(getSynthesizedDeepClone(prevArgName.identifier), /*type*/ undefined, rightHandSide)], getFlagOfIdentifier(prevArgName.identifier, transformer.constIdentifiers))))];
    }

    // should be kept up to date with isFixablePromiseArgument in suggestionDiagnostics.ts
    function getTransformationBody(func: Expression, prevArgName: SynthIdentifier | undefined, argName: SynthIdentifier | undefined, parent: CallExpression, transformer: Transformer): ReadonlyArray<Statement> {

        const shouldReturn = transformer.setOfExpressionsToReturn.get(getNodeId(parent).toString());
        switch (func.kind) {
            case SyntaxKind.NullKeyword:
                // do not produce a transformed statement for a null argument
                break;
            case SyntaxKind.Identifier: // identifier includes undefined
                if (!argName) {
                    // undefined was argument passed to promise handler
                    break;
                }

<<<<<<< HEAD
                const synthCall = createCall(getSynthesizedDeepClone(func as Identifier), /*typeArguments*/ undefined, argName ? [argName.identifier] : emptyArray);
=======
                const synthCall = createCall(getSynthesizedDeepClone(func as Identifier), /*typeArguments*/ undefined, [argName.identifier]);
>>>>>>> 25462bee
                if (shouldReturn) {
                    return [createReturn(synthCall)];
                }

                const type = transformer.originalTypeMap.get(getNodeId(func).toString()) || transformer.checker.getTypeAtLocation(func);
                const callSignatures = transformer.checker.getSignaturesOfType(type, SignatureKind.Call);
                if (!callSignatures.length) {
                    // if identifier in handler has no call signatures, it's invalid
                    codeActionSucceeded = false;
                    break;
                }
                const returnType = callSignatures[0].getReturnType();
                const varDeclOrAssignment = createTransformedStatement(prevArgName, createAwait(synthCall), transformer);
                if (prevArgName) {
                    prevArgName.types.push(returnType);
                }
                return varDeclOrAssignment;

            case SyntaxKind.FunctionExpression:
            case SyntaxKind.ArrowFunction: {
                const funcBody = (func as FunctionExpression | ArrowFunction).body;
                // Arrow functions with block bodies { } will enter this control flow
                if (isBlock(funcBody)) {
                    let refactoredStmts: Statement[] = [];
                    let seenReturnStatement = false;

                    for (const statement of funcBody.statements) {
                        if (isReturnStatement(statement)) {
                            seenReturnStatement = true;
                        }

                        if (isReturnStatementWithFixablePromiseHandler(statement)) {
                            refactoredStmts = refactoredStmts.concat(getInnerTransformationBody(transformer, [statement], prevArgName));
                        }
                        else {
                            refactoredStmts.push(statement);
                        }
                    }

                    return shouldReturn ? refactoredStmts.map(s => getSynthesizedDeepClone(s)) :
                        removeReturns(
                            refactoredStmts,
                            prevArgName === undefined ? undefined : prevArgName.identifier,
                            transformer,
                            seenReturnStatement);
                }
                else {
                    const innerRetStmts = isFixablePromiseHandler(funcBody) ? [createReturn(funcBody)] : emptyArray;
                    const innerCbBody = getInnerTransformationBody(transformer, innerRetStmts, prevArgName);

                    if (innerCbBody.length > 0) {
                        return innerCbBody;
                    }

                    const type = transformer.checker.getTypeAtLocation(func);
                    const returnType = getLastCallSignature(type, transformer.checker)!.getReturnType();
                    const rightHandSide = getSynthesizedDeepClone(funcBody);
                    const possiblyAwaitedRightHandSide = !!transformer.checker.getPromisedTypeOfPromise(returnType) ? createAwait(rightHandSide) : rightHandSide;
                    if (!shouldReturn) {
                        const transformedStatement = createTransformedStatement(prevArgName, possiblyAwaitedRightHandSide, transformer);
                        if (prevArgName) {
                            prevArgName.types.push(returnType);
                        }
                        return transformedStatement;
                    }
                    else {
<<<<<<< HEAD
                        return [createReturn(getSynthesizedDeepClone(funcBody))];
=======
                        return [createReturn(possiblyAwaitedRightHandSide)];
>>>>>>> 25462bee
                    }
                }
            }
            default:
                // If no cases apply, we've found a transformation body we don't know how to handle, so the refactoring should no-op to avoid deleting code.
                codeActionSucceeded = false;
                break;
        }
        return emptyArray;
    }

    function getLastCallSignature(type: Type, checker: TypeChecker): Signature | undefined {
        const callSignatures = checker.getSignaturesOfType(type, SignatureKind.Call);
        return lastOrUndefined(callSignatures);
    }


    function removeReturns(stmts: ReadonlyArray<Statement>, prevArgName: Identifier | undefined, transformer: Transformer, seenReturnStatement: boolean): ReadonlyArray<Statement> {
        const ret: Statement[] = [];
        for (const stmt of stmts) {
            if (isReturnStatement(stmt)) {
                if (stmt.expression) {
                    const possiblyAwaitedExpression = isPromiseReturningExpression(stmt.expression, transformer.checker) ? createAwait(stmt.expression) : stmt.expression;
                    if (prevArgName === undefined) {
                        ret.push(createExpressionStatement(possiblyAwaitedExpression));
                    }
                    else {
                        ret.push(createVariableStatement(/*modifiers*/ undefined,
                            (createVariableDeclarationList([createVariableDeclaration(prevArgName, /*type*/ undefined, possiblyAwaitedExpression)], getFlagOfIdentifier(prevArgName, transformer.constIdentifiers)))));
                    }
                }
            }
            else {
                ret.push(getSynthesizedDeepClone(stmt));
            }
        }

        // if block has no return statement, need to define prevArgName as undefined to prevent undeclared variables
        if (!seenReturnStatement && prevArgName !== undefined) {
            ret.push(createVariableStatement(/*modifiers*/ undefined,
                (createVariableDeclarationList([createVariableDeclaration(prevArgName, /*type*/ undefined, createIdentifier("undefined"))], getFlagOfIdentifier(prevArgName, transformer.constIdentifiers)))));
        }

        return ret;
    }


    function getInnerTransformationBody(transformer: Transformer, innerRetStmts: ReadonlyArray<Node>, prevArgName?: SynthIdentifier) {

        let innerCbBody: Statement[] = [];
        for (const stmt of innerRetStmts) {
            forEachChild(stmt, function visit(node) {
                if (isCallExpression(node)) {
                    const temp = transformExpression(node, transformer, node, prevArgName);
                    innerCbBody = innerCbBody.concat(temp);
                    if (innerCbBody.length > 0) {
                        return;
                    }
                }
                else if (!isFunctionLike(node)) {
                    forEachChild(node, visit);
                }
            });
        }
        return innerCbBody;
    }

    function getArgName(funcNode: Expression, transformer: Transformer): SynthIdentifier | undefined {

        const numberOfAssignmentsOriginal = 0;
        const types: Type[] = [];

        let name: SynthIdentifier | undefined;

        if (isFunctionLikeDeclaration(funcNode)) {
            if (funcNode.parameters.length > 0) {
                const param = funcNode.parameters[0].name as Identifier;
                name = getMapEntryOrDefault(param);
            }
        }
        else if (isIdentifier(funcNode)) {
            name = getMapEntryOrDefault(funcNode);
        }

        // return undefined argName when arg is null or undefined
        if (!name || name.identifier.text === "undefined") {
            return undefined;
        }

        return name;

        function getMapEntryOrDefault(identifier: Identifier): SynthIdentifier {
            const originalNode = getOriginalNode(identifier);
            const symbol = getSymbol(originalNode);

            if (!symbol) {
                return { identifier, types, numberOfAssignmentsOriginal };
            }

            const mapEntry = transformer.synthNamesMap.get(getSymbolId(symbol).toString());
            return mapEntry || { identifier, types, numberOfAssignmentsOriginal };
        }

        function getSymbol(node: Node): Symbol | undefined {
            return node.symbol ? node.symbol : transformer.checker.getSymbolAtLocation(node);
        }

        function getOriginalNode(node: Node): Node {
            return node.original ? node.original : node;
        }
    }
}
<|MERGE_RESOLUTION|>--- conflicted
+++ resolved
@@ -1,612 +1,600 @@
-/* @internal */
-namespace ts.codefix {
-    const fixId = "convertToAsyncFunction";
-    const errorCodes = [Diagnostics.This_may_be_converted_to_an_async_function.code];
-    let codeActionSucceeded = true;
-    registerCodeFix({
-        errorCodes,
-        getCodeActions(context: CodeFixContext) {
-            codeActionSucceeded = true;
-            const changes = textChanges.ChangeTracker.with(context, (t) => convertToAsyncFunction(t, context.sourceFile, context.span.start, context.program.getTypeChecker(), context));
-            return codeActionSucceeded ? [createCodeFixAction(fixId, changes, Diagnostics.Convert_to_async_function, fixId, Diagnostics.Convert_all_to_async_functions)] : [];
-        },
-        fixIds: [fixId],
-        getAllCodeActions: context => codeFixAll(context, errorCodes, (changes, err) => convertToAsyncFunction(changes, err.file, err.start, context.program.getTypeChecker(), context)),
-    });
-
-    interface SynthIdentifier {
-        readonly identifier: Identifier;
-        readonly types: Type[];
-        numberOfAssignmentsOriginal: number; // number of times the variable should be assigned in the refactor
-    }
-
-    interface SymbolAndIdentifier {
-        readonly identifier: Identifier;
-        readonly symbol: Symbol;
-    }
-
-    interface Transformer {
-        readonly checker: TypeChecker;
-        readonly synthNamesMap: Map<SynthIdentifier>; // keys are the symbol id of the identifier
-        readonly allVarNames: ReadonlyArray<SymbolAndIdentifier>;
-        readonly setOfExpressionsToReturn: ReadonlyMap<true>; // keys are the node ids of the expressions
-        readonly constIdentifiers: Identifier[];
-        readonly originalTypeMap: ReadonlyMap<Type>; // keys are the node id of the identifier
-        readonly isInJSFile: boolean;
-    }
-
-    function convertToAsyncFunction(changes: textChanges.ChangeTracker, sourceFile: SourceFile, position: number, checker: TypeChecker, context: CodeFixContextBase): void {
-        // get the function declaration - returns a promise
-        const tokenAtPosition = getTokenAtPosition(sourceFile, position);
-        let functionToConvert: FunctionLikeDeclaration | undefined;
-
-        // if the parent of a FunctionLikeDeclaration is a variable declaration, the convertToAsync diagnostic will be reported on the variable name
-        if (isIdentifier(tokenAtPosition) && isVariableDeclaration(tokenAtPosition.parent) &&
-            tokenAtPosition.parent.initializer && isFunctionLikeDeclaration(tokenAtPosition.parent.initializer)) {
-            functionToConvert = tokenAtPosition.parent.initializer;
-        }
-        else {
-            functionToConvert = tryCast(getContainingFunction(getTokenAtPosition(sourceFile, position)), isFunctionLikeDeclaration);
-        }
-
-        if (!functionToConvert) {
-            return;
-        }
-
-        const synthNamesMap: Map<SynthIdentifier> = createMap();
-        const originalTypeMap: Map<Type> = createMap();
-        const allVarNames: SymbolAndIdentifier[] = [];
-        const isInJavascript = isInJSFile(functionToConvert);
-        const setOfExpressionsToReturn = getAllPromiseExpressionsToReturn(functionToConvert, checker);
-        const functionToConvertRenamed = renameCollidingVarNames(functionToConvert, checker, synthNamesMap, context, setOfExpressionsToReturn, originalTypeMap, allVarNames);
-        const constIdentifiers = getConstIdentifiers(synthNamesMap);
-<<<<<<< HEAD
-        const returnStatements = getReturnStatementsWithPromiseHandlers(functionToConvertRenamed);
-=======
-        const returnStatements = functionToConvertRenamed.body && isBlock(functionToConvertRenamed.body) ? getReturnStatementsWithPromiseHandlers(functionToConvertRenamed.body) : emptyArray;
->>>>>>> 25462bee
-        const transformer: Transformer = { checker, synthNamesMap, allVarNames, setOfExpressionsToReturn, constIdentifiers, originalTypeMap, isInJSFile: isInJavascript };
-
-        if (!returnStatements.length) {
-            return;
-        }
-
-        // add the async keyword
-        changes.insertLastModifierBefore(sourceFile, SyntaxKind.AsyncKeyword, functionToConvert);
-
-        function startTransformation(node: CallExpression, nodeToReplace: Node) {
-            const newNodes = transformExpression(node, transformer, node);
-            changes.replaceNodeWithNodes(sourceFile, nodeToReplace, newNodes);
-        }
-
-        for (const statement of returnStatements) {
-            forEachChild(statement, function visit(node) {
-                if (isCallExpression(node)) {
-                    startTransformation(node, statement);
-                }
-                else if (!isFunctionLike(node)) {
-                    forEachChild(node, visit);
-                }
-            });
-        }
-    }
-
-    function getReturnStatementsWithPromiseHandlers(body: Block): ReadonlyArray<ReturnStatement> {
-        const res: ReturnStatement[] = [];
-        forEachReturnStatement(body, ret => {
-            if (isReturnStatementWithFixablePromiseHandler(ret)) res.push(ret);
-        });
-        return res;
-    }
-
-    // Returns the identifiers that are never reassigned in the refactor
-    function getConstIdentifiers(synthNamesMap: ReadonlyMap<SynthIdentifier>): Identifier[] {
-        const constIdentifiers: Identifier[] = [];
-        synthNamesMap.forEach((val) => {
-            if (val.numberOfAssignmentsOriginal === 0) {
-                constIdentifiers.push(val.identifier);
-            }
-        });
-        return constIdentifiers;
-    }
-
-
-    /*
-        Finds all of the expressions of promise type that should not be saved in a variable during the refactor
-    */
-    function getAllPromiseExpressionsToReturn(func: FunctionLikeDeclaration, checker: TypeChecker): Map<true> {
-        if (!func.body) {
-            return createMap<true>();
-        }
-
-        const setOfExpressionsToReturn: Map<true> = createMap<true>();
-
-        forEachChild(func.body, function visit(node: Node) {
-            if (isPromiseReturningExpression(node, checker, "then")) {
-                setOfExpressionsToReturn.set(getNodeId(node).toString(), true);
-                forEach((<CallExpression>node).arguments, visit);
-            }
-            else if (isPromiseReturningExpression(node, checker, "catch")) {
-                setOfExpressionsToReturn.set(getNodeId(node).toString(), true);
-                // if .catch() is the last call in the chain, move leftward in the chain until we hit something else that should be returned
-                forEachChild(node, visit);
-            }
-            else if (isPromiseReturningExpression(node, checker)) {
-                setOfExpressionsToReturn.set(getNodeId(node).toString(), true);
-                // don't recurse here, since we won't refactor any children or arguments of the expression
-            }
-            else {
-                forEachChild(node, visit);
-            }
-        });
-
-        return setOfExpressionsToReturn;
-    }
-
-
-    /*
-        Returns true if node is a promise returning expression
-        If name is not undefined, node is a promise returning call of name
-    */
-    function isPromiseReturningExpression(node: Node, checker: TypeChecker, name?: string): boolean {
-        const isNodeExpression = name ? isCallExpression(node) : isExpression(node);
-        const isExpressionOfName = isNodeExpression && (!name || hasPropertyAccessExpressionWithName(node as CallExpression, name));
-        const nodeType = isExpressionOfName && checker.getTypeAtLocation(node);
-        return !!(nodeType && checker.getPromisedTypeOfPromise(nodeType));
-    }
-
-    function declaredInFile(symbol: Symbol, sourceFile: SourceFile): boolean {
-        return symbol.valueDeclaration && symbol.valueDeclaration.getSourceFile() === sourceFile;
-    }
-
-    /*
-        Renaming of identifiers may be neccesary as the refactor changes scopes -
-        This function collects all existing identifier names and names of identifiers that will be created in the refactor.
-        It then checks for any collisions and renames them through getSynthesizedDeepClone
-    */
-    function renameCollidingVarNames(nodeToRename: FunctionLikeDeclaration, checker: TypeChecker, synthNamesMap: Map<SynthIdentifier>, context: CodeFixContextBase, setOfAllExpressionsToReturn: Map<true>, originalType: Map<Type>, allVarNames: SymbolAndIdentifier[]): FunctionLikeDeclaration {
-
-        const identsToRenameMap: Map<Identifier> = createMap(); // key is the symbol id
-        const collidingSymbolMap: Map<Symbol[]> = createMap();
-        forEachChild(nodeToRename, function visit(node: Node) {
-            if (!isIdentifier(node)) {
-                forEachChild(node, visit);
-                return;
-            }
-
-            const symbol = checker.getSymbolAtLocation(node);
-            const isDefinedInFile = symbol && declaredInFile(symbol, context.sourceFile);
-
-            if (symbol && isDefinedInFile) {
-                const type = checker.getTypeAtLocation(node);
-                const lastCallSignature = getLastCallSignature(type, checker);
-                const symbolIdString = getSymbolId(symbol).toString();
-
-                // if the identifier refers to a function we want to add the new synthesized variable for the declaration (ex. blob in let blob = res(arg))
-                // Note - the choice of the last call signature is arbitrary
-                if (lastCallSignature && !isFunctionLikeDeclaration(node.parent) && !synthNamesMap.has(symbolIdString)) {
-                    const firstParameter = firstOrUndefined(lastCallSignature.parameters);
-                    const ident = firstParameter && isParameter(firstParameter.valueDeclaration) && tryCast(firstParameter.valueDeclaration.name, isIdentifier) || createOptimisticUniqueName("result");
-                    const synthName = getNewNameIfConflict(ident, collidingSymbolMap);
-                    synthNamesMap.set(symbolIdString, synthName);
-                    allVarNames.push({ identifier: synthName.identifier, symbol });
-                    addNameToFrequencyMap(collidingSymbolMap, ident.text, symbol);
-                }
-                // we only care about identifiers that are parameters and declarations (don't care about other uses)
-                else if (node.parent && (isParameter(node.parent) || isVariableDeclaration(node.parent))) {
-                    const originalName = node.text;
-                    const collidingSymbols = collidingSymbolMap.get(originalName);
-
-                    // if the identifier name conflicts with a different identifier that we've already seen
-                    if (collidingSymbols && collidingSymbols.some(prevSymbol => prevSymbol !== symbol)) {
-                        const newName = getNewNameIfConflict(node, collidingSymbolMap);
-                        identsToRenameMap.set(symbolIdString, newName.identifier);
-                        synthNamesMap.set(symbolIdString, newName);
-                        allVarNames.push({ identifier: newName.identifier, symbol });
-                        addNameToFrequencyMap(collidingSymbolMap, originalName, symbol);
-                    }
-                    else {
-                        const identifier = getSynthesizedDeepClone(node);
-                        identsToRenameMap.set(symbolIdString, identifier);
-                        synthNamesMap.set(symbolIdString, { identifier, types: [], numberOfAssignmentsOriginal: allVarNames.filter(elem => elem.identifier.text === node.text).length/*, numberOfAssignmentsSynthesized: 0*/ });
-                        if ((isParameter(node.parent) && isExpressionOrCallOnTypePromise(node.parent.parent)) || isVariableDeclaration(node.parent)) {
-                            allVarNames.push({ identifier, symbol });
-                            addNameToFrequencyMap(collidingSymbolMap, originalName, symbol);
-                        }
-                    }
-                }
-            }
-        });
-
-        return getSynthesizedDeepCloneWithRenames(nodeToRename, /*includeTrivia*/ true, identsToRenameMap, checker, deepCloneCallback);
-
-        function isExpressionOrCallOnTypePromise(child: Node): boolean {
-            const node = child.parent;
-            if (isCallExpression(node) || isIdentifier(node) && !setOfAllExpressionsToReturn.get(getNodeId(node).toString())) {
-                const nodeType = checker.getTypeAtLocation(node);
-                const isPromise = nodeType && checker.getPromisedTypeOfPromise(nodeType);
-                return !!isPromise;
-            }
-
-            return false;
-        }
-
-        function deepCloneCallback(node: Node, clone: Node) {
-            if (isIdentifier(node)) {
-                const symbol = checker.getSymbolAtLocation(node);
-                const symboldIdString = symbol && getSymbolId(symbol).toString();
-                const renameInfo = symbol && synthNamesMap.get(symboldIdString!);
-
-                if (renameInfo) {
-                    const type = checker.getTypeAtLocation(node);
-                    originalType.set(getNodeId(clone).toString(), type);
-                }
-            }
-
-            const val = setOfAllExpressionsToReturn.get(getNodeId(node).toString());
-            if (val !== undefined) {
-                setOfAllExpressionsToReturn.delete(getNodeId(node).toString());
-                setOfAllExpressionsToReturn.set(getNodeId(clone).toString(), val);
-            }
-        }
-
-    }
-
-    function addNameToFrequencyMap(renamedVarNameFrequencyMap: Map<Symbol[]>, originalName: string, symbol: Symbol) {
-        if (renamedVarNameFrequencyMap.has(originalName)) {
-            renamedVarNameFrequencyMap.get(originalName)!.push(symbol);
-        }
-        else {
-            renamedVarNameFrequencyMap.set(originalName, [symbol]);
-        }
-    }
-
-    function getNewNameIfConflict(name: Identifier, originalNames: ReadonlyMap<Symbol[]>): SynthIdentifier {
-        const numVarsSameName = (originalNames.get(name.text) || emptyArray).length;
-        const numberOfAssignmentsOriginal = 0;
-        const identifier = numVarsSameName === 0 ? name : createIdentifier(name.text + "_" + numVarsSameName);
-        return { identifier, types: [], numberOfAssignmentsOriginal };
-    }
-
-    // dispatch function to recursively build the refactoring
-    // should be kept up to date with isFixablePromiseHandler in suggestionDiagnostics.ts
-    function transformExpression(node: Expression, transformer: Transformer, outermostParent: CallExpression, prevArgName?: SynthIdentifier): ReadonlyArray<Statement> {
-        if (!node) {
-            return emptyArray;
-        }
-
-        const originalType = isIdentifier(node) && transformer.originalTypeMap.get(getNodeId(node).toString());
-        const nodeType = originalType || transformer.checker.getTypeAtLocation(node);
-
-        if (isCallExpression(node) && hasPropertyAccessExpressionWithName(node, "then") && nodeType && !!transformer.checker.getPromisedTypeOfPromise(nodeType)) {
-            return transformThen(node, transformer, outermostParent, prevArgName);
-        }
-        else if (isCallExpression(node) && hasPropertyAccessExpressionWithName(node, "catch") && nodeType && !!transformer.checker.getPromisedTypeOfPromise(nodeType)) {
-            return transformCatch(node, transformer, prevArgName);
-        }
-        else if (isPropertyAccessExpression(node)) {
-            return transformExpression(node.expression, transformer, outermostParent, prevArgName);
-        }
-        else if (nodeType && transformer.checker.getPromisedTypeOfPromise(nodeType)) {
-            return transformPromiseCall(node, transformer, prevArgName);
-        }
-
-        codeActionSucceeded = false;
-        return emptyArray;
-    }
-
-    function transformCatch(node: CallExpression, transformer: Transformer, prevArgName?: SynthIdentifier): ReadonlyArray<Statement> {
-        const func = node.arguments[0];
-        const argName = getArgName(func, transformer);
-        const shouldReturn = transformer.setOfExpressionsToReturn.get(getNodeId(node).toString());
-
-        /*
-            If there is another call in the chain after the .catch() we are transforming, we will need to save the result of both paths (try block and catch block)
-            To do this, we will need to synthesize a variable that we were not aware of while we were adding identifiers to the synthNamesMap
-            We will use the prevArgName and then update the synthNamesMap with a new variable name for the next transformation step
-        */
-        if (prevArgName && !shouldReturn) {
-            prevArgName.numberOfAssignmentsOriginal = 2; // Try block and catch block
-            transformer.synthNamesMap.forEach((val, key) => {
-                if (val.identifier.text === prevArgName.identifier.text) {
-                    const newSynthName = createUniqueSynthName(prevArgName);
-                    transformer.synthNamesMap.set(key, newSynthName);
-                }
-            });
-
-            // update the constIdentifiers list
-            if (transformer.constIdentifiers.some(elem => elem.text === prevArgName.identifier.text)) {
-                transformer.constIdentifiers.push(createUniqueSynthName(prevArgName).identifier);
-            }
-        }
-
-        const tryBlock = createBlock(transformExpression(node.expression, transformer, node, prevArgName));
-
-        const transformationBody = getTransformationBody(func, prevArgName, argName, node, transformer);
-        const catchArg = argName ? argName.identifier.text : "e";
-        const catchClause = createCatchClause(catchArg, createBlock(transformationBody));
-
-        /*
-            In order to avoid an implicit any, we will synthesize a type for the declaration using the unions of the types of both paths (try block and catch block)
-        */
-        let varDeclList;
-        if (prevArgName && !shouldReturn) {
-            const typeArray: Type[] = prevArgName.types;
-            const unionType = transformer.checker.getUnionType(typeArray, UnionReduction.Subtype);
-            const unionTypeNode = transformer.isInJSFile ? undefined : transformer.checker.typeToTypeNode(unionType);
-            const varDecl = [createVariableDeclaration(getSynthesizedDeepClone(prevArgName.identifier), unionTypeNode)];
-            varDeclList = createVariableStatement(/*modifiers*/ undefined, createVariableDeclarationList(varDecl, NodeFlags.Let));
-        }
-
-        const tryStatement = createTry(tryBlock, catchClause, /*finallyBlock*/ undefined);
-        return varDeclList ? [varDeclList, tryStatement] : [tryStatement];
-    }
-
-    function createUniqueSynthName(prevArgName: SynthIdentifier) {
-        const renamedPrevArg = createOptimisticUniqueName(prevArgName.identifier.text);
-        const newSynthName = { identifier: renamedPrevArg, types: [], numberOfAssignmentsOriginal: 0 };
-        return newSynthName;
-    }
-
-    function transformThen(node: CallExpression, transformer: Transformer, outermostParent: CallExpression, prevArgName?: SynthIdentifier): ReadonlyArray<Statement> {
-        const [res, rej] = node.arguments;
-
-        if (!res) {
-            return transformExpression(node.expression, transformer, outermostParent);
-        }
-
-        const argNameRes = getArgName(res, transformer);
-        const transformationBody = getTransformationBody(res, prevArgName, argNameRes, node, transformer);
-
-        if (rej) {
-            const argNameRej = getArgName(rej, transformer);
-
-            const tryBlock = createBlock(transformExpression(node.expression, transformer, node, argNameRes).concat(transformationBody));
-
-            const transformationBody2 = getTransformationBody(rej, prevArgName, argNameRej, node, transformer);
-
-            const catchArg = argNameRej ? argNameRej.identifier.text : "e";
-            const catchClause = createCatchClause(catchArg, createBlock(transformationBody2));
-
-            return [createTry(tryBlock, catchClause, /* finallyBlock */ undefined)];
-        }
-
-        return transformExpression(node.expression, transformer, node, argNameRes).concat(transformationBody);
-    }
-
-    function getFlagOfIdentifier(node: Identifier, constIdentifiers: ReadonlyArray<Identifier>): NodeFlags {
-        const inArr: boolean = constIdentifiers.some(elem => elem.text === node.text);
-        return inArr ? NodeFlags.Const : NodeFlags.Let;
-    }
-
-    function transformPromiseCall(node: Expression, transformer: Transformer, prevArgName?: SynthIdentifier): ReadonlyArray<Statement> {
-        const shouldReturn = transformer.setOfExpressionsToReturn.get(getNodeId(node).toString());
-        // the identifier is empty when the handler (.then()) ignores the argument - In this situation we do not need to save the result of the promise returning call
-        const originalNodeParent = node.original ? node.original.parent : node.parent;
-        if (prevArgName && !shouldReturn && (!originalNodeParent || isPropertyAccessExpression(originalNodeParent))) {
-            return createTransformedStatement(prevArgName, createAwait(node), transformer);
-        }
-        else if (!prevArgName && !shouldReturn && (!originalNodeParent || isPropertyAccessExpression(originalNodeParent))) {
-            return [createStatement(createAwait(node))];
-        }
-
-        return [createReturn(getSynthesizedDeepClone(node))];
-    }
-
-    function createTransformedStatement(prevArgName: SynthIdentifier | undefined, rightHandSide: Expression, transformer: Transformer): ReadonlyArray<Statement> {
-        if (!prevArgName || prevArgName.identifier.text.length === 0) {
-            // if there's no argName to assign to, there still might be side effects
-            return [createStatement(rightHandSide)];
-        }
-
-        if (prevArgName.types.length < prevArgName.numberOfAssignmentsOriginal) {
-            // if the variable has already been declared, we don't need "let" or "const"
-            return [createStatement(createAssignment(getSynthesizedDeepClone(prevArgName.identifier), rightHandSide))];
-        }
-
-        return [createVariableStatement(/*modifiers*/ undefined,
-            (createVariableDeclarationList([createVariableDeclaration(getSynthesizedDeepClone(prevArgName.identifier), /*type*/ undefined, rightHandSide)], getFlagOfIdentifier(prevArgName.identifier, transformer.constIdentifiers))))];
-    }
-
-    // should be kept up to date with isFixablePromiseArgument in suggestionDiagnostics.ts
-    function getTransformationBody(func: Expression, prevArgName: SynthIdentifier | undefined, argName: SynthIdentifier | undefined, parent: CallExpression, transformer: Transformer): ReadonlyArray<Statement> {
-
-        const shouldReturn = transformer.setOfExpressionsToReturn.get(getNodeId(parent).toString());
-        switch (func.kind) {
-            case SyntaxKind.NullKeyword:
-                // do not produce a transformed statement for a null argument
-                break;
-            case SyntaxKind.Identifier: // identifier includes undefined
-                if (!argName) {
-                    // undefined was argument passed to promise handler
-                    break;
-                }
-
-<<<<<<< HEAD
-                const synthCall = createCall(getSynthesizedDeepClone(func as Identifier), /*typeArguments*/ undefined, argName ? [argName.identifier] : emptyArray);
-=======
-                const synthCall = createCall(getSynthesizedDeepClone(func as Identifier), /*typeArguments*/ undefined, [argName.identifier]);
->>>>>>> 25462bee
-                if (shouldReturn) {
-                    return [createReturn(synthCall)];
-                }
-
-                const type = transformer.originalTypeMap.get(getNodeId(func).toString()) || transformer.checker.getTypeAtLocation(func);
-                const callSignatures = transformer.checker.getSignaturesOfType(type, SignatureKind.Call);
-                if (!callSignatures.length) {
-                    // if identifier in handler has no call signatures, it's invalid
-                    codeActionSucceeded = false;
-                    break;
-                }
-                const returnType = callSignatures[0].getReturnType();
-                const varDeclOrAssignment = createTransformedStatement(prevArgName, createAwait(synthCall), transformer);
-                if (prevArgName) {
-                    prevArgName.types.push(returnType);
-                }
-                return varDeclOrAssignment;
-
-            case SyntaxKind.FunctionExpression:
-            case SyntaxKind.ArrowFunction: {
-                const funcBody = (func as FunctionExpression | ArrowFunction).body;
-                // Arrow functions with block bodies { } will enter this control flow
-                if (isBlock(funcBody)) {
-                    let refactoredStmts: Statement[] = [];
-                    let seenReturnStatement = false;
-
-                    for (const statement of funcBody.statements) {
-                        if (isReturnStatement(statement)) {
-                            seenReturnStatement = true;
-                        }
-
-                        if (isReturnStatementWithFixablePromiseHandler(statement)) {
-                            refactoredStmts = refactoredStmts.concat(getInnerTransformationBody(transformer, [statement], prevArgName));
-                        }
-                        else {
-                            refactoredStmts.push(statement);
-                        }
-                    }
-
-                    return shouldReturn ? refactoredStmts.map(s => getSynthesizedDeepClone(s)) :
-                        removeReturns(
-                            refactoredStmts,
-                            prevArgName === undefined ? undefined : prevArgName.identifier,
-                            transformer,
-                            seenReturnStatement);
-                }
-                else {
-                    const innerRetStmts = isFixablePromiseHandler(funcBody) ? [createReturn(funcBody)] : emptyArray;
-                    const innerCbBody = getInnerTransformationBody(transformer, innerRetStmts, prevArgName);
-
-                    if (innerCbBody.length > 0) {
-                        return innerCbBody;
-                    }
-
-                    const type = transformer.checker.getTypeAtLocation(func);
-                    const returnType = getLastCallSignature(type, transformer.checker)!.getReturnType();
-                    const rightHandSide = getSynthesizedDeepClone(funcBody);
-                    const possiblyAwaitedRightHandSide = !!transformer.checker.getPromisedTypeOfPromise(returnType) ? createAwait(rightHandSide) : rightHandSide;
-                    if (!shouldReturn) {
-                        const transformedStatement = createTransformedStatement(prevArgName, possiblyAwaitedRightHandSide, transformer);
-                        if (prevArgName) {
-                            prevArgName.types.push(returnType);
-                        }
-                        return transformedStatement;
-                    }
-                    else {
-<<<<<<< HEAD
-                        return [createReturn(getSynthesizedDeepClone(funcBody))];
-=======
-                        return [createReturn(possiblyAwaitedRightHandSide)];
->>>>>>> 25462bee
-                    }
-                }
-            }
-            default:
-                // If no cases apply, we've found a transformation body we don't know how to handle, so the refactoring should no-op to avoid deleting code.
-                codeActionSucceeded = false;
-                break;
-        }
-        return emptyArray;
-    }
-
-    function getLastCallSignature(type: Type, checker: TypeChecker): Signature | undefined {
-        const callSignatures = checker.getSignaturesOfType(type, SignatureKind.Call);
-        return lastOrUndefined(callSignatures);
-    }
-
-
-    function removeReturns(stmts: ReadonlyArray<Statement>, prevArgName: Identifier | undefined, transformer: Transformer, seenReturnStatement: boolean): ReadonlyArray<Statement> {
-        const ret: Statement[] = [];
-        for (const stmt of stmts) {
-            if (isReturnStatement(stmt)) {
-                if (stmt.expression) {
-                    const possiblyAwaitedExpression = isPromiseReturningExpression(stmt.expression, transformer.checker) ? createAwait(stmt.expression) : stmt.expression;
-                    if (prevArgName === undefined) {
-                        ret.push(createExpressionStatement(possiblyAwaitedExpression));
-                    }
-                    else {
-                        ret.push(createVariableStatement(/*modifiers*/ undefined,
-                            (createVariableDeclarationList([createVariableDeclaration(prevArgName, /*type*/ undefined, possiblyAwaitedExpression)], getFlagOfIdentifier(prevArgName, transformer.constIdentifiers)))));
-                    }
-                }
-            }
-            else {
-                ret.push(getSynthesizedDeepClone(stmt));
-            }
-        }
-
-        // if block has no return statement, need to define prevArgName as undefined to prevent undeclared variables
-        if (!seenReturnStatement && prevArgName !== undefined) {
-            ret.push(createVariableStatement(/*modifiers*/ undefined,
-                (createVariableDeclarationList([createVariableDeclaration(prevArgName, /*type*/ undefined, createIdentifier("undefined"))], getFlagOfIdentifier(prevArgName, transformer.constIdentifiers)))));
-        }
-
-        return ret;
-    }
-
-
-    function getInnerTransformationBody(transformer: Transformer, innerRetStmts: ReadonlyArray<Node>, prevArgName?: SynthIdentifier) {
-
-        let innerCbBody: Statement[] = [];
-        for (const stmt of innerRetStmts) {
-            forEachChild(stmt, function visit(node) {
-                if (isCallExpression(node)) {
-                    const temp = transformExpression(node, transformer, node, prevArgName);
-                    innerCbBody = innerCbBody.concat(temp);
-                    if (innerCbBody.length > 0) {
-                        return;
-                    }
-                }
-                else if (!isFunctionLike(node)) {
-                    forEachChild(node, visit);
-                }
-            });
-        }
-        return innerCbBody;
-    }
-
-    function getArgName(funcNode: Expression, transformer: Transformer): SynthIdentifier | undefined {
-
-        const numberOfAssignmentsOriginal = 0;
-        const types: Type[] = [];
-
-        let name: SynthIdentifier | undefined;
-
-        if (isFunctionLikeDeclaration(funcNode)) {
-            if (funcNode.parameters.length > 0) {
-                const param = funcNode.parameters[0].name as Identifier;
-                name = getMapEntryOrDefault(param);
-            }
-        }
-        else if (isIdentifier(funcNode)) {
-            name = getMapEntryOrDefault(funcNode);
-        }
-
-        // return undefined argName when arg is null or undefined
-        if (!name || name.identifier.text === "undefined") {
-            return undefined;
-        }
-
-        return name;
-
-        function getMapEntryOrDefault(identifier: Identifier): SynthIdentifier {
-            const originalNode = getOriginalNode(identifier);
-            const symbol = getSymbol(originalNode);
-
-            if (!symbol) {
-                return { identifier, types, numberOfAssignmentsOriginal };
-            }
-
-            const mapEntry = transformer.synthNamesMap.get(getSymbolId(symbol).toString());
-            return mapEntry || { identifier, types, numberOfAssignmentsOriginal };
-        }
-
-        function getSymbol(node: Node): Symbol | undefined {
-            return node.symbol ? node.symbol : transformer.checker.getSymbolAtLocation(node);
-        }
-
-        function getOriginalNode(node: Node): Node {
-            return node.original ? node.original : node;
-        }
-    }
-}
+/* @internal */
+namespace ts.codefix {
+    const fixId = "convertToAsyncFunction";
+    const errorCodes = [Diagnostics.This_may_be_converted_to_an_async_function.code];
+    let codeActionSucceeded = true;
+    registerCodeFix({
+        errorCodes,
+        getCodeActions(context: CodeFixContext) {
+            codeActionSucceeded = true;
+            const changes = textChanges.ChangeTracker.with(context, (t) => convertToAsyncFunction(t, context.sourceFile, context.span.start, context.program.getTypeChecker(), context));
+            return codeActionSucceeded ? [createCodeFixAction(fixId, changes, Diagnostics.Convert_to_async_function, fixId, Diagnostics.Convert_all_to_async_functions)] : [];
+        },
+        fixIds: [fixId],
+        getAllCodeActions: context => codeFixAll(context, errorCodes, (changes, err) => convertToAsyncFunction(changes, err.file, err.start, context.program.getTypeChecker(), context)),
+    });
+
+    interface SynthIdentifier {
+        readonly identifier: Identifier;
+        readonly types: Type[];
+        numberOfAssignmentsOriginal: number; // number of times the variable should be assigned in the refactor
+    }
+
+    interface SymbolAndIdentifier {
+        readonly identifier: Identifier;
+        readonly symbol: Symbol;
+    }
+
+    interface Transformer {
+        readonly checker: TypeChecker;
+        readonly synthNamesMap: Map<SynthIdentifier>; // keys are the symbol id of the identifier
+        readonly allVarNames: ReadonlyArray<SymbolAndIdentifier>;
+        readonly setOfExpressionsToReturn: ReadonlyMap<true>; // keys are the node ids of the expressions
+        readonly constIdentifiers: Identifier[];
+        readonly originalTypeMap: ReadonlyMap<Type>; // keys are the node id of the identifier
+        readonly isInJSFile: boolean;
+    }
+
+    function convertToAsyncFunction(changes: textChanges.ChangeTracker, sourceFile: SourceFile, position: number, checker: TypeChecker, context: CodeFixContextBase): void {
+        // get the function declaration - returns a promise
+        const tokenAtPosition = getTokenAtPosition(sourceFile, position);
+        let functionToConvert: FunctionLikeDeclaration | undefined;
+
+        // if the parent of a FunctionLikeDeclaration is a variable declaration, the convertToAsync diagnostic will be reported on the variable name
+        if (isIdentifier(tokenAtPosition) && isVariableDeclaration(tokenAtPosition.parent) &&
+            tokenAtPosition.parent.initializer && isFunctionLikeDeclaration(tokenAtPosition.parent.initializer)) {
+            functionToConvert = tokenAtPosition.parent.initializer;
+        }
+        else {
+            functionToConvert = tryCast(getContainingFunction(getTokenAtPosition(sourceFile, position)), isFunctionLikeDeclaration);
+        }
+
+        if (!functionToConvert) {
+            return;
+        }
+
+        const synthNamesMap: Map<SynthIdentifier> = createMap();
+        const originalTypeMap: Map<Type> = createMap();
+        const allVarNames: SymbolAndIdentifier[] = [];
+        const isInJavascript = isInJSFile(functionToConvert);
+        const setOfExpressionsToReturn = getAllPromiseExpressionsToReturn(functionToConvert, checker);
+        const functionToConvertRenamed = renameCollidingVarNames(functionToConvert, checker, synthNamesMap, context, setOfExpressionsToReturn, originalTypeMap, allVarNames);
+        const constIdentifiers = getConstIdentifiers(synthNamesMap);
+        const returnStatements = functionToConvertRenamed.body && isBlock(functionToConvertRenamed.body) ? getReturnStatementsWithPromiseHandlers(functionToConvertRenamed.body) : emptyArray;
+        const transformer: Transformer = { checker, synthNamesMap, allVarNames, setOfExpressionsToReturn, constIdentifiers, originalTypeMap, isInJSFile: isInJavascript };
+
+        if (!returnStatements.length) {
+            return;
+        }
+
+        // add the async keyword
+        changes.insertLastModifierBefore(sourceFile, SyntaxKind.AsyncKeyword, functionToConvert);
+
+        function startTransformation(node: CallExpression, nodeToReplace: Node) {
+            const newNodes = transformExpression(node, transformer, node);
+            changes.replaceNodeWithNodes(sourceFile, nodeToReplace, newNodes);
+        }
+
+        for (const statement of returnStatements) {
+            forEachChild(statement, function visit(node) {
+                if (isCallExpression(node)) {
+                    startTransformation(node, statement);
+                }
+                else if (!isFunctionLike(node)) {
+                    forEachChild(node, visit);
+                }
+            });
+        }
+    }
+
+    function getReturnStatementsWithPromiseHandlers(body: Block): ReadonlyArray<ReturnStatement> {
+        const res: ReturnStatement[] = [];
+        forEachReturnStatement(body, ret => {
+            if (isReturnStatementWithFixablePromiseHandler(ret)) res.push(ret);
+        });
+        return res;
+    }
+
+    // Returns the identifiers that are never reassigned in the refactor
+    function getConstIdentifiers(synthNamesMap: ReadonlyMap<SynthIdentifier>): Identifier[] {
+        const constIdentifiers: Identifier[] = [];
+        synthNamesMap.forEach((val) => {
+            if (val.numberOfAssignmentsOriginal === 0) {
+                constIdentifiers.push(val.identifier);
+            }
+        });
+        return constIdentifiers;
+    }
+
+
+    /*
+        Finds all of the expressions of promise type that should not be saved in a variable during the refactor
+    */
+    function getAllPromiseExpressionsToReturn(func: FunctionLikeDeclaration, checker: TypeChecker): Map<true> {
+        if (!func.body) {
+            return createMap<true>();
+        }
+
+        const setOfExpressionsToReturn: Map<true> = createMap<true>();
+
+        forEachChild(func.body, function visit(node: Node) {
+            if (isPromiseReturningExpression(node, checker, "then")) {
+                setOfExpressionsToReturn.set(getNodeId(node).toString(), true);
+                forEach((<CallExpression>node).arguments, visit);
+            }
+            else if (isPromiseReturningExpression(node, checker, "catch")) {
+                setOfExpressionsToReturn.set(getNodeId(node).toString(), true);
+                // if .catch() is the last call in the chain, move leftward in the chain until we hit something else that should be returned
+                forEachChild(node, visit);
+            }
+            else if (isPromiseReturningExpression(node, checker)) {
+                setOfExpressionsToReturn.set(getNodeId(node).toString(), true);
+                // don't recurse here, since we won't refactor any children or arguments of the expression
+            }
+            else {
+                forEachChild(node, visit);
+            }
+        });
+
+        return setOfExpressionsToReturn;
+    }
+
+
+    /*
+        Returns true if node is a promise returning expression
+        If name is not undefined, node is a promise returning call of name
+    */
+    function isPromiseReturningExpression(node: Node, checker: TypeChecker, name?: string): boolean {
+        const isNodeExpression = name ? isCallExpression(node) : isExpression(node);
+        const isExpressionOfName = isNodeExpression && (!name || hasPropertyAccessExpressionWithName(node as CallExpression, name));
+        const nodeType = isExpressionOfName && checker.getTypeAtLocation(node);
+        return !!(nodeType && checker.getPromisedTypeOfPromise(nodeType));
+    }
+
+    function declaredInFile(symbol: Symbol, sourceFile: SourceFile): boolean {
+        return symbol.valueDeclaration && symbol.valueDeclaration.getSourceFile() === sourceFile;
+    }
+
+    /*
+        Renaming of identifiers may be neccesary as the refactor changes scopes -
+        This function collects all existing identifier names and names of identifiers that will be created in the refactor.
+        It then checks for any collisions and renames them through getSynthesizedDeepClone
+    */
+    function renameCollidingVarNames(nodeToRename: FunctionLikeDeclaration, checker: TypeChecker, synthNamesMap: Map<SynthIdentifier>, context: CodeFixContextBase, setOfAllExpressionsToReturn: Map<true>, originalType: Map<Type>, allVarNames: SymbolAndIdentifier[]): FunctionLikeDeclaration {
+
+        const identsToRenameMap: Map<Identifier> = createMap(); // key is the symbol id
+        const collidingSymbolMap: Map<Symbol[]> = createMap();
+        forEachChild(nodeToRename, function visit(node: Node) {
+            if (!isIdentifier(node)) {
+                forEachChild(node, visit);
+                return;
+            }
+
+            const symbol = checker.getSymbolAtLocation(node);
+            const isDefinedInFile = symbol && declaredInFile(symbol, context.sourceFile);
+
+            if (symbol && isDefinedInFile) {
+                const type = checker.getTypeAtLocation(node);
+                const lastCallSignature = getLastCallSignature(type, checker);
+                const symbolIdString = getSymbolId(symbol).toString();
+
+                // if the identifier refers to a function we want to add the new synthesized variable for the declaration (ex. blob in let blob = res(arg))
+                // Note - the choice of the last call signature is arbitrary
+                if (lastCallSignature && !isFunctionLikeDeclaration(node.parent) && !synthNamesMap.has(symbolIdString)) {
+                    const firstParameter = firstOrUndefined(lastCallSignature.parameters);
+                    const ident = firstParameter && isParameter(firstParameter.valueDeclaration) && tryCast(firstParameter.valueDeclaration.name, isIdentifier) || createOptimisticUniqueName("result");
+                    const synthName = getNewNameIfConflict(ident, collidingSymbolMap);
+                    synthNamesMap.set(symbolIdString, synthName);
+                    allVarNames.push({ identifier: synthName.identifier, symbol });
+                    addNameToFrequencyMap(collidingSymbolMap, ident.text, symbol);
+                }
+                // we only care about identifiers that are parameters and declarations (don't care about other uses)
+                else if (node.parent && (isParameter(node.parent) || isVariableDeclaration(node.parent))) {
+                    const originalName = node.text;
+                    const collidingSymbols = collidingSymbolMap.get(originalName);
+
+                    // if the identifier name conflicts with a different identifier that we've already seen
+                    if (collidingSymbols && collidingSymbols.some(prevSymbol => prevSymbol !== symbol)) {
+                        const newName = getNewNameIfConflict(node, collidingSymbolMap);
+                        identsToRenameMap.set(symbolIdString, newName.identifier);
+                        synthNamesMap.set(symbolIdString, newName);
+                        allVarNames.push({ identifier: newName.identifier, symbol });
+                        addNameToFrequencyMap(collidingSymbolMap, originalName, symbol);
+                    }
+                    else {
+                        const identifier = getSynthesizedDeepClone(node);
+                        identsToRenameMap.set(symbolIdString, identifier);
+                        synthNamesMap.set(symbolIdString, { identifier, types: [], numberOfAssignmentsOriginal: allVarNames.filter(elem => elem.identifier.text === node.text).length/*, numberOfAssignmentsSynthesized: 0*/ });
+                        if ((isParameter(node.parent) && isExpressionOrCallOnTypePromise(node.parent.parent)) || isVariableDeclaration(node.parent)) {
+                            allVarNames.push({ identifier, symbol });
+                            addNameToFrequencyMap(collidingSymbolMap, originalName, symbol);
+                        }
+                    }
+                }
+            }
+        });
+
+        return getSynthesizedDeepCloneWithRenames(nodeToRename, /*includeTrivia*/ true, identsToRenameMap, checker, deepCloneCallback);
+
+        function isExpressionOrCallOnTypePromise(child: Node): boolean {
+            const node = child.parent;
+            if (isCallExpression(node) || isIdentifier(node) && !setOfAllExpressionsToReturn.get(getNodeId(node).toString())) {
+                const nodeType = checker.getTypeAtLocation(node);
+                const isPromise = nodeType && checker.getPromisedTypeOfPromise(nodeType);
+                return !!isPromise;
+            }
+
+            return false;
+        }
+
+        function deepCloneCallback(node: Node, clone: Node) {
+            if (isIdentifier(node)) {
+                const symbol = checker.getSymbolAtLocation(node);
+                const symboldIdString = symbol && getSymbolId(symbol).toString();
+                const renameInfo = symbol && synthNamesMap.get(symboldIdString!);
+
+                if (renameInfo) {
+                    const type = checker.getTypeAtLocation(node);
+                    originalType.set(getNodeId(clone).toString(), type);
+                }
+            }
+
+            const val = setOfAllExpressionsToReturn.get(getNodeId(node).toString());
+            if (val !== undefined) {
+                setOfAllExpressionsToReturn.delete(getNodeId(node).toString());
+                setOfAllExpressionsToReturn.set(getNodeId(clone).toString(), val);
+            }
+        }
+
+    }
+
+    function addNameToFrequencyMap(renamedVarNameFrequencyMap: Map<Symbol[]>, originalName: string, symbol: Symbol) {
+        if (renamedVarNameFrequencyMap.has(originalName)) {
+            renamedVarNameFrequencyMap.get(originalName)!.push(symbol);
+        }
+        else {
+            renamedVarNameFrequencyMap.set(originalName, [symbol]);
+        }
+    }
+
+    function getNewNameIfConflict(name: Identifier, originalNames: ReadonlyMap<Symbol[]>): SynthIdentifier {
+        const numVarsSameName = (originalNames.get(name.text) || emptyArray).length;
+        const numberOfAssignmentsOriginal = 0;
+        const identifier = numVarsSameName === 0 ? name : createIdentifier(name.text + "_" + numVarsSameName);
+        return { identifier, types: [], numberOfAssignmentsOriginal };
+    }
+
+    // dispatch function to recursively build the refactoring
+    // should be kept up to date with isFixablePromiseHandler in suggestionDiagnostics.ts
+    function transformExpression(node: Expression, transformer: Transformer, outermostParent: CallExpression, prevArgName?: SynthIdentifier): ReadonlyArray<Statement> {
+        if (!node) {
+            return emptyArray;
+        }
+
+        const originalType = isIdentifier(node) && transformer.originalTypeMap.get(getNodeId(node).toString());
+        const nodeType = originalType || transformer.checker.getTypeAtLocation(node);
+
+        if (isCallExpression(node) && hasPropertyAccessExpressionWithName(node, "then") && nodeType && !!transformer.checker.getPromisedTypeOfPromise(nodeType)) {
+            return transformThen(node, transformer, outermostParent, prevArgName);
+        }
+        else if (isCallExpression(node) && hasPropertyAccessExpressionWithName(node, "catch") && nodeType && !!transformer.checker.getPromisedTypeOfPromise(nodeType)) {
+            return transformCatch(node, transformer, prevArgName);
+        }
+        else if (isPropertyAccessExpression(node)) {
+            return transformExpression(node.expression, transformer, outermostParent, prevArgName);
+        }
+        else if (nodeType && transformer.checker.getPromisedTypeOfPromise(nodeType)) {
+            return transformPromiseCall(node, transformer, prevArgName);
+        }
+
+        codeActionSucceeded = false;
+        return emptyArray;
+    }
+
+    function transformCatch(node: CallExpression, transformer: Transformer, prevArgName?: SynthIdentifier): ReadonlyArray<Statement> {
+        const func = node.arguments[0];
+        const argName = getArgName(func, transformer);
+        const shouldReturn = transformer.setOfExpressionsToReturn.get(getNodeId(node).toString());
+
+        /*
+            If there is another call in the chain after the .catch() we are transforming, we will need to save the result of both paths (try block and catch block)
+            To do this, we will need to synthesize a variable that we were not aware of while we were adding identifiers to the synthNamesMap
+            We will use the prevArgName and then update the synthNamesMap with a new variable name for the next transformation step
+        */
+        if (prevArgName && !shouldReturn) {
+            prevArgName.numberOfAssignmentsOriginal = 2; // Try block and catch block
+            transformer.synthNamesMap.forEach((val, key) => {
+                if (val.identifier.text === prevArgName.identifier.text) {
+                    const newSynthName = createUniqueSynthName(prevArgName);
+                    transformer.synthNamesMap.set(key, newSynthName);
+                }
+            });
+
+            // update the constIdentifiers list
+            if (transformer.constIdentifiers.some(elem => elem.text === prevArgName.identifier.text)) {
+                transformer.constIdentifiers.push(createUniqueSynthName(prevArgName).identifier);
+            }
+        }
+
+        const tryBlock = createBlock(transformExpression(node.expression, transformer, node, prevArgName));
+
+        const transformationBody = getTransformationBody(func, prevArgName, argName, node, transformer);
+        const catchArg = argName ? argName.identifier.text : "e";
+        const catchClause = createCatchClause(catchArg, createBlock(transformationBody));
+
+        /*
+            In order to avoid an implicit any, we will synthesize a type for the declaration using the unions of the types of both paths (try block and catch block)
+        */
+        let varDeclList;
+        if (prevArgName && !shouldReturn) {
+            const typeArray: Type[] = prevArgName.types;
+            const unionType = transformer.checker.getUnionType(typeArray, UnionReduction.Subtype);
+            const unionTypeNode = transformer.isInJSFile ? undefined : transformer.checker.typeToTypeNode(unionType);
+            const varDecl = [createVariableDeclaration(getSynthesizedDeepClone(prevArgName.identifier), unionTypeNode)];
+            varDeclList = createVariableStatement(/*modifiers*/ undefined, createVariableDeclarationList(varDecl, NodeFlags.Let));
+        }
+
+        const tryStatement = createTry(tryBlock, catchClause, /*finallyBlock*/ undefined);
+        return varDeclList ? [varDeclList, tryStatement] : [tryStatement];
+    }
+
+    function createUniqueSynthName(prevArgName: SynthIdentifier) {
+        const renamedPrevArg = createOptimisticUniqueName(prevArgName.identifier.text);
+        const newSynthName = { identifier: renamedPrevArg, types: [], numberOfAssignmentsOriginal: 0 };
+        return newSynthName;
+    }
+
+    function transformThen(node: CallExpression, transformer: Transformer, outermostParent: CallExpression, prevArgName?: SynthIdentifier): ReadonlyArray<Statement> {
+        const [res, rej] = node.arguments;
+
+        if (!res) {
+            return transformExpression(node.expression, transformer, outermostParent);
+        }
+
+        const argNameRes = getArgName(res, transformer);
+        const transformationBody = getTransformationBody(res, prevArgName, argNameRes, node, transformer);
+
+        if (rej) {
+            const argNameRej = getArgName(rej, transformer);
+
+            const tryBlock = createBlock(transformExpression(node.expression, transformer, node, argNameRes).concat(transformationBody));
+
+            const transformationBody2 = getTransformationBody(rej, prevArgName, argNameRej, node, transformer);
+
+            const catchArg = argNameRej ? argNameRej.identifier.text : "e";
+            const catchClause = createCatchClause(catchArg, createBlock(transformationBody2));
+
+            return [createTry(tryBlock, catchClause, /* finallyBlock */ undefined)];
+        }
+
+        return transformExpression(node.expression, transformer, node, argNameRes).concat(transformationBody);
+    }
+
+    function getFlagOfIdentifier(node: Identifier, constIdentifiers: ReadonlyArray<Identifier>): NodeFlags {
+        const inArr: boolean = constIdentifiers.some(elem => elem.text === node.text);
+        return inArr ? NodeFlags.Const : NodeFlags.Let;
+    }
+
+    function transformPromiseCall(node: Expression, transformer: Transformer, prevArgName?: SynthIdentifier): ReadonlyArray<Statement> {
+        const shouldReturn = transformer.setOfExpressionsToReturn.get(getNodeId(node).toString());
+        // the identifier is empty when the handler (.then()) ignores the argument - In this situation we do not need to save the result of the promise returning call
+        const originalNodeParent = node.original ? node.original.parent : node.parent;
+        if (prevArgName && !shouldReturn && (!originalNodeParent || isPropertyAccessExpression(originalNodeParent))) {
+            return createTransformedStatement(prevArgName, createAwait(node), transformer);
+        }
+        else if (!prevArgName && !shouldReturn && (!originalNodeParent || isPropertyAccessExpression(originalNodeParent))) {
+            return [createStatement(createAwait(node))];
+        }
+
+        return [createReturn(getSynthesizedDeepClone(node))];
+    }
+
+    function createTransformedStatement(prevArgName: SynthIdentifier | undefined, rightHandSide: Expression, transformer: Transformer): ReadonlyArray<Statement> {
+        if (!prevArgName || prevArgName.identifier.text.length === 0) {
+            // if there's no argName to assign to, there still might be side effects
+            return [createStatement(rightHandSide)];
+        }
+
+        if (prevArgName.types.length < prevArgName.numberOfAssignmentsOriginal) {
+            // if the variable has already been declared, we don't need "let" or "const"
+            return [createStatement(createAssignment(getSynthesizedDeepClone(prevArgName.identifier), rightHandSide))];
+        }
+
+        return [createVariableStatement(/*modifiers*/ undefined,
+            (createVariableDeclarationList([createVariableDeclaration(getSynthesizedDeepClone(prevArgName.identifier), /*type*/ undefined, rightHandSide)], getFlagOfIdentifier(prevArgName.identifier, transformer.constIdentifiers))))];
+    }
+
+    // should be kept up to date with isFixablePromiseArgument in suggestionDiagnostics.ts
+    function getTransformationBody(func: Expression, prevArgName: SynthIdentifier | undefined, argName: SynthIdentifier | undefined, parent: CallExpression, transformer: Transformer): ReadonlyArray<Statement> {
+
+        const shouldReturn = transformer.setOfExpressionsToReturn.get(getNodeId(parent).toString());
+        switch (func.kind) {
+            case SyntaxKind.NullKeyword:
+                // do not produce a transformed statement for a null argument
+                break;
+            case SyntaxKind.Identifier: // identifier includes undefined
+                if (!argName) {
+                    // undefined was argument passed to promise handler
+                    break;
+                }
+
+                const synthCall = createCall(getSynthesizedDeepClone(func as Identifier), /*typeArguments*/ undefined, [argName.identifier]);
+                if (shouldReturn) {
+                    return [createReturn(synthCall)];
+                }
+
+                const type = transformer.originalTypeMap.get(getNodeId(func).toString()) || transformer.checker.getTypeAtLocation(func);
+                const callSignatures = transformer.checker.getSignaturesOfType(type, SignatureKind.Call);
+                if (!callSignatures.length) {
+                    // if identifier in handler has no call signatures, it's invalid
+                    codeActionSucceeded = false;
+                    break;
+                }
+                const returnType = callSignatures[0].getReturnType();
+                const varDeclOrAssignment = createTransformedStatement(prevArgName, createAwait(synthCall), transformer);
+                if (prevArgName) {
+                    prevArgName.types.push(returnType);
+                }
+                return varDeclOrAssignment;
+
+            case SyntaxKind.FunctionExpression:
+            case SyntaxKind.ArrowFunction: {
+                const funcBody = (func as FunctionExpression | ArrowFunction).body;
+                // Arrow functions with block bodies { } will enter this control flow
+                if (isBlock(funcBody)) {
+                    let refactoredStmts: Statement[] = [];
+                    let seenReturnStatement = false;
+
+                    for (const statement of funcBody.statements) {
+                        if (isReturnStatement(statement)) {
+                            seenReturnStatement = true;
+                        }
+
+                        if (isReturnStatementWithFixablePromiseHandler(statement)) {
+                            refactoredStmts = refactoredStmts.concat(getInnerTransformationBody(transformer, [statement], prevArgName));
+                        }
+                        else {
+                            refactoredStmts.push(statement);
+                        }
+                    }
+
+                    return shouldReturn ? refactoredStmts.map(s => getSynthesizedDeepClone(s)) :
+                        removeReturns(
+                            refactoredStmts,
+                            prevArgName === undefined ? undefined : prevArgName.identifier,
+                            transformer,
+                            seenReturnStatement);
+                }
+                else {
+                    const innerRetStmts = isFixablePromiseHandler(funcBody) ? [createReturn(funcBody)] : emptyArray;
+                    const innerCbBody = getInnerTransformationBody(transformer, innerRetStmts, prevArgName);
+
+                    if (innerCbBody.length > 0) {
+                        return innerCbBody;
+                    }
+
+                    const type = transformer.checker.getTypeAtLocation(func);
+                    const returnType = getLastCallSignature(type, transformer.checker)!.getReturnType();
+                    const rightHandSide = getSynthesizedDeepClone(funcBody);
+                    const possiblyAwaitedRightHandSide = !!transformer.checker.getPromisedTypeOfPromise(returnType) ? createAwait(rightHandSide) : rightHandSide;
+                    if (!shouldReturn) {
+                        const transformedStatement = createTransformedStatement(prevArgName, possiblyAwaitedRightHandSide, transformer);
+                        if (prevArgName) {
+                            prevArgName.types.push(returnType);
+                        }
+                        return transformedStatement;
+                    }
+                    else {
+                        return [createReturn(possiblyAwaitedRightHandSide)];
+                    }
+                }
+            }
+            default:
+                // If no cases apply, we've found a transformation body we don't know how to handle, so the refactoring should no-op to avoid deleting code.
+                codeActionSucceeded = false;
+                break;
+        }
+        return emptyArray;
+    }
+
+    function getLastCallSignature(type: Type, checker: TypeChecker): Signature | undefined {
+        const callSignatures = checker.getSignaturesOfType(type, SignatureKind.Call);
+        return lastOrUndefined(callSignatures);
+    }
+
+
+    function removeReturns(stmts: ReadonlyArray<Statement>, prevArgName: Identifier | undefined, transformer: Transformer, seenReturnStatement: boolean): ReadonlyArray<Statement> {
+        const ret: Statement[] = [];
+        for (const stmt of stmts) {
+            if (isReturnStatement(stmt)) {
+                if (stmt.expression) {
+                    const possiblyAwaitedExpression = isPromiseReturningExpression(stmt.expression, transformer.checker) ? createAwait(stmt.expression) : stmt.expression;
+                    if (prevArgName === undefined) {
+                        ret.push(createExpressionStatement(possiblyAwaitedExpression));
+                    }
+                    else {
+                        ret.push(createVariableStatement(/*modifiers*/ undefined,
+                            (createVariableDeclarationList([createVariableDeclaration(prevArgName, /*type*/ undefined, possiblyAwaitedExpression)], getFlagOfIdentifier(prevArgName, transformer.constIdentifiers)))));
+                    }
+                }
+            }
+            else {
+                ret.push(getSynthesizedDeepClone(stmt));
+            }
+        }
+
+        // if block has no return statement, need to define prevArgName as undefined to prevent undeclared variables
+        if (!seenReturnStatement && prevArgName !== undefined) {
+            ret.push(createVariableStatement(/*modifiers*/ undefined,
+                (createVariableDeclarationList([createVariableDeclaration(prevArgName, /*type*/ undefined, createIdentifier("undefined"))], getFlagOfIdentifier(prevArgName, transformer.constIdentifiers)))));
+        }
+
+        return ret;
+    }
+
+
+    function getInnerTransformationBody(transformer: Transformer, innerRetStmts: ReadonlyArray<Node>, prevArgName?: SynthIdentifier) {
+
+        let innerCbBody: Statement[] = [];
+        for (const stmt of innerRetStmts) {
+            forEachChild(stmt, function visit(node) {
+                if (isCallExpression(node)) {
+                    const temp = transformExpression(node, transformer, node, prevArgName);
+                    innerCbBody = innerCbBody.concat(temp);
+                    if (innerCbBody.length > 0) {
+                        return;
+                    }
+                }
+                else if (!isFunctionLike(node)) {
+                    forEachChild(node, visit);
+                }
+            });
+        }
+        return innerCbBody;
+    }
+
+    function getArgName(funcNode: Expression, transformer: Transformer): SynthIdentifier | undefined {
+
+        const numberOfAssignmentsOriginal = 0;
+        const types: Type[] = [];
+
+        let name: SynthIdentifier | undefined;
+
+        if (isFunctionLikeDeclaration(funcNode)) {
+            if (funcNode.parameters.length > 0) {
+                const param = funcNode.parameters[0].name as Identifier;
+                name = getMapEntryOrDefault(param);
+            }
+        }
+        else if (isIdentifier(funcNode)) {
+            name = getMapEntryOrDefault(funcNode);
+        }
+
+        // return undefined argName when arg is null or undefined
+        if (!name || name.identifier.text === "undefined") {
+            return undefined;
+        }
+
+        return name;
+
+        function getMapEntryOrDefault(identifier: Identifier): SynthIdentifier {
+            const originalNode = getOriginalNode(identifier);
+            const symbol = getSymbol(originalNode);
+
+            if (!symbol) {
+                return { identifier, types, numberOfAssignmentsOriginal };
+            }
+
+            const mapEntry = transformer.synthNamesMap.get(getSymbolId(symbol).toString());
+            return mapEntry || { identifier, types, numberOfAssignmentsOriginal };
+        }
+
+        function getSymbol(node: Node): Symbol | undefined {
+            return node.symbol ? node.symbol : transformer.checker.getSymbolAtLocation(node);
+        }
+
+        function getOriginalNode(node: Node): Node {
+            return node.original ? node.original : node;
+        }
+    }
+}