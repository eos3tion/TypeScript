--- conflicted
+++ resolved
@@ -1,613 +1,524 @@
-/* @internal */
-namespace ts.codefix {
-    registerCodeFix({
-        errorCodes: [Diagnostics.File_is_a_CommonJS_module_it_may_be_converted_to_an_ES6_module.code],
-        getCodeActions(context) {
-            const { sourceFile, program, preferences } = context;
-            const changes = textChanges.ChangeTracker.with(context, changes => {
-<<<<<<< HEAD
-                const moduleExportsChangedToDefault = convertFileToEs6Module(sourceFile, program.getTypeChecker(), changes, program.getCompilerOptions().target!, preferences);
-                if (moduleExportsChangedToDefault) {
-                    for (const importingFile of program.getSourceFiles()) {
-                        fixImportOfModuleExports(importingFile, sourceFile, changes, preferences);
-=======
-                const moduleExportsChangedToDefault = convertFileToEs6Module(sourceFile, program.getTypeChecker(), changes, program.getCompilerOptions().target!, getQuotePreference(sourceFile, preferences));
-                if (moduleExportsChangedToDefault) {
-                    for (const importingFile of program.getSourceFiles()) {
-                        fixImportOfModuleExports(importingFile, sourceFile, changes, getQuotePreference(importingFile, preferences));
->>>>>>> dedf5d41
-                    }
-                }
-            });
-            // No support for fix-all since this applies to the whole file at once anyway.
-            return [createCodeFixActionNoFixId("convertToEs6Module", changes, Diagnostics.Convert_to_ES6_module)];
-        },
-    });
-
-<<<<<<< HEAD
-    function fixImportOfModuleExports(importingFile: SourceFile, exportingFile: SourceFile, changes: textChanges.ChangeTracker, preferences: UserPreferences) {
-=======
-    function fixImportOfModuleExports(importingFile: SourceFile, exportingFile: SourceFile, changes: textChanges.ChangeTracker, quotePreference: QuotePreference) {
->>>>>>> dedf5d41
-        for (const moduleSpecifier of importingFile.imports) {
-            const imported = getResolvedModule(importingFile, moduleSpecifier.text);
-            if (!imported || imported.resolvedFileName !== exportingFile.fileName) {
-                continue;
-            }
-
-            const importNode = importFromModuleSpecifier(moduleSpecifier);
-            switch (importNode.kind) {
-                case SyntaxKind.ImportEqualsDeclaration:
-<<<<<<< HEAD
-                    changes.replaceNode(importingFile, importNode, makeImport(importNode.name, /*namedImports*/ undefined, moduleSpecifier, preferences));
-=======
-                    changes.replaceNode(importingFile, importNode, makeImport(importNode.name, /*namedImports*/ undefined, moduleSpecifier, quotePreference));
->>>>>>> dedf5d41
-                    break;
-                case SyntaxKind.CallExpression:
-                    if (isRequireCall(importNode, /*checkArgumentIsStringLiteralLike*/ false)) {
-                        changes.replaceNode(importingFile, importNode, createPropertyAccess(getSynthesizedDeepClone(importNode), "default"));
-                    }
-                    break;
-            }
-        }
-    }
-
-    /** @returns Whether we converted a `module.exports =` to a default export. */
-<<<<<<< HEAD
-    function convertFileToEs6Module(sourceFile: SourceFile, checker: TypeChecker, changes: textChanges.ChangeTracker, target: ScriptTarget, preferences: UserPreferences): ModuleExportsChanged {
-=======
-    function convertFileToEs6Module(sourceFile: SourceFile, checker: TypeChecker, changes: textChanges.ChangeTracker, target: ScriptTarget, quotePreference: QuotePreference): ModuleExportsChanged {
->>>>>>> dedf5d41
-        const identifiers: Identifiers = { original: collectFreeIdentifiers(sourceFile), additional: createMap<true>() };
-        const exports = collectExportRenames(sourceFile, checker, identifiers);
-        convertExportsAccesses(sourceFile, exports, changes);
-        let moduleExportsChangedToDefault = false;
-        for (const statement of sourceFile.statements) {
-<<<<<<< HEAD
-            const moduleExportsChanged = convertStatement(sourceFile, statement, checker, changes, identifiers, target, exports, preferences);
-=======
-            const moduleExportsChanged = convertStatement(sourceFile, statement, checker, changes, identifiers, target, exports, quotePreference);
->>>>>>> dedf5d41
-            moduleExportsChangedToDefault = moduleExportsChangedToDefault || moduleExportsChanged;
-        }
-        return moduleExportsChangedToDefault;
-    }
-
-    /**
-     * Contains an entry for each renamed export.
-     * This is necessary because `exports.x = 0;` does not declare a local variable.
-     * Converting this to `export const x = 0;` would declare a local, so we must be careful to avoid shadowing.
-     * If there would be shadowing at either the declaration or at any reference to `exports.x` (now just `x`), we must convert to:
-     *     const _x = 0;
-     *     export { _x as x };
-     * This conversion also must place if the exported name is not a valid identifier, e.g. `exports.class = 0;`.
-     */
-    type ExportRenames = ReadonlyMap<string>;
-
-    function collectExportRenames(sourceFile: SourceFile, checker: TypeChecker, identifiers: Identifiers): ExportRenames {
-        const res = createMap<string>();
-        forEachExportReference(sourceFile, node => {
-            const { text, originalKeywordKind } = node.name;
-            if (!res.has(text) && (originalKeywordKind !== undefined && isNonContextualKeyword(originalKeywordKind)
-                || checker.resolveName(node.name.text, node, SymbolFlags.Value, /*excludeGlobals*/ true))) {
-                // Unconditionally add an underscore in case `text` is a keyword.
-                res.set(text, makeUniqueName(`_${text}`, identifiers));
-            }
-        });
-        return res;
-    }
-
-    function convertExportsAccesses(sourceFile: SourceFile, exports: ExportRenames, changes: textChanges.ChangeTracker): void {
-        forEachExportReference(sourceFile, (node, isAssignmentLhs) => {
-            if (isAssignmentLhs) {
-                return;
-            }
-            const { text } = node.name;
-            changes.replaceNode(sourceFile, node, createIdentifier(exports.get(text) || text));
-        });
-    }
-
-    function forEachExportReference(sourceFile: SourceFile, cb: (node: PropertyAccessExpression, isAssignmentLhs: boolean) => void): void {
-        sourceFile.forEachChild(function recur(node) {
-            if (isPropertyAccessExpression(node) && isExportsOrModuleExportsOrAlias(sourceFile, node.expression)) {
-                const { parent } = node;
-                cb(node, isBinaryExpression(parent) && parent.left === node && parent.operatorToken.kind === SyntaxKind.EqualsToken);
-            }
-            node.forEachChild(recur);
-        });
-    }
-
-    /** Whether `module.exports =` was changed to `export default` */
-    type ModuleExportsChanged = boolean;
-
-<<<<<<< HEAD
-    function convertStatement(sourceFile: SourceFile, statement: Statement, checker: TypeChecker, changes: textChanges.ChangeTracker, identifiers: Identifiers, target: ScriptTarget, exports: ExportRenames, preferences: UserPreferences): ModuleExportsChanged {
-        switch (statement.kind) {
-            case SyntaxKind.VariableStatement:
-                convertVariableStatement(sourceFile, statement as VariableStatement, changes, checker, identifiers, target, preferences);
-=======
-    function convertStatement(sourceFile: SourceFile, statement: Statement, checker: TypeChecker, changes: textChanges.ChangeTracker, identifiers: Identifiers, target: ScriptTarget, exports: ExportRenames, quotePreference: QuotePreference): ModuleExportsChanged {
-        switch (statement.kind) {
-            case SyntaxKind.VariableStatement:
-                convertVariableStatement(sourceFile, statement as VariableStatement, changes, checker, identifiers, target, quotePreference);
->>>>>>> dedf5d41
-                return false;
-            case SyntaxKind.ExpressionStatement: {
-                const { expression } = statement as ExpressionStatement;
-                switch (expression.kind) {
-                    case SyntaxKind.CallExpression: {
-                        if (isRequireCall(expression, /*checkArgumentIsStringLiteralLike*/ true)) {
-                            // For side-effecting require() call, just make a side-effecting import.
-<<<<<<< HEAD
-                            changes.replaceNode(sourceFile, statement, makeImport(/*name*/ undefined, /*namedImports*/ undefined, expression.arguments[0], preferences));
-=======
-                            changes.replaceNode(sourceFile, statement, makeImport(/*name*/ undefined, /*namedImports*/ undefined, expression.arguments[0], quotePreference));
->>>>>>> dedf5d41
-                        }
-                        return false;
-                    }
-                    case SyntaxKind.BinaryExpression: {
-                        const { operatorToken } = expression as BinaryExpression;
-                        return operatorToken.kind === SyntaxKind.EqualsToken && convertAssignment(sourceFile, checker, expression as BinaryExpression, changes, exports);
-                    }
-                }
-            }
-            // falls through
-            default:
-                return false;
-        }
-    }
-
-<<<<<<< HEAD
-    function convertVariableStatement(sourceFile: SourceFile, statement: VariableStatement, changes: textChanges.ChangeTracker, checker: TypeChecker, identifiers: Identifiers, target: ScriptTarget, preferences: UserPreferences): void {
-=======
-    function convertVariableStatement(
-        sourceFile: SourceFile,
-        statement: VariableStatement,
-        changes: textChanges.ChangeTracker,
-        checker: TypeChecker,
-        identifiers: Identifiers,
-        target: ScriptTarget,
-        quotePreference: QuotePreference,
-    ): void {
->>>>>>> dedf5d41
-        const { declarationList } = statement;
-        let foundImport = false;
-        const newNodes = flatMap(declarationList.declarations, decl => {
-            const { name, initializer } = decl;
-            if (initializer) {
-                if (isExportsOrModuleExportsOrAlias(sourceFile, initializer)) {
-                    // `const alias = module.exports;` can be removed.
-                    foundImport = true;
-                    return [];
-                }
-                else if (isRequireCall(initializer, /*checkArgumentIsStringLiteralLike*/ true)) {
-                    foundImport = true;
-<<<<<<< HEAD
-                    return convertSingleImport(sourceFile, name, initializer.arguments[0], changes, checker, identifiers, target, preferences);
-                }
-                else if (isPropertyAccessExpression(initializer) && isRequireCall(initializer.expression, /*checkArgumentIsStringLiteralLike*/ true)) {
-                    foundImport = true;
-                    return convertPropertyAccessImport(name, initializer.name.text, initializer.expression.arguments[0], identifiers, preferences);
-=======
-                    return convertSingleImport(sourceFile, name, initializer.arguments[0], changes, checker, identifiers, target, quotePreference);
-                }
-                else if (isPropertyAccessExpression(initializer) && isRequireCall(initializer.expression, /*checkArgumentIsStringLiteralLike*/ true)) {
-                    foundImport = true;
-                    return convertPropertyAccessImport(name, initializer.name.text, initializer.expression.arguments[0], identifiers, quotePreference);
->>>>>>> dedf5d41
-                }
-            }
-            // Move it out to its own variable statement. (This will not be used if `!foundImport`)
-            return createVariableStatement(/*modifiers*/ undefined, createVariableDeclarationList([decl], declarationList.flags));
-        });
-        if (foundImport) {
-            // useNonAdjustedEndPosition to ensure we don't eat the newline after the statement.
-            changes.replaceNodeWithNodes(sourceFile, statement, newNodes);
-        }
-    }
-
-    /** Converts `const name = require("moduleSpecifier").propertyName` */
-<<<<<<< HEAD
-    function convertPropertyAccessImport(name: BindingName, propertyName: string, moduleSpecifier: StringLiteralLike, identifiers: Identifiers, preferences: UserPreferences): ReadonlyArray<Node> {
-=======
-    function convertPropertyAccessImport(name: BindingName, propertyName: string, moduleSpecifier: StringLiteralLike, identifiers: Identifiers, quotePreference: QuotePreference): ReadonlyArray<Node> {
->>>>>>> dedf5d41
-        switch (name.kind) {
-            case SyntaxKind.ObjectBindingPattern:
-            case SyntaxKind.ArrayBindingPattern: {
-                // `const [a, b] = require("c").d` --> `import { d } from "c"; const [a, b] = d;`
-                const tmp  = makeUniqueName(propertyName, identifiers);
-                return [
-<<<<<<< HEAD
-                    makeSingleImport(tmp, propertyName, moduleSpecifier, preferences),
-=======
-                    makeSingleImport(tmp, propertyName, moduleSpecifier, quotePreference),
->>>>>>> dedf5d41
-                    makeConst(/*modifiers*/ undefined, name, createIdentifier(tmp)),
-                ];
-            }
-            case SyntaxKind.Identifier:
-                // `const a = require("b").c` --> `import { c as a } from "./b";
-<<<<<<< HEAD
-                return [makeSingleImport(name.text, propertyName, moduleSpecifier, preferences)];
-=======
-                return [makeSingleImport(name.text, propertyName, moduleSpecifier, quotePreference)];
->>>>>>> dedf5d41
-            default:
-                return Debug.assertNever(name);
-        }
-    }
-
-    function convertAssignment(
-        sourceFile: SourceFile,
-        checker: TypeChecker,
-        assignment: BinaryExpression,
-        changes: textChanges.ChangeTracker,
-        exports: ExportRenames,
-    ): ModuleExportsChanged {
-        const { left, right } = assignment;
-        if (!isPropertyAccessExpression(left)) {
-            return false;
-        }
-
-        if (isExportsOrModuleExportsOrAlias(sourceFile, left)) {
-            if (isExportsOrModuleExportsOrAlias(sourceFile, right)) {
-                // `const alias = module.exports;` or `module.exports = alias;` can be removed.
-                changes.delete(sourceFile, assignment.parent);
-            }
-            else {
-                const replacement = isObjectLiteralExpression(right) ? tryChangeModuleExportsObject(right)
-                    : isRequireCall(right, /*checkArgumentIsStringLiteralLike*/ true) ? convertReExportAll(right.arguments[0], checker)
-                    : undefined;
-                if (replacement) {
-                    changes.replaceNodeWithNodes(sourceFile, assignment.parent, replacement[0]);
-                    return replacement[1];
-                }
-                else {
-                    changes.replaceRangeWithText(sourceFile, createTextRange(left.getStart(sourceFile), right.pos), "export default");
-                    return true;
-                }
-            }
-        }
-        else if (isExportsOrModuleExportsOrAlias(sourceFile, left.expression)) {
-            convertNamedExport(sourceFile, assignment as BinaryExpression & { left: PropertyAccessExpression }, changes, exports);
-        }
-
-        return false;
-    }
-
-    /**
-     * Convert `module.exports = { ... }` to individual exports..
-     * We can't always do this if the module has interesting members -- then it will be a default export instead.
-     */
-    function tryChangeModuleExportsObject(object: ObjectLiteralExpression): [ReadonlyArray<Statement>, ModuleExportsChanged] | undefined {
-        const statements = mapAllOrFail(object.properties, prop => {
-            switch (prop.kind) {
-                case SyntaxKind.GetAccessor:
-                case SyntaxKind.SetAccessor:
-                // TODO: Maybe we should handle this? See fourslash test `refactorConvertToEs6Module_export_object_shorthand.ts`.
-                case SyntaxKind.ShorthandPropertyAssignment:
-                case SyntaxKind.SpreadAssignment:
-                    return undefined;
-                case SyntaxKind.PropertyAssignment:
-                    return !isIdentifier(prop.name) ? undefined : convertExportsDotXEquals_replaceNode(prop.name.text, prop.initializer);
-                case SyntaxKind.MethodDeclaration:
-                    return !isIdentifier(prop.name) ? undefined : functionExpressionToDeclaration(prop.name.text, [createToken(SyntaxKind.ExportKeyword)], prop);
-                default:
-                    Debug.assertNever(prop);
-            }
-        });
-        return statements && [statements, false];
-    }
-
-    function convertNamedExport(
-        sourceFile: SourceFile,
-        assignment: BinaryExpression & { left: PropertyAccessExpression },
-        changes: textChanges.ChangeTracker,
-        exports: ExportRenames,
-    ): void {
-        // If "originalKeywordKind" was set, this is e.g. `exports.
-        const { text } = assignment.left.name;
-        const rename = exports.get(text);
-        if (rename !== undefined) {
-            /*
-            const _class = 0;
-            export { _class as class };
-            */
-            const newNodes = [
-                makeConst(/*modifiers*/ undefined, rename, assignment.right),
-                makeExportDeclaration([createExportSpecifier(rename, text)]),
-            ];
-            changes.replaceNodeWithNodes(sourceFile, assignment.parent, newNodes);
-        }
-        else {
-            convertExportsPropertyAssignment(assignment, sourceFile, changes);
-        }
-    }
-
-    function convertReExportAll(reExported: StringLiteralLike, checker: TypeChecker): [ReadonlyArray<Statement>, ModuleExportsChanged] {
-        // `module.exports = require("x");` ==> `export * from "x"; export { default } from "x";`
-        const moduleSpecifier = reExported.text;
-        const moduleSymbol = checker.getSymbolAtLocation(reExported);
-        const exports = moduleSymbol ? moduleSymbol.exports! : emptyUnderscoreEscapedMap;
-        return exports.has("export=" as __String)
-            ? [[reExportDefault(moduleSpecifier)], true]
-            : !exports.has("default" as __String)
-            ? [[reExportStar(moduleSpecifier)], false]
-            // If there's some non-default export, must include both `export *` and `export default`.
-            : exports.size > 1 ? [[reExportStar(moduleSpecifier), reExportDefault(moduleSpecifier)], true] : [[reExportDefault(moduleSpecifier)], true];
-    }
-    function reExportStar(moduleSpecifier: string): ExportDeclaration {
-        return makeExportDeclaration(/*exportClause*/ undefined, moduleSpecifier);
-    }
-    function reExportDefault(moduleSpecifier: string): ExportDeclaration {
-        return makeExportDeclaration([createExportSpecifier(/*propertyName*/ undefined, "default")], moduleSpecifier);
-    }
-
-    function convertExportsPropertyAssignment({ left, right, parent }: BinaryExpression & { left: PropertyAccessExpression }, sourceFile: SourceFile, changes: textChanges.ChangeTracker): void {
-        const name = left.name.text;
-        if ((isFunctionExpression(right) || isArrowFunction(right) || isClassExpression(right)) && (!right.name || right.name.text === name)) {
-            // `exports.f = function() {}` -> `export function f() {}` -- Replace `exports.f = ` with `export `, and insert the name after `function`.
-            changes.replaceRange(sourceFile, { pos: left.getStart(sourceFile), end: right.getStart(sourceFile) }, createToken(SyntaxKind.ExportKeyword), { suffix: " " });
-
-            if (!right.name) changes.insertName(sourceFile, right, name);
-
-            const semi = findChildOfKind(parent, SyntaxKind.SemicolonToken, sourceFile);
-            if (semi) changes.delete(sourceFile, semi);
-        }
-        else {
-            // `exports.f = function g() {}` -> `export const f = function g() {}` -- just replace `exports.` with `export const `
-            changes.replaceNodeRangeWithNodes(sourceFile, left.expression, findChildOfKind(left, SyntaxKind.DotToken, sourceFile)!,
-                [createToken(SyntaxKind.ExportKeyword), createToken(SyntaxKind.ConstKeyword)],
-                { joiner: " ", suffix: " " });
-        }
-    }
-
-    // TODO: GH#22492 this will cause an error if a change has been made inside the body of the node.
-    function convertExportsDotXEquals_replaceNode(name: string | undefined, exported: Expression): Statement {
-        const modifiers = [createToken(SyntaxKind.ExportKeyword)];
-        switch (exported.kind) {
-            case SyntaxKind.FunctionExpression: {
-                const { name: expressionName } = exported as FunctionExpression;
-                if (expressionName && expressionName.text !== name) {
-                    // `exports.f = function g() {}` -> `export const f = function g() {}`
-                    return exportConst();
-                }
-            }
-                // falls through
-            case SyntaxKind.ArrowFunction:
-                // `exports.f = function() {}` --> `export function f() {}`
-                return functionExpressionToDeclaration(name, modifiers, exported as FunctionExpression | ArrowFunction);
-            case SyntaxKind.ClassExpression:
-                // `exports.C = class {}` --> `export class C {}`
-                return classExpressionToDeclaration(name, modifiers, exported as ClassExpression);
-            default:
-                return exportConst();
-        }
-
-        function exportConst() {
-            // `exports.x = 0;` --> `export const x = 0;`
-            return makeConst(modifiers, createIdentifier(name!), exported); // TODO: GH#18217
-        }
-    }
-
-    /**
-     * Converts `const <<name>> = require("x");`.
-     * Returns nodes that will replace the variable declaration for the commonjs import.
-     * May also make use `changes` to remove qualifiers at the use sites of imports, to change `mod.x` to `x`.
-     */
-    function convertSingleImport(
-        file: SourceFile,
-        name: BindingName,
-        moduleSpecifier: StringLiteralLike,
-        changes: textChanges.ChangeTracker,
-        checker: TypeChecker,
-        identifiers: Identifiers,
-        target: ScriptTarget,
-<<<<<<< HEAD
-        preferences: UserPreferences,
-=======
-        quotePreference: QuotePreference,
->>>>>>> dedf5d41
-    ): ReadonlyArray<Node> {
-        switch (name.kind) {
-            case SyntaxKind.ObjectBindingPattern: {
-                const importSpecifiers = mapAllOrFail(name.elements, e =>
-                    e.dotDotDotToken || e.initializer || e.propertyName && !isIdentifier(e.propertyName) || !isIdentifier(e.name)
-                        ? undefined
-                        : makeImportSpecifier(e.propertyName && (e.propertyName as Identifier).text, e.name.text)); // tslint:disable-line no-unnecessary-type-assertion (TODO: GH#18217)
-                if (importSpecifiers) {
-<<<<<<< HEAD
-                    return [makeImport(/*name*/ undefined, importSpecifiers, moduleSpecifier, preferences)];
-=======
-                    return [makeImport(/*name*/ undefined, importSpecifiers, moduleSpecifier, quotePreference)];
->>>>>>> dedf5d41
-                }
-            }
-            // falls through -- object destructuring has an interesting pattern and must be a variable declaration
-            case SyntaxKind.ArrayBindingPattern: {
-                /*
-                import x from "x";
-                const [a, b, c] = x;
-                */
-                const tmp = makeUniqueName(moduleSpecifierToValidIdentifier(moduleSpecifier.text, target), identifiers);
-                return [
-<<<<<<< HEAD
-                    makeImport(createIdentifier(tmp), /*namedImports*/ undefined, moduleSpecifier, preferences),
-=======
-                    makeImport(createIdentifier(tmp), /*namedImports*/ undefined, moduleSpecifier, quotePreference),
->>>>>>> dedf5d41
-                    makeConst(/*modifiers*/ undefined, getSynthesizedDeepClone(name), createIdentifier(tmp)),
-                ];
-            }
-            case SyntaxKind.Identifier:
-<<<<<<< HEAD
-                return convertSingleIdentifierImport(file, name, moduleSpecifier, changes, checker, identifiers, preferences);
-=======
-                return convertSingleIdentifierImport(file, name, moduleSpecifier, changes, checker, identifiers, quotePreference);
->>>>>>> dedf5d41
-            default:
-                return Debug.assertNever(name);
-        }
-    }
-
-    /**
-     * Convert `import x = require("x").`
-     * Also converts uses like `x.y()` to `y()` and uses a named import.
-     */
-<<<<<<< HEAD
-    function convertSingleIdentifierImport(file: SourceFile, name: Identifier, moduleSpecifier: StringLiteralLike, changes: textChanges.ChangeTracker, checker: TypeChecker, identifiers: Identifiers, preferences: UserPreferences): ReadonlyArray<Node> {
-=======
-    function convertSingleIdentifierImport(file: SourceFile, name: Identifier, moduleSpecifier: StringLiteralLike, changes: textChanges.ChangeTracker, checker: TypeChecker, identifiers: Identifiers, quotePreference: QuotePreference): ReadonlyArray<Node> {
->>>>>>> dedf5d41
-        const nameSymbol = checker.getSymbolAtLocation(name);
-        // Maps from module property name to name actually used. (The same if there isn't shadowing.)
-        const namedBindingsNames = createMap<string>();
-        // True if there is some non-property use like `x()` or `f(x)`.
-        let needDefaultImport = false;
-
-        for (const use of identifiers.original.get(name.text)!) {
-            if (checker.getSymbolAtLocation(use) !== nameSymbol || use === name) {
-                // This was a use of a different symbol with the same name, due to shadowing. Ignore.
-                continue;
-            }
-
-            const { parent } = use;
-            if (isPropertyAccessExpression(parent)) {
-                const { expression, name: { text: propertyName } } = parent;
-                Debug.assert(expression === use); // Else shouldn't have been in `collectIdentifiers`
-                let idName = namedBindingsNames.get(propertyName);
-                if (idName === undefined) {
-                    idName = makeUniqueName(propertyName, identifiers);
-                    namedBindingsNames.set(propertyName, idName);
-                }
-                changes.replaceNode(file, parent, createIdentifier(idName));
-            }
-            else {
-                needDefaultImport = true;
-            }
-        }
-
-        const namedBindings = namedBindingsNames.size === 0 ? undefined : arrayFrom(mapIterator(namedBindingsNames.entries(), ([propertyName, idName]) =>
-            createImportSpecifier(propertyName === idName ? undefined : createIdentifier(propertyName), createIdentifier(idName))));
-        if (!namedBindings) {
-            // If it was unused, ensure that we at least import *something*.
-            needDefaultImport = true;
-        }
-<<<<<<< HEAD
-        return [makeImport(needDefaultImport ? getSynthesizedDeepClone(name) : undefined, namedBindings, moduleSpecifier, preferences)];
-=======
-        return [makeImport(needDefaultImport ? getSynthesizedDeepClone(name) : undefined, namedBindings, moduleSpecifier, quotePreference)];
->>>>>>> dedf5d41
-    }
-
-    // Identifiers helpers
-
-    function makeUniqueName(name: string, identifiers: Identifiers): string {
-        while (identifiers.original.has(name) || identifiers.additional.has(name)) {
-            name = `_${name}`;
-        }
-        identifiers.additional.set(name, true);
-        return name;
-    }
-
-    /**
-     * Helps us create unique identifiers.
-     * `original` refers to the local variable names in the original source file.
-     * `additional` is any new unique identifiers we've generated. (e.g., we'll generate `_x`, then `__x`.)
-     */
-    interface Identifiers {
-        readonly original: FreeIdentifiers;
-        // Additional identifiers we've added. Mutable!
-        readonly additional: Map<true>;
-    }
-
-    type FreeIdentifiers = ReadonlyMap<ReadonlyArray<Identifier>>;
-    function collectFreeIdentifiers(file: SourceFile): FreeIdentifiers {
-        const map = createMultiMap<Identifier>();
-        forEachFreeIdentifier(file, id => map.add(id.text, id));
-        return map;
-    }
-
-    /**
-     * A free identifier is an identifier that can be accessed through name lookup as a local variable.
-     * In the expression `x.y`, `x` is a free identifier, but `y` is not.
-     */
-    function forEachFreeIdentifier(node: Node, cb: (id: Identifier) => void): void {
-        if (isIdentifier(node) && isFreeIdentifier(node)) cb(node);
-        node.forEachChild(child => forEachFreeIdentifier(child, cb));
-    }
-
-    function isFreeIdentifier(node: Identifier): boolean {
-        const { parent } = node;
-        switch (parent.kind) {
-            case SyntaxKind.PropertyAccessExpression:
-                return (parent as PropertyAccessExpression).name !== node;
-            case SyntaxKind.BindingElement:
-                return (parent as BindingElement).propertyName !== node;
-            case SyntaxKind.ImportSpecifier:
-                return (parent as ImportSpecifier).propertyName !== node;
-            default:
-                return true;
-        }
-    }
-
-    // Node helpers
-
-    function functionExpressionToDeclaration(name: string | undefined, additionalModifiers: ReadonlyArray<Modifier>, fn: FunctionExpression | ArrowFunction | MethodDeclaration): FunctionDeclaration {
-        return createFunctionDeclaration(
-            getSynthesizedDeepClones(fn.decorators), // TODO: GH#19915 Don't think this is even legal.
-            concatenate(additionalModifiers, getSynthesizedDeepClones(fn.modifiers)),
-            getSynthesizedDeepClone(fn.asteriskToken),
-            name,
-            getSynthesizedDeepClones(fn.typeParameters),
-            getSynthesizedDeepClones(fn.parameters),
-            getSynthesizedDeepClone(fn.type),
-            convertToFunctionBody(getSynthesizedDeepClone(fn.body!)));
-    }
-
-    function classExpressionToDeclaration(name: string | undefined, additionalModifiers: ReadonlyArray<Modifier>, cls: ClassExpression): ClassDeclaration {
-        return createClassDeclaration(
-            getSynthesizedDeepClones(cls.decorators), // TODO: GH#19915 Don't think this is even legal.
-            concatenate(additionalModifiers, getSynthesizedDeepClones(cls.modifiers)),
-            name,
-            getSynthesizedDeepClones(cls.typeParameters),
-            getSynthesizedDeepClones(cls.heritageClauses),
-            getSynthesizedDeepClones(cls.members));
-    }
-
-<<<<<<< HEAD
-    function makeSingleImport(localName: string, propertyName: string, moduleSpecifier: StringLiteralLike, preferences: UserPreferences): ImportDeclaration {
-        return propertyName === "default"
-            ? makeImport(createIdentifier(localName), /*namedImports*/ undefined, moduleSpecifier, preferences)
-            : makeImport(/*name*/ undefined, [makeImportSpecifier(propertyName, localName)], moduleSpecifier, preferences);
-=======
-    function makeSingleImport(localName: string, propertyName: string, moduleSpecifier: StringLiteralLike, quotePreference: QuotePreference): ImportDeclaration {
-        return propertyName === "default"
-            ? makeImport(createIdentifier(localName), /*namedImports*/ undefined, moduleSpecifier, quotePreference)
-            : makeImport(/*name*/ undefined, [makeImportSpecifier(propertyName, localName)], moduleSpecifier, quotePreference);
->>>>>>> dedf5d41
-    }
-
-    function makeImportSpecifier(propertyName: string | undefined, name: string): ImportSpecifier {
-        return createImportSpecifier(propertyName !== undefined && propertyName !== name ? createIdentifier(propertyName) : undefined, createIdentifier(name));
-    }
-
-    function makeConst(modifiers: ReadonlyArray<Modifier> | undefined, name: string | BindingName, init: Expression): VariableStatement {
-        return createVariableStatement(
-            modifiers,
-            createVariableDeclarationList(
-                [createVariableDeclaration(name, /*type*/ undefined, init)],
-                NodeFlags.Const));
-    }
-
-    function makeExportDeclaration(exportSpecifiers: ExportSpecifier[] | undefined, moduleSpecifier?: string): ExportDeclaration {
-        return createExportDeclaration(
-            /*decorators*/ undefined,
-            /*modifiers*/ undefined,
-            exportSpecifiers && createNamedExports(exportSpecifiers),
-            moduleSpecifier === undefined ? undefined : createLiteral(moduleSpecifier));
-    }
-}
+/* @internal */
+namespace ts.codefix {
+    registerCodeFix({
+        errorCodes: [Diagnostics.File_is_a_CommonJS_module_it_may_be_converted_to_an_ES6_module.code],
+        getCodeActions(context) {
+            const { sourceFile, program, preferences } = context;
+            const changes = textChanges.ChangeTracker.with(context, changes => {
+                const moduleExportsChangedToDefault = convertFileToEs6Module(sourceFile, program.getTypeChecker(), changes, program.getCompilerOptions().target!, getQuotePreference(sourceFile, preferences));
+                if (moduleExportsChangedToDefault) {
+                    for (const importingFile of program.getSourceFiles()) {
+                        fixImportOfModuleExports(importingFile, sourceFile, changes, getQuotePreference(importingFile, preferences));
+                    }
+                }
+            });
+            // No support for fix-all since this applies to the whole file at once anyway.
+            return [createCodeFixActionNoFixId("convertToEs6Module", changes, Diagnostics.Convert_to_ES6_module)];
+        },
+    });
+
+    function fixImportOfModuleExports(importingFile: SourceFile, exportingFile: SourceFile, changes: textChanges.ChangeTracker, quotePreference: QuotePreference) {
+        for (const moduleSpecifier of importingFile.imports) {
+            const imported = getResolvedModule(importingFile, moduleSpecifier.text);
+            if (!imported || imported.resolvedFileName !== exportingFile.fileName) {
+                continue;
+            }
+
+            const importNode = importFromModuleSpecifier(moduleSpecifier);
+            switch (importNode.kind) {
+                case SyntaxKind.ImportEqualsDeclaration:
+                    changes.replaceNode(importingFile, importNode, makeImport(importNode.name, /*namedImports*/ undefined, moduleSpecifier, quotePreference));
+                    break;
+                case SyntaxKind.CallExpression:
+                    if (isRequireCall(importNode, /*checkArgumentIsStringLiteralLike*/ false)) {
+                        changes.replaceNode(importingFile, importNode, createPropertyAccess(getSynthesizedDeepClone(importNode), "default"));
+                    }
+                    break;
+            }
+        }
+    }
+
+    /** @returns Whether we converted a `module.exports =` to a default export. */
+    function convertFileToEs6Module(sourceFile: SourceFile, checker: TypeChecker, changes: textChanges.ChangeTracker, target: ScriptTarget, quotePreference: QuotePreference): ModuleExportsChanged {
+        const identifiers: Identifiers = { original: collectFreeIdentifiers(sourceFile), additional: createMap<true>() };
+        const exports = collectExportRenames(sourceFile, checker, identifiers);
+        convertExportsAccesses(sourceFile, exports, changes);
+        let moduleExportsChangedToDefault = false;
+        for (const statement of sourceFile.statements) {
+            const moduleExportsChanged = convertStatement(sourceFile, statement, checker, changes, identifiers, target, exports, quotePreference);
+            moduleExportsChangedToDefault = moduleExportsChangedToDefault || moduleExportsChanged;
+        }
+        return moduleExportsChangedToDefault;
+    }
+
+    /**
+     * Contains an entry for each renamed export.
+     * This is necessary because `exports.x = 0;` does not declare a local variable.
+     * Converting this to `export const x = 0;` would declare a local, so we must be careful to avoid shadowing.
+     * If there would be shadowing at either the declaration or at any reference to `exports.x` (now just `x`), we must convert to:
+     *     const _x = 0;
+     *     export { _x as x };
+     * This conversion also must place if the exported name is not a valid identifier, e.g. `exports.class = 0;`.
+     */
+    type ExportRenames = ReadonlyMap<string>;
+
+    function collectExportRenames(sourceFile: SourceFile, checker: TypeChecker, identifiers: Identifiers): ExportRenames {
+        const res = createMap<string>();
+        forEachExportReference(sourceFile, node => {
+            const { text, originalKeywordKind } = node.name;
+            if (!res.has(text) && (originalKeywordKind !== undefined && isNonContextualKeyword(originalKeywordKind)
+                || checker.resolveName(node.name.text, node, SymbolFlags.Value, /*excludeGlobals*/ true))) {
+                // Unconditionally add an underscore in case `text` is a keyword.
+                res.set(text, makeUniqueName(`_${text}`, identifiers));
+            }
+        });
+        return res;
+    }
+
+    function convertExportsAccesses(sourceFile: SourceFile, exports: ExportRenames, changes: textChanges.ChangeTracker): void {
+        forEachExportReference(sourceFile, (node, isAssignmentLhs) => {
+            if (isAssignmentLhs) {
+                return;
+            }
+            const { text } = node.name;
+            changes.replaceNode(sourceFile, node, createIdentifier(exports.get(text) || text));
+        });
+    }
+
+    function forEachExportReference(sourceFile: SourceFile, cb: (node: PropertyAccessExpression, isAssignmentLhs: boolean) => void): void {
+        sourceFile.forEachChild(function recur(node) {
+            if (isPropertyAccessExpression(node) && isExportsOrModuleExportsOrAlias(sourceFile, node.expression)) {
+                const { parent } = node;
+                cb(node, isBinaryExpression(parent) && parent.left === node && parent.operatorToken.kind === SyntaxKind.EqualsToken);
+            }
+            node.forEachChild(recur);
+        });
+    }
+
+    /** Whether `module.exports =` was changed to `export default` */
+    type ModuleExportsChanged = boolean;
+
+    function convertStatement(sourceFile: SourceFile, statement: Statement, checker: TypeChecker, changes: textChanges.ChangeTracker, identifiers: Identifiers, target: ScriptTarget, exports: ExportRenames, quotePreference: QuotePreference): ModuleExportsChanged {
+        switch (statement.kind) {
+            case SyntaxKind.VariableStatement:
+                convertVariableStatement(sourceFile, statement as VariableStatement, changes, checker, identifiers, target, quotePreference);
+                return false;
+            case SyntaxKind.ExpressionStatement: {
+                const { expression } = statement as ExpressionStatement;
+                switch (expression.kind) {
+                    case SyntaxKind.CallExpression: {
+                        if (isRequireCall(expression, /*checkArgumentIsStringLiteralLike*/ true)) {
+                            // For side-effecting require() call, just make a side-effecting import.
+                            changes.replaceNode(sourceFile, statement, makeImport(/*name*/ undefined, /*namedImports*/ undefined, expression.arguments[0], quotePreference));
+                        }
+                        return false;
+                    }
+                    case SyntaxKind.BinaryExpression: {
+                        const { operatorToken } = expression as BinaryExpression;
+                        return operatorToken.kind === SyntaxKind.EqualsToken && convertAssignment(sourceFile, checker, expression as BinaryExpression, changes, exports);
+                    }
+                }
+            }
+            // falls through
+            default:
+                return false;
+        }
+    }
+
+    function convertVariableStatement(
+        sourceFile: SourceFile,
+        statement: VariableStatement,
+        changes: textChanges.ChangeTracker,
+        checker: TypeChecker,
+        identifiers: Identifiers,
+        target: ScriptTarget,
+        quotePreference: QuotePreference,
+    ): void {
+        const { declarationList } = statement;
+        let foundImport = false;
+        const newNodes = flatMap(declarationList.declarations, decl => {
+            const { name, initializer } = decl;
+            if (initializer) {
+                if (isExportsOrModuleExportsOrAlias(sourceFile, initializer)) {
+                    // `const alias = module.exports;` can be removed.
+                    foundImport = true;
+                    return [];
+                }
+                else if (isRequireCall(initializer, /*checkArgumentIsStringLiteralLike*/ true)) {
+                    foundImport = true;
+                    return convertSingleImport(sourceFile, name, initializer.arguments[0], changes, checker, identifiers, target, quotePreference);
+                }
+                else if (isPropertyAccessExpression(initializer) && isRequireCall(initializer.expression, /*checkArgumentIsStringLiteralLike*/ true)) {
+                    foundImport = true;
+                    return convertPropertyAccessImport(name, initializer.name.text, initializer.expression.arguments[0], identifiers, quotePreference);
+                }
+            }
+            // Move it out to its own variable statement. (This will not be used if `!foundImport`)
+            return createVariableStatement(/*modifiers*/ undefined, createVariableDeclarationList([decl], declarationList.flags));
+        });
+        if (foundImport) {
+            // useNonAdjustedEndPosition to ensure we don't eat the newline after the statement.
+            changes.replaceNodeWithNodes(sourceFile, statement, newNodes);
+        }
+    }
+
+    /** Converts `const name = require("moduleSpecifier").propertyName` */
+    function convertPropertyAccessImport(name: BindingName, propertyName: string, moduleSpecifier: StringLiteralLike, identifiers: Identifiers, quotePreference: QuotePreference): ReadonlyArray<Node> {
+        switch (name.kind) {
+            case SyntaxKind.ObjectBindingPattern:
+            case SyntaxKind.ArrayBindingPattern: {
+                // `const [a, b] = require("c").d` --> `import { d } from "c"; const [a, b] = d;`
+                const tmp  = makeUniqueName(propertyName, identifiers);
+                return [
+                    makeSingleImport(tmp, propertyName, moduleSpecifier, quotePreference),
+                    makeConst(/*modifiers*/ undefined, name, createIdentifier(tmp)),
+                ];
+            }
+            case SyntaxKind.Identifier:
+                // `const a = require("b").c` --> `import { c as a } from "./b";
+                return [makeSingleImport(name.text, propertyName, moduleSpecifier, quotePreference)];
+            default:
+                return Debug.assertNever(name);
+        }
+    }
+
+    function convertAssignment(
+        sourceFile: SourceFile,
+        checker: TypeChecker,
+        assignment: BinaryExpression,
+        changes: textChanges.ChangeTracker,
+        exports: ExportRenames,
+    ): ModuleExportsChanged {
+        const { left, right } = assignment;
+        if (!isPropertyAccessExpression(left)) {
+            return false;
+        }
+
+        if (isExportsOrModuleExportsOrAlias(sourceFile, left)) {
+            if (isExportsOrModuleExportsOrAlias(sourceFile, right)) {
+                // `const alias = module.exports;` or `module.exports = alias;` can be removed.
+                changes.delete(sourceFile, assignment.parent);
+            }
+            else {
+                const replacement = isObjectLiteralExpression(right) ? tryChangeModuleExportsObject(right)
+                    : isRequireCall(right, /*checkArgumentIsStringLiteralLike*/ true) ? convertReExportAll(right.arguments[0], checker)
+                    : undefined;
+                if (replacement) {
+                    changes.replaceNodeWithNodes(sourceFile, assignment.parent, replacement[0]);
+                    return replacement[1];
+                }
+                else {
+                    changes.replaceRangeWithText(sourceFile, createTextRange(left.getStart(sourceFile), right.pos), "export default");
+                    return true;
+                }
+            }
+        }
+        else if (isExportsOrModuleExportsOrAlias(sourceFile, left.expression)) {
+            convertNamedExport(sourceFile, assignment as BinaryExpression & { left: PropertyAccessExpression }, changes, exports);
+        }
+
+        return false;
+    }
+
+    /**
+     * Convert `module.exports = { ... }` to individual exports..
+     * We can't always do this if the module has interesting members -- then it will be a default export instead.
+     */
+    function tryChangeModuleExportsObject(object: ObjectLiteralExpression): [ReadonlyArray<Statement>, ModuleExportsChanged] | undefined {
+        const statements = mapAllOrFail(object.properties, prop => {
+            switch (prop.kind) {
+                case SyntaxKind.GetAccessor:
+                case SyntaxKind.SetAccessor:
+                // TODO: Maybe we should handle this? See fourslash test `refactorConvertToEs6Module_export_object_shorthand.ts`.
+                case SyntaxKind.ShorthandPropertyAssignment:
+                case SyntaxKind.SpreadAssignment:
+                    return undefined;
+                case SyntaxKind.PropertyAssignment:
+                    return !isIdentifier(prop.name) ? undefined : convertExportsDotXEquals_replaceNode(prop.name.text, prop.initializer);
+                case SyntaxKind.MethodDeclaration:
+                    return !isIdentifier(prop.name) ? undefined : functionExpressionToDeclaration(prop.name.text, [createToken(SyntaxKind.ExportKeyword)], prop);
+                default:
+                    Debug.assertNever(prop);
+            }
+        });
+        return statements && [statements, false];
+    }
+
+    function convertNamedExport(
+        sourceFile: SourceFile,
+        assignment: BinaryExpression & { left: PropertyAccessExpression },
+        changes: textChanges.ChangeTracker,
+        exports: ExportRenames,
+    ): void {
+        // If "originalKeywordKind" was set, this is e.g. `exports.
+        const { text } = assignment.left.name;
+        const rename = exports.get(text);
+        if (rename !== undefined) {
+            /*
+            const _class = 0;
+            export { _class as class };
+            */
+            const newNodes = [
+                makeConst(/*modifiers*/ undefined, rename, assignment.right),
+                makeExportDeclaration([createExportSpecifier(rename, text)]),
+            ];
+            changes.replaceNodeWithNodes(sourceFile, assignment.parent, newNodes);
+        }
+        else {
+            convertExportsPropertyAssignment(assignment, sourceFile, changes);
+        }
+    }
+
+    function convertReExportAll(reExported: StringLiteralLike, checker: TypeChecker): [ReadonlyArray<Statement>, ModuleExportsChanged] {
+        // `module.exports = require("x");` ==> `export * from "x"; export { default } from "x";`
+        const moduleSpecifier = reExported.text;
+        const moduleSymbol = checker.getSymbolAtLocation(reExported);
+        const exports = moduleSymbol ? moduleSymbol.exports! : emptyUnderscoreEscapedMap;
+        return exports.has("export=" as __String)
+            ? [[reExportDefault(moduleSpecifier)], true]
+            : !exports.has("default" as __String)
+            ? [[reExportStar(moduleSpecifier)], false]
+            // If there's some non-default export, must include both `export *` and `export default`.
+            : exports.size > 1 ? [[reExportStar(moduleSpecifier), reExportDefault(moduleSpecifier)], true] : [[reExportDefault(moduleSpecifier)], true];
+    }
+    function reExportStar(moduleSpecifier: string): ExportDeclaration {
+        return makeExportDeclaration(/*exportClause*/ undefined, moduleSpecifier);
+    }
+    function reExportDefault(moduleSpecifier: string): ExportDeclaration {
+        return makeExportDeclaration([createExportSpecifier(/*propertyName*/ undefined, "default")], moduleSpecifier);
+    }
+
+    function convertExportsPropertyAssignment({ left, right, parent }: BinaryExpression & { left: PropertyAccessExpression }, sourceFile: SourceFile, changes: textChanges.ChangeTracker): void {
+        const name = left.name.text;
+        if ((isFunctionExpression(right) || isArrowFunction(right) || isClassExpression(right)) && (!right.name || right.name.text === name)) {
+            // `exports.f = function() {}` -> `export function f() {}` -- Replace `exports.f = ` with `export `, and insert the name after `function`.
+            changes.replaceRange(sourceFile, { pos: left.getStart(sourceFile), end: right.getStart(sourceFile) }, createToken(SyntaxKind.ExportKeyword), { suffix: " " });
+
+            if (!right.name) changes.insertName(sourceFile, right, name);
+
+            const semi = findChildOfKind(parent, SyntaxKind.SemicolonToken, sourceFile);
+            if (semi) changes.delete(sourceFile, semi);
+        }
+        else {
+            // `exports.f = function g() {}` -> `export const f = function g() {}` -- just replace `exports.` with `export const `
+            changes.replaceNodeRangeWithNodes(sourceFile, left.expression, findChildOfKind(left, SyntaxKind.DotToken, sourceFile)!,
+                [createToken(SyntaxKind.ExportKeyword), createToken(SyntaxKind.ConstKeyword)],
+                { joiner: " ", suffix: " " });
+        }
+    }
+
+    // TODO: GH#22492 this will cause an error if a change has been made inside the body of the node.
+    function convertExportsDotXEquals_replaceNode(name: string | undefined, exported: Expression): Statement {
+        const modifiers = [createToken(SyntaxKind.ExportKeyword)];
+        switch (exported.kind) {
+            case SyntaxKind.FunctionExpression: {
+                const { name: expressionName } = exported as FunctionExpression;
+                if (expressionName && expressionName.text !== name) {
+                    // `exports.f = function g() {}` -> `export const f = function g() {}`
+                    return exportConst();
+                }
+            }
+                // falls through
+            case SyntaxKind.ArrowFunction:
+                // `exports.f = function() {}` --> `export function f() {}`
+                return functionExpressionToDeclaration(name, modifiers, exported as FunctionExpression | ArrowFunction);
+            case SyntaxKind.ClassExpression:
+                // `exports.C = class {}` --> `export class C {}`
+                return classExpressionToDeclaration(name, modifiers, exported as ClassExpression);
+            default:
+                return exportConst();
+        }
+
+        function exportConst() {
+            // `exports.x = 0;` --> `export const x = 0;`
+            return makeConst(modifiers, createIdentifier(name!), exported); // TODO: GH#18217
+        }
+    }
+
+    /**
+     * Converts `const <<name>> = require("x");`.
+     * Returns nodes that will replace the variable declaration for the commonjs import.
+     * May also make use `changes` to remove qualifiers at the use sites of imports, to change `mod.x` to `x`.
+     */
+    function convertSingleImport(
+        file: SourceFile,
+        name: BindingName,
+        moduleSpecifier: StringLiteralLike,
+        changes: textChanges.ChangeTracker,
+        checker: TypeChecker,
+        identifiers: Identifiers,
+        target: ScriptTarget,
+        quotePreference: QuotePreference,
+    ): ReadonlyArray<Node> {
+        switch (name.kind) {
+            case SyntaxKind.ObjectBindingPattern: {
+                const importSpecifiers = mapAllOrFail(name.elements, e =>
+                    e.dotDotDotToken || e.initializer || e.propertyName && !isIdentifier(e.propertyName) || !isIdentifier(e.name)
+                        ? undefined
+                        : makeImportSpecifier(e.propertyName && (e.propertyName as Identifier).text, e.name.text)); // tslint:disable-line no-unnecessary-type-assertion (TODO: GH#18217)
+                if (importSpecifiers) {
+                    return [makeImport(/*name*/ undefined, importSpecifiers, moduleSpecifier, quotePreference)];
+                }
+            }
+            // falls through -- object destructuring has an interesting pattern and must be a variable declaration
+            case SyntaxKind.ArrayBindingPattern: {
+                /*
+                import x from "x";
+                const [a, b, c] = x;
+                */
+                const tmp = makeUniqueName(moduleSpecifierToValidIdentifier(moduleSpecifier.text, target), identifiers);
+                return [
+                    makeImport(createIdentifier(tmp), /*namedImports*/ undefined, moduleSpecifier, quotePreference),
+                    makeConst(/*modifiers*/ undefined, getSynthesizedDeepClone(name), createIdentifier(tmp)),
+                ];
+            }
+            case SyntaxKind.Identifier:
+                return convertSingleIdentifierImport(file, name, moduleSpecifier, changes, checker, identifiers, quotePreference);
+            default:
+                return Debug.assertNever(name);
+        }
+    }
+
+    /**
+     * Convert `import x = require("x").`
+     * Also converts uses like `x.y()` to `y()` and uses a named import.
+     */
+    function convertSingleIdentifierImport(file: SourceFile, name: Identifier, moduleSpecifier: StringLiteralLike, changes: textChanges.ChangeTracker, checker: TypeChecker, identifiers: Identifiers, quotePreference: QuotePreference): ReadonlyArray<Node> {
+        const nameSymbol = checker.getSymbolAtLocation(name);
+        // Maps from module property name to name actually used. (The same if there isn't shadowing.)
+        const namedBindingsNames = createMap<string>();
+        // True if there is some non-property use like `x()` or `f(x)`.
+        let needDefaultImport = false;
+
+        for (const use of identifiers.original.get(name.text)!) {
+            if (checker.getSymbolAtLocation(use) !== nameSymbol || use === name) {
+                // This was a use of a different symbol with the same name, due to shadowing. Ignore.
+                continue;
+            }
+
+            const { parent } = use;
+            if (isPropertyAccessExpression(parent)) {
+                const { expression, name: { text: propertyName } } = parent;
+                Debug.assert(expression === use); // Else shouldn't have been in `collectIdentifiers`
+                let idName = namedBindingsNames.get(propertyName);
+                if (idName === undefined) {
+                    idName = makeUniqueName(propertyName, identifiers);
+                    namedBindingsNames.set(propertyName, idName);
+                }
+                changes.replaceNode(file, parent, createIdentifier(idName));
+            }
+            else {
+                needDefaultImport = true;
+            }
+        }
+
+        const namedBindings = namedBindingsNames.size === 0 ? undefined : arrayFrom(mapIterator(namedBindingsNames.entries(), ([propertyName, idName]) =>
+            createImportSpecifier(propertyName === idName ? undefined : createIdentifier(propertyName), createIdentifier(idName))));
+        if (!namedBindings) {
+            // If it was unused, ensure that we at least import *something*.
+            needDefaultImport = true;
+        }
+        return [makeImport(needDefaultImport ? getSynthesizedDeepClone(name) : undefined, namedBindings, moduleSpecifier, quotePreference)];
+    }
+
+    // Identifiers helpers
+
+    function makeUniqueName(name: string, identifiers: Identifiers): string {
+        while (identifiers.original.has(name) || identifiers.additional.has(name)) {
+            name = `_${name}`;
+        }
+        identifiers.additional.set(name, true);
+        return name;
+    }
+
+    /**
+     * Helps us create unique identifiers.
+     * `original` refers to the local variable names in the original source file.
+     * `additional` is any new unique identifiers we've generated. (e.g., we'll generate `_x`, then `__x`.)
+     */
+    interface Identifiers {
+        readonly original: FreeIdentifiers;
+        // Additional identifiers we've added. Mutable!
+        readonly additional: Map<true>;
+    }
+
+    type FreeIdentifiers = ReadonlyMap<ReadonlyArray<Identifier>>;
+    function collectFreeIdentifiers(file: SourceFile): FreeIdentifiers {
+        const map = createMultiMap<Identifier>();
+        forEachFreeIdentifier(file, id => map.add(id.text, id));
+        return map;
+    }
+
+    /**
+     * A free identifier is an identifier that can be accessed through name lookup as a local variable.
+     * In the expression `x.y`, `x` is a free identifier, but `y` is not.
+     */
+    function forEachFreeIdentifier(node: Node, cb: (id: Identifier) => void): void {
+        if (isIdentifier(node) && isFreeIdentifier(node)) cb(node);
+        node.forEachChild(child => forEachFreeIdentifier(child, cb));
+    }
+
+    function isFreeIdentifier(node: Identifier): boolean {
+        const { parent } = node;
+        switch (parent.kind) {
+            case SyntaxKind.PropertyAccessExpression:
+                return (parent as PropertyAccessExpression).name !== node;
+            case SyntaxKind.BindingElement:
+                return (parent as BindingElement).propertyName !== node;
+            case SyntaxKind.ImportSpecifier:
+                return (parent as ImportSpecifier).propertyName !== node;
+            default:
+                return true;
+        }
+    }
+
+    // Node helpers
+
+    function functionExpressionToDeclaration(name: string | undefined, additionalModifiers: ReadonlyArray<Modifier>, fn: FunctionExpression | ArrowFunction | MethodDeclaration): FunctionDeclaration {
+        return createFunctionDeclaration(
+            getSynthesizedDeepClones(fn.decorators), // TODO: GH#19915 Don't think this is even legal.
+            concatenate(additionalModifiers, getSynthesizedDeepClones(fn.modifiers)),
+            getSynthesizedDeepClone(fn.asteriskToken),
+            name,
+            getSynthesizedDeepClones(fn.typeParameters),
+            getSynthesizedDeepClones(fn.parameters),
+            getSynthesizedDeepClone(fn.type),
+            convertToFunctionBody(getSynthesizedDeepClone(fn.body!)));
+    }
+
+    function classExpressionToDeclaration(name: string | undefined, additionalModifiers: ReadonlyArray<Modifier>, cls: ClassExpression): ClassDeclaration {
+        return createClassDeclaration(
+            getSynthesizedDeepClones(cls.decorators), // TODO: GH#19915 Don't think this is even legal.
+            concatenate(additionalModifiers, getSynthesizedDeepClones(cls.modifiers)),
+            name,
+            getSynthesizedDeepClones(cls.typeParameters),
+            getSynthesizedDeepClones(cls.heritageClauses),
+            getSynthesizedDeepClones(cls.members));
+    }
+
+    function makeSingleImport(localName: string, propertyName: string, moduleSpecifier: StringLiteralLike, quotePreference: QuotePreference): ImportDeclaration {
+        return propertyName === "default"
+            ? makeImport(createIdentifier(localName), /*namedImports*/ undefined, moduleSpecifier, quotePreference)
+            : makeImport(/*name*/ undefined, [makeImportSpecifier(propertyName, localName)], moduleSpecifier, quotePreference);
+    }
+
+    function makeImportSpecifier(propertyName: string | undefined, name: string): ImportSpecifier {
+        return createImportSpecifier(propertyName !== undefined && propertyName !== name ? createIdentifier(propertyName) : undefined, createIdentifier(name));
+    }
+
+    function makeConst(modifiers: ReadonlyArray<Modifier> | undefined, name: string | BindingName, init: Expression): VariableStatement {
+        return createVariableStatement(
+            modifiers,
+            createVariableDeclarationList(
+                [createVariableDeclaration(name, /*type*/ undefined, init)],
+                NodeFlags.Const));
+    }
+
+    function makeExportDeclaration(exportSpecifiers: ExportSpecifier[] | undefined, moduleSpecifier?: string): ExportDeclaration {
+        return createExportDeclaration(
+            /*decorators*/ undefined,
+            /*modifiers*/ undefined,
+            exportSpecifiers && createNamedExports(exportSpecifiers),
+            moduleSpecifier === undefined ? undefined : createLiteral(moduleSpecifier));
+    }
+}