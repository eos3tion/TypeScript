/* @internal */
namespace ts.codefix {
    const fixId = "useDefaultImport";
    const errorCodes = [Diagnostics.Import_may_be_converted_to_a_default_import.code];
    registerCodeFix({
        errorCodes,
        getCodeActions(context) {
            const { sourceFile, span: { start } } = context;
            const info = getInfo(sourceFile, start);
            if (!info) return undefined;
            const changes = textChanges.ChangeTracker.with(context, t => doChange(t, sourceFile, info, context.preferences));
            return [createCodeFixAction(fixId, changes, Diagnostics.Convert_to_default_import, fixId, Diagnostics.Convert_all_to_default_imports)];
        },
        fixIds: [fixId],
        getAllCodeActions: context => codeFixAll(context, errorCodes, (changes, diag) => {
            const info = getInfo(diag.file, diag.start);
            if (info) doChange(changes, diag.file, info, context.preferences);
        }),
    });

    interface Info {
        readonly importNode: AnyImportSyntax;
        readonly name: Identifier;
        readonly moduleSpecifier: Expression;
    }
    function getInfo(sourceFile: SourceFile, pos: number): Info | undefined {
        const name = getTokenAtPosition(sourceFile, pos);
        if (!isIdentifier(name)) return undefined; // bad input
        const { parent } = name;
        if (isImportEqualsDeclaration(parent) && isExternalModuleReference(parent.moduleReference)) {
            return { importNode: parent, name, moduleSpecifier: parent.moduleReference.expression };
        }
        else if (isNamespaceImport(parent)) {
            const importNode = parent.parent.parent;
            return { importNode, name, moduleSpecifier: importNode.moduleSpecifier };
        }
    }

    function doChange(changes: textChanges.ChangeTracker, sourceFile: SourceFile, info: Info, preferences: UserPreferences): void {
<<<<<<< HEAD
        changes.replaceNode(sourceFile, info.importNode, makeImport(info.name, /*namedImports*/ undefined, info.moduleSpecifier, preferences));
=======
        changes.replaceNode(sourceFile, info.importNode, makeImport(info.name, /*namedImports*/ undefined, info.moduleSpecifier, getQuotePreference(sourceFile, preferences)));
>>>>>>> dedf5d41
    }
}
<|MERGE_RESOLUTION|>--- conflicted
+++ resolved
@@ -1,46 +1,42 @@
-/* @internal */
-namespace ts.codefix {
-    const fixId = "useDefaultImport";
-    const errorCodes = [Diagnostics.Import_may_be_converted_to_a_default_import.code];
-    registerCodeFix({
-        errorCodes,
-        getCodeActions(context) {
-            const { sourceFile, span: { start } } = context;
-            const info = getInfo(sourceFile, start);
-            if (!info) return undefined;
-            const changes = textChanges.ChangeTracker.with(context, t => doChange(t, sourceFile, info, context.preferences));
-            return [createCodeFixAction(fixId, changes, Diagnostics.Convert_to_default_import, fixId, Diagnostics.Convert_all_to_default_imports)];
-        },
-        fixIds: [fixId],
-        getAllCodeActions: context => codeFixAll(context, errorCodes, (changes, diag) => {
-            const info = getInfo(diag.file, diag.start);
-            if (info) doChange(changes, diag.file, info, context.preferences);
-        }),
-    });
-
-    interface Info {
-        readonly importNode: AnyImportSyntax;
-        readonly name: Identifier;
-        readonly moduleSpecifier: Expression;
-    }
-    function getInfo(sourceFile: SourceFile, pos: number): Info | undefined {
-        const name = getTokenAtPosition(sourceFile, pos);
-        if (!isIdentifier(name)) return undefined; // bad input
-        const { parent } = name;
-        if (isImportEqualsDeclaration(parent) && isExternalModuleReference(parent.moduleReference)) {
-            return { importNode: parent, name, moduleSpecifier: parent.moduleReference.expression };
-        }
-        else if (isNamespaceImport(parent)) {
-            const importNode = parent.parent.parent;
-            return { importNode, name, moduleSpecifier: importNode.moduleSpecifier };
-        }
-    }
-
-    function doChange(changes: textChanges.ChangeTracker, sourceFile: SourceFile, info: Info, preferences: UserPreferences): void {
-<<<<<<< HEAD
-        changes.replaceNode(sourceFile, info.importNode, makeImport(info.name, /*namedImports*/ undefined, info.moduleSpecifier, preferences));
-=======
-        changes.replaceNode(sourceFile, info.importNode, makeImport(info.name, /*namedImports*/ undefined, info.moduleSpecifier, getQuotePreference(sourceFile, preferences)));
->>>>>>> dedf5d41
-    }
-}
+/* @internal */
+namespace ts.codefix {
+    const fixId = "useDefaultImport";
+    const errorCodes = [Diagnostics.Import_may_be_converted_to_a_default_import.code];
+    registerCodeFix({
+        errorCodes,
+        getCodeActions(context) {
+            const { sourceFile, span: { start } } = context;
+            const info = getInfo(sourceFile, start);
+            if (!info) return undefined;
+            const changes = textChanges.ChangeTracker.with(context, t => doChange(t, sourceFile, info, context.preferences));
+            return [createCodeFixAction(fixId, changes, Diagnostics.Convert_to_default_import, fixId, Diagnostics.Convert_all_to_default_imports)];
+        },
+        fixIds: [fixId],
+        getAllCodeActions: context => codeFixAll(context, errorCodes, (changes, diag) => {
+            const info = getInfo(diag.file, diag.start);
+            if (info) doChange(changes, diag.file, info, context.preferences);
+        }),
+    });
+
+    interface Info {
+        readonly importNode: AnyImportSyntax;
+        readonly name: Identifier;
+        readonly moduleSpecifier: Expression;
+    }
+    function getInfo(sourceFile: SourceFile, pos: number): Info | undefined {
+        const name = getTokenAtPosition(sourceFile, pos);
+        if (!isIdentifier(name)) return undefined; // bad input
+        const { parent } = name;
+        if (isImportEqualsDeclaration(parent) && isExternalModuleReference(parent.moduleReference)) {
+            return { importNode: parent, name, moduleSpecifier: parent.moduleReference.expression };
+        }
+        else if (isNamespaceImport(parent)) {
+            const importNode = parent.parent.parent;
+            return { importNode, name, moduleSpecifier: importNode.moduleSpecifier };
+        }
+    }
+
+    function doChange(changes: textChanges.ChangeTracker, sourceFile: SourceFile, info: Info, preferences: UserPreferences): void {
+        changes.replaceNode(sourceFile, info.importNode, makeImport(info.name, /*namedImports*/ undefined, info.moduleSpecifier, getQuotePreference(sourceFile, preferences)));
+    }
+}