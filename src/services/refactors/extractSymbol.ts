--- conflicted
+++ resolved
@@ -1,1969 +1,1961 @@
-/* @internal */
-namespace ts.refactor.extractSymbol {
-    const refactorName = "Extract Symbol";
-    registerRefactor(refactorName, { getAvailableActions, getEditsForAction });
-
-    /**
-     * Compute the associated code actions
-     * Exported for tests.
-     */
-    export function getAvailableActions(context: RefactorContext): readonly ApplicableRefactorInfo[] {
-        const rangeToExtract = getRangeToExtract(context.file, getRefactorContextSpan(context), context.triggerReason === "invoked");
-
-        const targetRange = rangeToExtract.targetRange;
-        if (targetRange === undefined) {
-            if (!rangeToExtract.errors || rangeToExtract.errors.length === 0 || !context.preferences.provideRefactorNotApplicableReason) {
-                return emptyArray;
-            }
-
-            return [{
-                name: refactorName,
-                description: getLocaleSpecificMessage(Diagnostics.Extract_function),
-                actions: [{
-                    description: getLocaleSpecificMessage(Diagnostics.Extract_function),
-                    name: "function_extract_error",
-                    notApplicableReason: getStringError(rangeToExtract.errors)
-                }]
-            },
-            {
-                name: refactorName,
-                description: getLocaleSpecificMessage(Diagnostics.Extract_constant),
-                actions: [{
-                    description: getLocaleSpecificMessage(Diagnostics.Extract_constant),
-                    name: "constant_extract_error",
-                    notApplicableReason: getStringError(rangeToExtract.errors)
-                }]
-            }];
-        }
-
-        const extractions = getPossibleExtractions(targetRange, context);
-        if (extractions === undefined) {
-            // No extractions possible
-            return emptyArray;
-        }
-
-        const functionActions: RefactorActionInfo[] = [];
-<<<<<<< HEAD
-        const usedFunctionNames: Map<string, boolean> = new Map();
-        let innermostErrorFunctionAction: RefactorActionInfo | undefined;
-
-        const constantActions: RefactorActionInfo[] = [];
-        const usedConstantNames: Map<string, boolean> = new Map();
-=======
-        const usedFunctionNames: ESMap<string, boolean> = createMap();
-        let innermostErrorFunctionAction: RefactorActionInfo | undefined;
-
-        const constantActions: RefactorActionInfo[] = [];
-        const usedConstantNames: ESMap<string, boolean> = createMap();
->>>>>>> b100680a
-        let innermostErrorConstantAction: RefactorActionInfo | undefined;
-
-        let i = 0;
-        for (const { functionExtraction, constantExtraction } of extractions) {
-            const description = functionExtraction.description;
-            if (functionExtraction.errors.length === 0) {
-                // Don't issue refactorings with duplicated names.
-                // Scopes come back in "innermost first" order, so extractions will
-                // preferentially go into nearer scopes
-                if (!usedFunctionNames.has(description)) {
-                    usedFunctionNames.set(description, true);
-                    functionActions.push({
-                        description,
-                        name: `function_scope_${i}`
-                    });
-                }
-            }
-            else if (!innermostErrorFunctionAction) {
-                innermostErrorFunctionAction = {
-                    description,
-                    name: `function_scope_${i}`,
-                    notApplicableReason: getStringError(functionExtraction.errors)
-                };
-            }
-
-            // Skip these since we don't have a way to report errors yet
-            if (constantExtraction.errors.length === 0) {
-                // Don't issue refactorings with duplicated names.
-                // Scopes come back in "innermost first" order, so extractions will
-                // preferentially go into nearer scopes
-                const description = constantExtraction.description;
-                if (!usedConstantNames.has(description)) {
-                    usedConstantNames.set(description, true);
-                    constantActions.push({
-                        description,
-                        name: `constant_scope_${i}`
-                    });
-                }
-            }
-            else if (!innermostErrorConstantAction) {
-                innermostErrorConstantAction = {
-                    description,
-                    name: `constant_scope_${i}`,
-                    notApplicableReason: getStringError(constantExtraction.errors)
-                };
-            }
-
-            // *do* increment i anyway because we'll look for the i-th scope
-            // later when actually doing the refactoring if the user requests it
-            i++;
-        }
-
-        const infos: ApplicableRefactorInfo[] = [];
-
-        if (functionActions.length) {
-            infos.push({
-                name: refactorName,
-                description: getLocaleSpecificMessage(Diagnostics.Extract_function),
-                actions: functionActions
-            });
-        }
-        else if (context.preferences.provideRefactorNotApplicableReason && innermostErrorFunctionAction) {
-            infos.push({
-                name: refactorName,
-                description: getLocaleSpecificMessage(Diagnostics.Extract_function),
-                actions: [ innermostErrorFunctionAction ]
-            });
-        }
-
-        if (constantActions.length) {
-            infos.push({
-                name: refactorName,
-                description: getLocaleSpecificMessage(Diagnostics.Extract_constant),
-                actions: constantActions
-            });
-        }
-        else if (context.preferences.provideRefactorNotApplicableReason && innermostErrorConstantAction) {
-            infos.push({
-                name: refactorName,
-                description: getLocaleSpecificMessage(Diagnostics.Extract_constant),
-                actions: [ innermostErrorConstantAction ]
-            });
-        }
-
-        return infos.length ? infos : emptyArray;
-
-        function getStringError(errors: readonly Diagnostic[]) {
-            let error = errors[0].messageText;
-            if (typeof error !== "string") {
-                error = error.messageText;
-            }
-            return error;
-        }
-    }
-
-    /* Exported for tests */
-    export function getEditsForAction(context: RefactorContext, actionName: string): RefactorEditInfo | undefined {
-        const rangeToExtract = getRangeToExtract(context.file, getRefactorContextSpan(context));
-        const targetRange = rangeToExtract.targetRange!; // TODO:GH#18217
-
-        const parsedFunctionIndexMatch = /^function_scope_(\d+)$/.exec(actionName);
-        if (parsedFunctionIndexMatch) {
-            const index = +parsedFunctionIndexMatch[1];
-            Debug.assert(isFinite(index), "Expected to parse a finite number from the function scope index");
-            return getFunctionExtractionAtIndex(targetRange, context, index);
-        }
-
-        const parsedConstantIndexMatch = /^constant_scope_(\d+)$/.exec(actionName);
-        if (parsedConstantIndexMatch) {
-            const index = +parsedConstantIndexMatch[1];
-            Debug.assert(isFinite(index), "Expected to parse a finite number from the constant scope index");
-            return getConstantExtractionAtIndex(targetRange, context, index);
-        }
-
-        Debug.fail("Unrecognized action name");
-    }
-
-    // Move these into diagnostic messages if they become user-facing
-    export namespace Messages {
-        function createMessage(message: string): DiagnosticMessage {
-            return { message, code: 0, category: DiagnosticCategory.Message, key: message };
-        }
-
-        export const cannotExtractRange: DiagnosticMessage = createMessage("Cannot extract range.");
-        export const cannotExtractImport: DiagnosticMessage = createMessage("Cannot extract import statement.");
-        export const cannotExtractSuper: DiagnosticMessage = createMessage("Cannot extract super call.");
-        export const cannotExtractJSDoc: DiagnosticMessage = createMessage("Cannot extract JSDoc.");
-        export const cannotExtractEmpty: DiagnosticMessage = createMessage("Cannot extract empty range.");
-        export const expressionExpected: DiagnosticMessage = createMessage("expression expected.");
-        export const uselessConstantType: DiagnosticMessage = createMessage("No reason to extract constant of type.");
-        export const statementOrExpressionExpected: DiagnosticMessage = createMessage("Statement or expression expected.");
-        export const cannotExtractRangeContainingConditionalBreakOrContinueStatements: DiagnosticMessage = createMessage("Cannot extract range containing conditional break or continue statements.");
-        export const cannotExtractRangeContainingConditionalReturnStatement: DiagnosticMessage = createMessage("Cannot extract range containing conditional return statement.");
-        export const cannotExtractRangeContainingLabeledBreakOrContinueStatementWithTargetOutsideOfTheRange: DiagnosticMessage = createMessage("Cannot extract range containing labeled break or continue with target outside of the range.");
-        export const cannotExtractRangeThatContainsWritesToReferencesLocatedOutsideOfTheTargetRangeInGenerators: DiagnosticMessage = createMessage("Cannot extract range containing writes to references located outside of the target range in generators.");
-        export const typeWillNotBeVisibleInTheNewScope = createMessage("Type will not visible in the new scope.");
-        export const functionWillNotBeVisibleInTheNewScope = createMessage("Function will not visible in the new scope.");
-        export const cannotExtractIdentifier = createMessage("Select more than a single identifier.");
-        export const cannotExtractExportedEntity = createMessage("Cannot extract exported declaration");
-        export const cannotWriteInExpression = createMessage("Cannot write back side-effects when extracting an expression");
-        export const cannotExtractReadonlyPropertyInitializerOutsideConstructor = createMessage("Cannot move initialization of read-only class property outside of the constructor");
-        export const cannotExtractAmbientBlock = createMessage("Cannot extract code from ambient contexts");
-        export const cannotAccessVariablesFromNestedScopes = createMessage("Cannot access variables from nested scopes");
-        export const cannotExtractToOtherFunctionLike = createMessage("Cannot extract method to a function-like scope that is not a function");
-        export const cannotExtractToJSClass = createMessage("Cannot extract constant to a class scope in JS");
-        export const cannotExtractToExpressionArrowFunction = createMessage("Cannot extract constant to an arrow function without a block");
-    }
-
-    enum RangeFacts {
-        None = 0,
-        HasReturn = 1 << 0,
-        IsGenerator = 1 << 1,
-        IsAsyncFunction = 1 << 2,
-        UsesThis = 1 << 3,
-        /**
-         * The range is in a function which needs the 'static' modifier in a class
-         */
-        InStaticRegion = 1 << 4
-    }
-
-    /**
-     * Represents an expression or a list of statements that should be extracted with some extra information
-     */
-    interface TargetRange {
-        readonly range: Expression | Statement[];
-        readonly facts: RangeFacts;
-        /**
-         * A list of symbols that are declared in the selected range which are visible in the containing lexical scope
-         * Used to ensure we don't turn something used outside the range free (or worse, resolve to a different entity).
-         */
-        readonly declarations: Symbol[];
-    }
-
-    /**
-     * Result of 'getRangeToExtract' operation: contains either a range or a list of errors
-     */
-    type RangeToExtract = {
-        readonly targetRange?: never;
-        readonly errors: readonly Diagnostic[];
-    } | {
-        readonly targetRange: TargetRange;
-        readonly errors?: never;
-    };
-
-    /*
-     * Scopes that can store newly extracted method
-     */
-    type Scope = FunctionLikeDeclaration | SourceFile | ModuleBlock | ClassLikeDeclaration;
-
-    /**
-     * getRangeToExtract takes a span inside a text file and returns either an expression or an array
-     * of statements representing the minimum set of nodes needed to extract the entire span. This
-     * process may fail, in which case a set of errors is returned instead (these are currently
-     * not shown to the user, but can be used by us diagnostically)
-     */
-    // exported only for tests
-    export function getRangeToExtract(sourceFile: SourceFile, span: TextSpan, considerEmptySpans = true): RangeToExtract {
-        const { length } = span;
-        if (length === 0 && !considerEmptySpans) {
-            return { errors: [createFileDiagnostic(sourceFile, span.start, length, Messages.cannotExtractEmpty)] };
-        }
-        const cursorRequest = length === 0 && considerEmptySpans;
-
-        // Walk up starting from the the start position until we find a non-SourceFile node that subsumes the selected span.
-        // This may fail (e.g. you select two statements in the root of a source file)
-        const startToken = getTokenAtPosition(sourceFile, span.start);
-        const start = cursorRequest ? getExtractableParent(startToken): getParentNodeInSpan(startToken, sourceFile, span);
-        // Do the same for the ending position
-        const endToken = findTokenOnLeftOfPosition(sourceFile, textSpanEnd(span));
-        const end = cursorRequest ? start : getParentNodeInSpan(endToken, sourceFile, span);
-
-        const declarations: Symbol[] = [];
-
-        // We'll modify these flags as we walk the tree to collect data
-        // about what things need to be done as part of the extraction.
-        let rangeFacts = RangeFacts.None;
-
-        if (!start || !end) {
-            // cannot find either start or end node
-            return { errors: [createFileDiagnostic(sourceFile, span.start, length, Messages.cannotExtractRange)] };
-        }
-
-        if (start.parent !== end.parent) {
-            // start and end nodes belong to different subtrees
-            return { errors: [createFileDiagnostic(sourceFile, span.start, length, Messages.cannotExtractRange)] };
-        }
-
-        if (start !== end) {
-            // start and end should be statements and parent should be either block or a source file
-            if (!isBlockLike(start.parent)) {
-                return { errors: [createFileDiagnostic(sourceFile, span.start, length, Messages.cannotExtractRange)] };
-            }
-            const statements: Statement[] = [];
-            const start2 = start; // TODO: GH#18217 Need to alias `start` to get this to compile. See https://github.com/Microsoft/TypeScript/issues/19955#issuecomment-344118248
-            for (const statement of (start2.parent as BlockLike).statements) {
-                if (statement === start || statements.length) {
-                    const errors = checkNode(statement);
-                    if (errors) {
-                        return { errors };
-                    }
-                    statements.push(statement);
-                }
-                if (statement === end) {
-                    break;
-                }
-            }
-
-            if (!statements.length) {
-                // https://github.com/Microsoft/TypeScript/issues/20559
-                // Ranges like [|case 1: break;|] will fail to populate `statements` because
-                // they will never find `start` in `start.parent.statements`.
-                // Consider: We could support ranges like [|case 1:|] by refining them to just
-                // the expression.
-                return { errors: [createFileDiagnostic(sourceFile, span.start, length, Messages.cannotExtractRange)] };
-            }
-
-            return { targetRange: { range: statements, facts: rangeFacts, declarations } };
-        }
-
-        if (isJSDoc(start)) {
-            return { errors: [createFileDiagnostic(sourceFile, span.start, length, Messages.cannotExtractJSDoc)] };
-        }
-
-        if (isReturnStatement(start) && !start.expression) {
-            // Makes no sense to extract an expression-less return statement.
-            return { errors: [createFileDiagnostic(sourceFile, span.start, length, Messages.cannotExtractRange)] };
-        }
-
-        // We have a single node (start)
-        const node = refineNode(start);
-
-        const errors = checkRootNode(node) || checkNode(node);
-        if (errors) {
-            return { errors };
-        }
-        return { targetRange: { range: getStatementOrExpressionRange(node)!, facts: rangeFacts, declarations } }; // TODO: GH#18217
-
-        /**
-         * Attempt to refine the extraction node (generally, by shrinking it) to produce better results.
-         * @param node The unrefined extraction node.
-         */
-        function refineNode(node: Node): Node {
-            if (isReturnStatement(node)) {
-                if (node.expression) {
-                    return node.expression;
-                }
-            }
-            else if (isVariableStatement(node)) {
-                let numInitializers = 0;
-                let lastInitializer: Expression | undefined;
-                for (const declaration of node.declarationList.declarations) {
-                    if (declaration.initializer) {
-                        numInitializers++;
-                        lastInitializer = declaration.initializer;
-                    }
-                }
-                if (numInitializers === 1) {
-                    return lastInitializer!;
-                }
-                // No special handling if there are multiple initializers.
-            }
-            else if (isVariableDeclaration(node)) {
-                if (node.initializer) {
-                    return node.initializer;
-                }
-            }
-
-            return node;
-        }
-
-        function checkRootNode(node: Node): Diagnostic[] | undefined {
-            if (isIdentifier(isExpressionStatement(node) ? node.expression : node)) {
-                return [createDiagnosticForNode(node, Messages.cannotExtractIdentifier)];
-            }
-            return undefined;
-        }
-
-        function checkForStaticContext(nodeToCheck: Node, containingClass: Node) {
-            let current: Node = nodeToCheck;
-            while (current !== containingClass) {
-                if (current.kind === SyntaxKind.PropertyDeclaration) {
-                    if (hasSyntacticModifier(current, ModifierFlags.Static)) {
-                        rangeFacts |= RangeFacts.InStaticRegion;
-                    }
-                    break;
-                }
-                else if (current.kind === SyntaxKind.Parameter) {
-                    const ctorOrMethod = getContainingFunction(current)!;
-                    if (ctorOrMethod.kind === SyntaxKind.Constructor) {
-                        rangeFacts |= RangeFacts.InStaticRegion;
-                    }
-                    break;
-                }
-                else if (current.kind === SyntaxKind.MethodDeclaration) {
-                    if (hasSyntacticModifier(current, ModifierFlags.Static)) {
-                        rangeFacts |= RangeFacts.InStaticRegion;
-                    }
-                }
-                current = current.parent;
-            }
-        }
-
-        // Verifies whether we can actually extract this node or not.
-        function checkNode(nodeToCheck: Node): Diagnostic[] | undefined {
-            const enum PermittedJumps {
-                None = 0,
-                Break = 1 << 0,
-                Continue = 1 << 1,
-                Return = 1 << 2
-            }
-
-            // We believe it's true because the node is from the (unmodified) tree.
-            Debug.assert(nodeToCheck.pos <= nodeToCheck.end, "This failure could trigger https://github.com/Microsoft/TypeScript/issues/20809 (1)");
-
-            // For understanding how skipTrivia functioned:
-            Debug.assert(!positionIsSynthesized(nodeToCheck.pos), "This failure could trigger https://github.com/Microsoft/TypeScript/issues/20809 (2)");
-
-            if (!isStatement(nodeToCheck) && !(isExpressionNode(nodeToCheck) && isExtractableExpression(nodeToCheck))) {
-                return [createDiagnosticForNode(nodeToCheck, Messages.statementOrExpressionExpected)];
-            }
-
-            if (nodeToCheck.flags & NodeFlags.Ambient) {
-                return [createDiagnosticForNode(nodeToCheck, Messages.cannotExtractAmbientBlock)];
-            }
-
-            // If we're in a class, see whether we're in a static region (static property initializer, static method, class constructor parameter default)
-            const containingClass = getContainingClass(nodeToCheck);
-            if (containingClass) {
-                checkForStaticContext(nodeToCheck, containingClass);
-            }
-
-            let errors: Diagnostic[] | undefined;
-            let permittedJumps = PermittedJumps.Return;
-            let seenLabels: __String[];
-
-            visit(nodeToCheck);
-
-            return errors;
-
-            function visit(node: Node) {
-                if (errors) {
-                    // already found an error - can stop now
-                    return true;
-                }
-
-                if (isDeclaration(node)) {
-                    const declaringNode = (node.kind === SyntaxKind.VariableDeclaration) ? node.parent.parent : node;
-                    if (hasSyntacticModifier(declaringNode, ModifierFlags.Export)) {
-                        // TODO: GH#18217 Silly to use `errors ||` since it's definitely not defined (see top of `visit`)
-                        // Also, if we're only pushing one error, just use `let error: Diagnostic | undefined`!
-                        // Also TODO: GH#19956
-                        (errors || (errors = [] as Diagnostic[])).push(createDiagnosticForNode(node, Messages.cannotExtractExportedEntity));
-                        return true;
-                    }
-                    declarations.push(node.symbol);
-                }
-
-                // Some things can't be extracted in certain situations
-                switch (node.kind) {
-                    case SyntaxKind.ImportDeclaration:
-                        (errors || (errors = [] as Diagnostic[])).push(createDiagnosticForNode(node, Messages.cannotExtractImport));
-                        return true;
-                    case SyntaxKind.SuperKeyword:
-                        // For a super *constructor call*, we have to be extracting the entire class,
-                        // but a super *method call* simply implies a 'this' reference
-                        if (node.parent.kind === SyntaxKind.CallExpression) {
-                            // Super constructor call
-                            const containingClass = getContainingClass(node)!; // TODO:GH#18217
-                            if (containingClass.pos < span.start || containingClass.end >= (span.start + span.length)) {
-                                (errors || (errors = [] as Diagnostic[])).push(createDiagnosticForNode(node, Messages.cannotExtractSuper));
-                                return true;
-                            }
-                        }
-                        else {
-                            rangeFacts |= RangeFacts.UsesThis;
-                        }
-                        break;
-                    case SyntaxKind.ArrowFunction:
-                        // check if arrow function uses this
-                        forEachChild(node, function check(n) {
-                            if (isThis(n)) {
-                                rangeFacts |= RangeFacts.UsesThis;
-                            }
-                            else if (isClassLike(n) || (isFunctionLike(n) && !isArrowFunction(n))) {
-                                return false;
-                            }
-                            else {
-                                forEachChild(n, check);
-                            }
-                        });
-                        // falls through
-                    case SyntaxKind.ClassDeclaration:
-                    case SyntaxKind.FunctionDeclaration:
-                        if (isSourceFile(node.parent) && node.parent.externalModuleIndicator === undefined) {
-                            // You cannot extract global declarations
-                            (errors || (errors = [] as Diagnostic[])).push(createDiagnosticForNode(node, Messages.functionWillNotBeVisibleInTheNewScope));
-                        }
-                        // falls through
-                    case SyntaxKind.ClassExpression:
-                    case SyntaxKind.FunctionExpression:
-                    case SyntaxKind.MethodDeclaration:
-                    case SyntaxKind.Constructor:
-                    case SyntaxKind.GetAccessor:
-                    case SyntaxKind.SetAccessor:
-                        // do not dive into functions or classes
-                        return false;
-                }
-
-                const savedPermittedJumps = permittedJumps;
-                switch (node.kind) {
-                    case SyntaxKind.IfStatement:
-                        permittedJumps = PermittedJumps.None;
-                        break;
-                    case SyntaxKind.TryStatement:
-                        // forbid all jumps inside try blocks
-                        permittedJumps = PermittedJumps.None;
-                        break;
-                    case SyntaxKind.Block:
-                        if (node.parent && node.parent.kind === SyntaxKind.TryStatement && (<TryStatement>node.parent).finallyBlock === node) {
-                            // allow unconditional returns from finally blocks
-                            permittedJumps = PermittedJumps.Return;
-                        }
-                        break;
-                    case SyntaxKind.DefaultClause:
-                    case SyntaxKind.CaseClause:
-                        // allow unlabeled break inside case clauses
-                        permittedJumps |= PermittedJumps.Break;
-                        break;
-                    default:
-                        if (isIterationStatement(node, /*lookInLabeledStatements*/ false)) {
-                            // allow unlabeled break/continue inside loops
-                            permittedJumps |= PermittedJumps.Break | PermittedJumps.Continue;
-                        }
-                        break;
-                }
-
-                switch (node.kind) {
-                    case SyntaxKind.ThisType:
-                    case SyntaxKind.ThisKeyword:
-                        rangeFacts |= RangeFacts.UsesThis;
-                        break;
-                    case SyntaxKind.LabeledStatement: {
-                        const label = (<LabeledStatement>node).label;
-                        (seenLabels || (seenLabels = [])).push(label.escapedText);
-                        forEachChild(node, visit);
-                        seenLabels.pop();
-                        break;
-                    }
-                    case SyntaxKind.BreakStatement:
-                    case SyntaxKind.ContinueStatement: {
-                        const label = (<BreakStatement | ContinueStatement>node).label;
-                        if (label) {
-                            if (!contains(seenLabels, label.escapedText)) {
-                                // attempts to jump to label that is not in range to be extracted
-                                (errors || (errors = [] as Diagnostic[])).push(createDiagnosticForNode(node, Messages.cannotExtractRangeContainingLabeledBreakOrContinueStatementWithTargetOutsideOfTheRange));
-                            }
-                        }
-                        else {
-                            if (!(permittedJumps & (node.kind === SyntaxKind.BreakStatement ? PermittedJumps.Break : PermittedJumps.Continue))) {
-                                // attempt to break or continue in a forbidden context
-                                (errors || (errors = [] as Diagnostic[])).push(createDiagnosticForNode(node, Messages.cannotExtractRangeContainingConditionalBreakOrContinueStatements));
-                            }
-                        }
-                        break;
-                    }
-                    case SyntaxKind.AwaitExpression:
-                        rangeFacts |= RangeFacts.IsAsyncFunction;
-                        break;
-                    case SyntaxKind.YieldExpression:
-                        rangeFacts |= RangeFacts.IsGenerator;
-                        break;
-                    case SyntaxKind.ReturnStatement:
-                        if (permittedJumps & PermittedJumps.Return) {
-                            rangeFacts |= RangeFacts.HasReturn;
-                        }
-                        else {
-                            (errors || (errors = [] as Diagnostic[])).push(createDiagnosticForNode(node, Messages.cannotExtractRangeContainingConditionalReturnStatement));
-                        }
-                        break;
-                    default:
-                        forEachChild(node, visit);
-                        break;
-                }
-
-                permittedJumps = savedPermittedJumps;
-            }
-        }
-    }
-
-    function getStatementOrExpressionRange(node: Node): Statement[] | Expression | undefined {
-        if (isStatement(node)) {
-            return [node];
-        }
-        else if (isExpressionNode(node)) {
-            // If our selection is the expression in an ExpressionStatement, expand
-            // the selection to include the enclosing Statement (this stops us
-            // from trying to care about the return value of the extracted function
-            // and eliminates double semicolon insertion in certain scenarios)
-            return isExpressionStatement(node.parent) ? [node.parent] : node as Expression;
-        }
-        return undefined;
-    }
-
-    function isScope(node: Node): node is Scope {
-        return isFunctionLikeDeclaration(node) || isSourceFile(node) || isModuleBlock(node) || isClassLike(node);
-    }
-
-    /**
-     * Computes possible places we could extract the function into. For example,
-     * you may be able to extract into a class method *or* local closure *or* namespace function,
-     * depending on what's in the extracted body.
-     */
-    function collectEnclosingScopes(range: TargetRange): Scope[] {
-        let current: Node = isReadonlyArray(range.range) ? first(range.range) : range.range;
-        if (range.facts & RangeFacts.UsesThis) {
-            // if range uses this as keyword or as type inside the class then it can only be extracted to a method of the containing class
-            const containingClass = getContainingClass(current);
-            if (containingClass) {
-                const containingFunction = findAncestor(current, isFunctionLikeDeclaration);
-                return containingFunction
-                    ? [containingFunction, containingClass]
-                    : [containingClass];
-            }
-        }
-
-        const scopes: Scope[] = [];
-        while (true) {
-            current = current.parent;
-            // A function parameter's initializer is actually in the outer scope, not the function declaration
-            if (current.kind === SyntaxKind.Parameter) {
-                // Skip all the way to the outer scope of the function that declared this parameter
-                current = findAncestor(current, parent => isFunctionLikeDeclaration(parent))!.parent;
-            }
-
-            // We want to find the nearest parent where we can place an "equivalent" sibling to the node we're extracting out of.
-            // Walk up to the closest parent of a place where we can logically put a sibling:
-            //  * Function declaration
-            //  * Class declaration or expression
-            //  * Module/namespace or source file
-            if (isScope(current)) {
-                scopes.push(current);
-                if (current.kind === SyntaxKind.SourceFile) {
-                    return scopes;
-                }
-            }
-        }
-    }
-
-    function getFunctionExtractionAtIndex(targetRange: TargetRange, context: RefactorContext, requestedChangesIndex: number): RefactorEditInfo {
-        const { scopes, readsAndWrites: { target, usagesPerScope, functionErrorsPerScope, exposedVariableDeclarations } } = getPossibleExtractionsWorker(targetRange, context);
-        Debug.assert(!functionErrorsPerScope[requestedChangesIndex].length, "The extraction went missing? How?");
-        context.cancellationToken!.throwIfCancellationRequested(); // TODO: GH#18217
-        return extractFunctionInScope(target, scopes[requestedChangesIndex], usagesPerScope[requestedChangesIndex], exposedVariableDeclarations, targetRange, context);
-    }
-
-    function getConstantExtractionAtIndex(targetRange: TargetRange, context: RefactorContext, requestedChangesIndex: number): RefactorEditInfo {
-        const { scopes, readsAndWrites: { target, usagesPerScope, constantErrorsPerScope, exposedVariableDeclarations } } = getPossibleExtractionsWorker(targetRange, context);
-        Debug.assert(!constantErrorsPerScope[requestedChangesIndex].length, "The extraction went missing? How?");
-        Debug.assert(exposedVariableDeclarations.length === 0, "Extract constant accepted a range containing a variable declaration?");
-        context.cancellationToken!.throwIfCancellationRequested();
-        const expression = isExpression(target)
-            ? target
-            : (target.statements[0] as ExpressionStatement).expression;
-        return extractConstantInScope(expression, scopes[requestedChangesIndex], usagesPerScope[requestedChangesIndex], targetRange.facts, context);
-    }
-
-    interface Extraction {
-        readonly description: string;
-        readonly errors: readonly Diagnostic[];
-    }
-
-    interface ScopeExtractions {
-        readonly functionExtraction: Extraction;
-        readonly constantExtraction: Extraction;
-    }
-
-    /**
-     * Given a piece of text to extract ('targetRange'), computes a list of possible extractions.
-     * Each returned ExtractResultForScope corresponds to a possible target scope and is either a set of changes
-     * or an error explaining why we can't extract into that scope.
-     */
-    function getPossibleExtractions(targetRange: TargetRange, context: RefactorContext): readonly ScopeExtractions[] | undefined {
-        const { scopes, readsAndWrites: { functionErrorsPerScope, constantErrorsPerScope } } = getPossibleExtractionsWorker(targetRange, context);
-        // Need the inner type annotation to avoid https://github.com/Microsoft/TypeScript/issues/7547
-        const extractions = scopes.map((scope, i): ScopeExtractions => {
-            const functionDescriptionPart = getDescriptionForFunctionInScope(scope);
-            const constantDescriptionPart = getDescriptionForConstantInScope(scope);
-
-            const scopeDescription = isFunctionLikeDeclaration(scope)
-                ? getDescriptionForFunctionLikeDeclaration(scope)
-                : isClassLike(scope)
-                    ? getDescriptionForClassLikeDeclaration(scope)
-                    : getDescriptionForModuleLikeDeclaration(scope);
-
-            let functionDescription: string;
-            let constantDescription: string;
-            if (scopeDescription === SpecialScope.Global) {
-                functionDescription = formatStringFromArgs(getLocaleSpecificMessage(Diagnostics.Extract_to_0_in_1_scope), [functionDescriptionPart, "global"]);
-                constantDescription = formatStringFromArgs(getLocaleSpecificMessage(Diagnostics.Extract_to_0_in_1_scope), [constantDescriptionPart, "global"]);
-            }
-            else if (scopeDescription === SpecialScope.Module) {
-                functionDescription = formatStringFromArgs(getLocaleSpecificMessage(Diagnostics.Extract_to_0_in_1_scope), [functionDescriptionPart, "module"]);
-                constantDescription = formatStringFromArgs(getLocaleSpecificMessage(Diagnostics.Extract_to_0_in_1_scope), [constantDescriptionPart, "module"]);
-            }
-            else {
-                functionDescription = formatStringFromArgs(getLocaleSpecificMessage(Diagnostics.Extract_to_0_in_1), [functionDescriptionPart, scopeDescription]);
-                constantDescription = formatStringFromArgs(getLocaleSpecificMessage(Diagnostics.Extract_to_0_in_1), [constantDescriptionPart, scopeDescription]);
-            }
-
-            // Customize the phrasing for the innermost scope to increase clarity.
-            if (i === 0 && !isClassLike(scope)) {
-                constantDescription = formatStringFromArgs(getLocaleSpecificMessage(Diagnostics.Extract_to_0_in_enclosing_scope), [constantDescriptionPart]);
-            }
-
-            return {
-                functionExtraction: {
-                    description: functionDescription,
-                    errors: functionErrorsPerScope[i],
-                },
-                constantExtraction: {
-                    description: constantDescription,
-                    errors: constantErrorsPerScope[i],
-                },
-            };
-        });
-        return extractions;
-    }
-
-    function getPossibleExtractionsWorker(targetRange: TargetRange, context: RefactorContext): { readonly scopes: Scope[], readonly readsAndWrites: ReadsAndWrites } {
-        const { file: sourceFile } = context;
-
-        const scopes = collectEnclosingScopes(targetRange);
-        const enclosingTextRange = getEnclosingTextRange(targetRange, sourceFile);
-        const readsAndWrites = collectReadsAndWrites(
-            targetRange,
-            scopes,
-            enclosingTextRange,
-            sourceFile,
-            context.program.getTypeChecker(),
-            context.cancellationToken!);
-        return { scopes, readsAndWrites };
-    }
-
-    function getDescriptionForFunctionInScope(scope: Scope): string {
-        return isFunctionLikeDeclaration(scope)
-            ? "inner function"
-            : isClassLike(scope)
-                ? "method"
-                : "function";
-    }
-    function getDescriptionForConstantInScope(scope: Scope): string {
-        return isClassLike(scope)
-            ? "readonly field"
-            : "constant";
-    }
-    function getDescriptionForFunctionLikeDeclaration(scope: FunctionLikeDeclaration): string {
-        switch (scope.kind) {
-            case SyntaxKind.Constructor:
-                return "constructor";
-            case SyntaxKind.FunctionExpression:
-            case SyntaxKind.FunctionDeclaration:
-                return scope.name
-                    ? `function '${scope.name.text}'`
-                    : ANONYMOUS;
-            case SyntaxKind.ArrowFunction:
-                return "arrow function";
-            case SyntaxKind.MethodDeclaration:
-                return `method '${scope.name.getText()}'`;
-            case SyntaxKind.GetAccessor:
-                return `'get ${scope.name.getText()}'`;
-            case SyntaxKind.SetAccessor:
-                return `'set ${scope.name.getText()}'`;
-            default:
-                throw Debug.assertNever(scope, `Unexpected scope kind ${(scope as FunctionLikeDeclaration).kind}`);
-        }
-    }
-    function getDescriptionForClassLikeDeclaration(scope: ClassLikeDeclaration): string {
-        return scope.kind === SyntaxKind.ClassDeclaration
-            ? scope.name ? `class '${scope.name.text}'` : "anonymous class declaration"
-            : scope.name ? `class expression '${scope.name.text}'` : "anonymous class expression";
-    }
-    function getDescriptionForModuleLikeDeclaration(scope: SourceFile | ModuleBlock): string | SpecialScope {
-        return scope.kind === SyntaxKind.ModuleBlock
-            ? `namespace '${scope.parent.name.getText()}'`
-            : scope.externalModuleIndicator ? SpecialScope.Module : SpecialScope.Global;
-    }
-
-    const enum SpecialScope {
-        Module,
-        Global,
-    }
-
-    /**
-     * Result of 'extractRange' operation for a specific scope.
-     * Stores either a list of changes that should be applied to extract a range or a list of errors
-     */
-    function extractFunctionInScope(
-        node: Statement | Expression | Block,
-        scope: Scope,
-        { usages: usagesInScope, typeParameterUsages, substitutions }: ScopeUsages,
-        exposedVariableDeclarations: readonly VariableDeclaration[],
-        range: TargetRange,
-        context: RefactorContext): RefactorEditInfo {
-
-        const checker = context.program.getTypeChecker();
-        const scriptTarget = getEmitScriptTarget(context.program.getCompilerOptions());
-        const importAdder = codefix.createImportAdder(context.file, context.program, context.preferences, context.host);
-
-        // Make a unique name for the extracted function
-        const file = scope.getSourceFile();
-        const functionNameText = getUniqueName(isClassLike(scope) ? "newMethod" : "newFunction", file);
-        const isJS = isInJSFile(scope);
-
-        const functionName = factory.createIdentifier(functionNameText);
-
-        let returnType: TypeNode | undefined;
-        const parameters: ParameterDeclaration[] = [];
-        const callArguments: Identifier[] = [];
-        let writes: UsageEntry[] | undefined;
-        usagesInScope.forEach((usage, name) => {
-            let typeNode: TypeNode | undefined;
-            if (!isJS) {
-                let type = checker.getTypeOfSymbolAtLocation(usage.symbol, usage.node);
-                // Widen the type so we don't emit nonsense annotations like "function fn(x: 3) {"
-                type = checker.getBaseTypeOfLiteralType(type);
-                typeNode = codefix.typeToAutoImportableTypeNode(checker, importAdder, type, scope, scriptTarget, NodeBuilderFlags.NoTruncation);
-            }
-
-            const paramDecl = factory.createParameterDeclaration(
-                /*decorators*/ undefined,
-                /*modifiers*/ undefined,
-                /*dotDotDotToken*/ undefined,
-                /*name*/ name,
-                /*questionToken*/ undefined,
-                typeNode
-            );
-            parameters.push(paramDecl);
-            if (usage.usage === Usage.Write) {
-                (writes || (writes = [])).push(usage);
-            }
-            callArguments.push(factory.createIdentifier(name));
-        });
-
-        const typeParametersAndDeclarations = arrayFrom(typeParameterUsages.values()).map(type => ({ type, declaration: getFirstDeclaration(type) }));
-        const sortedTypeParametersAndDeclarations = typeParametersAndDeclarations.sort(compareTypesByDeclarationOrder);
-
-        const typeParameters: readonly TypeParameterDeclaration[] | undefined = sortedTypeParametersAndDeclarations.length === 0
-            ? undefined
-            : sortedTypeParametersAndDeclarations.map(t => t.declaration as TypeParameterDeclaration);
-
-        // Strictly speaking, we should check whether each name actually binds to the appropriate type
-        // parameter.  In cases of shadowing, they may not.
-        const callTypeArguments: readonly TypeNode[] | undefined = typeParameters !== undefined
-            ? typeParameters.map(decl => factory.createTypeReferenceNode(decl.name, /*typeArguments*/ undefined))
-            : undefined;
-
-        // Provide explicit return types for contextually-typed functions
-        // to avoid problems when there are literal types present
-        if (isExpression(node) && !isJS) {
-            const contextualType = checker.getContextualType(node);
-            returnType = checker.typeToTypeNode(contextualType!, scope, NodeBuilderFlags.NoTruncation); // TODO: GH#18217
-        }
-
-        const { body, returnValueProperty } = transformFunctionBody(node, exposedVariableDeclarations, writes, substitutions, !!(range.facts & RangeFacts.HasReturn));
-        suppressLeadingAndTrailingTrivia(body);
-
-        let newFunction: MethodDeclaration | FunctionDeclaration;
-
-        if (isClassLike(scope)) {
-            // always create private method in TypeScript files
-            const modifiers: Modifier[] = isJS ? [] : [factory.createModifier(SyntaxKind.PrivateKeyword)];
-            if (range.facts & RangeFacts.InStaticRegion) {
-                modifiers.push(factory.createModifier(SyntaxKind.StaticKeyword));
-            }
-            if (range.facts & RangeFacts.IsAsyncFunction) {
-                modifiers.push(factory.createModifier(SyntaxKind.AsyncKeyword));
-            }
-            newFunction = factory.createMethodDeclaration(
-                /*decorators*/ undefined,
-                modifiers.length ? modifiers : undefined,
-                range.facts & RangeFacts.IsGenerator ? factory.createToken(SyntaxKind.AsteriskToken) : undefined,
-                functionName,
-                /*questionToken*/ undefined,
-                typeParameters,
-                parameters,
-                returnType,
-                body
-            );
-        }
-        else {
-            newFunction = factory.createFunctionDeclaration(
-                /*decorators*/ undefined,
-                range.facts & RangeFacts.IsAsyncFunction ? [factory.createToken(SyntaxKind.AsyncKeyword)] : undefined,
-                range.facts & RangeFacts.IsGenerator ? factory.createToken(SyntaxKind.AsteriskToken) : undefined,
-                functionName,
-                typeParameters,
-                parameters,
-                returnType,
-                body
-            );
-        }
-
-        const changeTracker = textChanges.ChangeTracker.fromContext(context);
-        const minInsertionPos = (isReadonlyArray(range.range) ? last(range.range) : range.range).end;
-        const nodeToInsertBefore = getNodeToInsertFunctionBefore(minInsertionPos, scope);
-        if (nodeToInsertBefore) {
-            changeTracker.insertNodeBefore(context.file, nodeToInsertBefore, newFunction, /*blankLineBetween*/ true);
-        }
-        else {
-            changeTracker.insertNodeAtEndOfScope(context.file, scope, newFunction);
-        }
-        importAdder.writeFixes(changeTracker);
-
-        const newNodes: Node[] = [];
-        // replace range with function call
-        const called = getCalledExpression(scope, range, functionNameText);
-
-        let call: Expression = factory.createCallExpression(
-            called,
-            callTypeArguments, // Note that no attempt is made to take advantage of type argument inference
-            callArguments);
-        if (range.facts & RangeFacts.IsGenerator) {
-            call = factory.createYieldExpression(factory.createToken(SyntaxKind.AsteriskToken), call);
-        }
-        if (range.facts & RangeFacts.IsAsyncFunction) {
-            call = factory.createAwaitExpression(call);
-        }
-        if (isInJSXContent(node)) {
-            call = factory.createJsxExpression(/*dotDotDotToken*/ undefined, call);
-        }
-
-        if (exposedVariableDeclarations.length && !writes) {
-            // No need to mix declarations and writes.
-
-            // How could any variables be exposed if there's a return statement?
-            Debug.assert(!returnValueProperty, "Expected no returnValueProperty");
-            Debug.assert(!(range.facts & RangeFacts.HasReturn), "Expected RangeFacts.HasReturn flag to be unset");
-
-            if (exposedVariableDeclarations.length === 1) {
-                // Declaring exactly one variable: let x = newFunction();
-                const variableDeclaration = exposedVariableDeclarations[0];
-                newNodes.push(factory.createVariableStatement(
-                    /*modifiers*/ undefined,
-                    factory.createVariableDeclarationList(
-                        [factory.createVariableDeclaration(getSynthesizedDeepClone(variableDeclaration.name), /*exclamationToken*/ undefined, /*type*/ getSynthesizedDeepClone(variableDeclaration.type), /*initializer*/ call)], // TODO (acasey): test binding patterns
-                        variableDeclaration.parent.flags)));
-            }
-            else {
-                // Declaring multiple variables / return properties:
-                //   let {x, y} = newFunction();
-                const bindingElements: BindingElement[] = [];
-                const typeElements: TypeElement[] = [];
-                let commonNodeFlags = exposedVariableDeclarations[0].parent.flags;
-                let sawExplicitType = false;
-                for (const variableDeclaration of exposedVariableDeclarations) {
-                    bindingElements.push(factory.createBindingElement(
-                        /*dotDotDotToken*/ undefined,
-                        /*propertyName*/ undefined,
-                        /*name*/ getSynthesizedDeepClone(variableDeclaration.name)));
-
-                    // Being returned through an object literal will have widened the type.
-                    const variableType: TypeNode | undefined = checker.typeToTypeNode(
-                        checker.getBaseTypeOfLiteralType(checker.getTypeAtLocation(variableDeclaration)),
-                        scope,
-                        NodeBuilderFlags.NoTruncation);
-
-                    typeElements.push(factory.createPropertySignature(
-                        /*modifiers*/ undefined,
-                        /*name*/ variableDeclaration.symbol.name,
-                        /*questionToken*/ undefined,
-                        /*type*/ variableType));
-                    sawExplicitType = sawExplicitType || variableDeclaration.type !== undefined;
-                    commonNodeFlags = commonNodeFlags & variableDeclaration.parent.flags;
-                }
-
-                const typeLiteral: TypeLiteralNode | undefined = sawExplicitType ? factory.createTypeLiteralNode(typeElements) : undefined;
-                if (typeLiteral) {
-                    setEmitFlags(typeLiteral, EmitFlags.SingleLine);
-                }
-
-                newNodes.push(factory.createVariableStatement(
-                    /*modifiers*/ undefined,
-                    factory.createVariableDeclarationList(
-                        [factory.createVariableDeclaration(
-                            factory.createObjectBindingPattern(bindingElements),
-                            /*exclamationToken*/ undefined,
-                            /*type*/ typeLiteral,
-                            /*initializer*/call)],
-                        commonNodeFlags)));
-            }
-        }
-        else if (exposedVariableDeclarations.length || writes) {
-            if (exposedVariableDeclarations.length) {
-                // CONSIDER: we're going to create one statement per variable, but we could actually preserve their original grouping.
-                for (const variableDeclaration of exposedVariableDeclarations) {
-                    let flags: NodeFlags = variableDeclaration.parent.flags;
-                    if (flags & NodeFlags.Const) {
-                        flags = (flags & ~NodeFlags.Const) | NodeFlags.Let;
-                    }
-
-                    newNodes.push(factory.createVariableStatement(
-                        /*modifiers*/ undefined,
-                        factory.createVariableDeclarationList(
-                            [factory.createVariableDeclaration(variableDeclaration.symbol.name, /*exclamationToken*/ undefined, getTypeDeepCloneUnionUndefined(variableDeclaration.type))],
-                            flags)));
-                }
-            }
-
-            if (returnValueProperty) {
-                // has both writes and return, need to create variable declaration to hold return value;
-                newNodes.push(factory.createVariableStatement(
-                    /*modifiers*/ undefined,
-                    factory.createVariableDeclarationList(
-                        [factory.createVariableDeclaration(returnValueProperty, /*exclamationToken*/ undefined, getTypeDeepCloneUnionUndefined(returnType))],
-                        NodeFlags.Let)));
-            }
-
-            const assignments = getPropertyAssignmentsForWritesAndVariableDeclarations(exposedVariableDeclarations, writes);
-            if (returnValueProperty) {
-                assignments.unshift(factory.createShorthandPropertyAssignment(returnValueProperty));
-            }
-
-            // propagate writes back
-            if (assignments.length === 1) {
-                // We would only have introduced a return value property if there had been
-                // other assignments to make.
-                Debug.assert(!returnValueProperty, "Shouldn't have returnValueProperty here");
-
-                newNodes.push(factory.createExpressionStatement(factory.createAssignment(assignments[0].name, call)));
-
-                if (range.facts & RangeFacts.HasReturn) {
-                    newNodes.push(factory.createReturnStatement());
-                }
-            }
-            else {
-                // emit e.g.
-                //   { a, b, __return } = newFunction(a, b);
-                //   return __return;
-                newNodes.push(factory.createExpressionStatement(factory.createAssignment(factory.createObjectLiteralExpression(assignments), call)));
-                if (returnValueProperty) {
-                    newNodes.push(factory.createReturnStatement(factory.createIdentifier(returnValueProperty)));
-                }
-            }
-        }
-        else {
-            if (range.facts & RangeFacts.HasReturn) {
-                newNodes.push(factory.createReturnStatement(call));
-            }
-            else if (isReadonlyArray(range.range)) {
-                newNodes.push(factory.createExpressionStatement(call));
-            }
-            else {
-                newNodes.push(call);
-            }
-        }
-
-        if (isReadonlyArray(range.range)) {
-            changeTracker.replaceNodeRangeWithNodes(context.file, first(range.range), last(range.range), newNodes);
-        }
-        else {
-            changeTracker.replaceNodeWithNodes(context.file, range.range, newNodes);
-        }
-
-        const edits = changeTracker.getChanges();
-        const renameRange = isReadonlyArray(range.range) ? first(range.range) : range.range;
-
-        const renameFilename = renameRange.getSourceFile().fileName;
-        const renameLocation = getRenameLocation(edits, renameFilename, functionNameText, /*isDeclaredBeforeUse*/ false);
-        return { renameFilename, renameLocation, edits };
-
-        function getTypeDeepCloneUnionUndefined(typeNode: TypeNode | undefined): TypeNode | undefined {
-            if (typeNode === undefined) {
-                return undefined;
-            }
-
-            const clone = getSynthesizedDeepClone(typeNode);
-            let withoutParens = clone;
-            while (isParenthesizedTypeNode(withoutParens)) {
-                withoutParens = withoutParens.type;
-            }
-            return isUnionTypeNode(withoutParens) && find(withoutParens.types, t => t.kind === SyntaxKind.UndefinedKeyword)
-                ? clone
-                : factory.createUnionTypeNode([clone, factory.createKeywordTypeNode(SyntaxKind.UndefinedKeyword)]);
-        }
-    }
-
-    /**
-     * Result of 'extractRange' operation for a specific scope.
-     * Stores either a list of changes that should be applied to extract a range or a list of errors
-     */
-    function extractConstantInScope(
-        node: Expression,
-        scope: Scope,
-        { substitutions }: ScopeUsages,
-        rangeFacts: RangeFacts,
-        context: RefactorContext): RefactorEditInfo {
-
-        const checker = context.program.getTypeChecker();
-
-        // Make a unique name for the extracted variable
-        const file = scope.getSourceFile();
-        const localNameText = getUniqueName(isClassLike(scope) ? "newProperty" : "newLocal", file);
-        const isJS = isInJSFile(scope);
-
-        let variableType = isJS || !checker.isContextSensitive(node)
-            ? undefined
-            : checker.typeToTypeNode(checker.getContextualType(node)!, scope, NodeBuilderFlags.NoTruncation); // TODO: GH#18217
-
-        let initializer = transformConstantInitializer(node, substitutions);
-
-        ({ variableType, initializer } = transformFunctionInitializerAndType(variableType, initializer));
-
-        suppressLeadingAndTrailingTrivia(initializer);
-
-        const changeTracker = textChanges.ChangeTracker.fromContext(context);
-
-        if (isClassLike(scope)) {
-            Debug.assert(!isJS, "Cannot extract to a JS class"); // See CannotExtractToJSClass
-            const modifiers: Modifier[] = [];
-            modifiers.push(factory.createModifier(SyntaxKind.PrivateKeyword));
-            if (rangeFacts & RangeFacts.InStaticRegion) {
-                modifiers.push(factory.createModifier(SyntaxKind.StaticKeyword));
-            }
-            modifiers.push(factory.createModifier(SyntaxKind.ReadonlyKeyword));
-
-            const newVariable = factory.createPropertyDeclaration(
-                /*decorators*/ undefined,
-                modifiers,
-                localNameText,
-                /*questionToken*/ undefined,
-                variableType,
-                initializer);
-
-            let localReference: Expression = factory.createPropertyAccessExpression(
-                rangeFacts & RangeFacts.InStaticRegion
-                    ? factory.createIdentifier(scope.name!.getText()) // TODO: GH#18217
-                    : factory.createThis(),
-                    factory.createIdentifier(localNameText));
-
-            if (isInJSXContent(node)) {
-                localReference = factory.createJsxExpression(/*dotDotDotToken*/ undefined, localReference);
-            }
-
-            // Declare
-            const maxInsertionPos = node.pos;
-            const nodeToInsertBefore = getNodeToInsertPropertyBefore(maxInsertionPos, scope);
-            changeTracker.insertNodeBefore(context.file, nodeToInsertBefore, newVariable, /*blankLineBetween*/ true);
-
-            // Consume
-            changeTracker.replaceNode(context.file, node, localReference);
-        }
-        else {
-            const newVariableDeclaration = factory.createVariableDeclaration(localNameText, /*exclamationToken*/ undefined, variableType, initializer);
-
-            // If the node is part of an initializer in a list of variable declarations, insert a new
-            // variable declaration into the list (in case it depends on earlier ones).
-            // CONSIDER: If the declaration list isn't const, we might want to split it into multiple
-            // lists so that the newly extracted one can be const.
-            const oldVariableDeclaration = getContainingVariableDeclarationIfInList(node, scope);
-            if (oldVariableDeclaration) {
-                // Declare
-                // CONSIDER: could detect that each is on a separate line (See `extractConstant_VariableList_MultipleLines` in `extractConstants.ts`)
-                changeTracker.insertNodeBefore(context.file, oldVariableDeclaration, newVariableDeclaration);
-
-                // Consume
-                const localReference = factory.createIdentifier(localNameText);
-                changeTracker.replaceNode(context.file, node, localReference);
-            }
-            else if (node.parent.kind === SyntaxKind.ExpressionStatement && scope === findAncestor(node, isScope)) {
-                // If the parent is an expression statement and the target scope is the immediately enclosing one,
-                // replace the statement with the declaration.
-                const newVariableStatement = factory.createVariableStatement(
-                    /*modifiers*/ undefined,
-                    factory.createVariableDeclarationList([newVariableDeclaration], NodeFlags.Const));
-                changeTracker.replaceNode(context.file, node.parent, newVariableStatement);
-            }
-            else {
-                const newVariableStatement = factory.createVariableStatement(
-                    /*modifiers*/ undefined,
-                    factory.createVariableDeclarationList([newVariableDeclaration], NodeFlags.Const));
-
-                // Declare
-                const nodeToInsertBefore = getNodeToInsertConstantBefore(node, scope);
-                if (nodeToInsertBefore.pos === 0) {
-                    changeTracker.insertNodeAtTopOfFile(context.file, newVariableStatement, /*blankLineBetween*/ false);
-                }
-                else {
-                    changeTracker.insertNodeBefore(context.file, nodeToInsertBefore, newVariableStatement, /*blankLineBetween*/ false);
-                }
-
-                // Consume
-                if (node.parent.kind === SyntaxKind.ExpressionStatement) {
-                    // If the parent is an expression statement, delete it.
-                    changeTracker.delete(context.file, node.parent);
-                }
-                else {
-                    let localReference: Expression = factory.createIdentifier(localNameText);
-                    // When extract to a new variable in JSX content, need to wrap a {} out of the new variable
-                    // or it will become a plain text
-                    if (isInJSXContent(node)) {
-                        localReference = factory.createJsxExpression(/*dotDotDotToken*/ undefined, localReference);
-                    }
-                    changeTracker.replaceNode(context.file, node, localReference);
-                }
-            }
-        }
-
-        const edits = changeTracker.getChanges();
-
-        const renameFilename = node.getSourceFile().fileName;
-        const renameLocation = getRenameLocation(edits, renameFilename, localNameText, /*isDeclaredBeforeUse*/ true);
-        return { renameFilename, renameLocation, edits };
-
-        function transformFunctionInitializerAndType(variableType: TypeNode | undefined, initializer: Expression): { variableType: TypeNode | undefined, initializer: Expression } {
-            // If no contextual type exists there is nothing to transfer to the function signature
-            if (variableType === undefined) return { variableType, initializer };
-            // Only do this for function expressions and arrow functions that are not generic
-            if (!isFunctionExpression(initializer) && !isArrowFunction(initializer) || !!initializer.typeParameters) return { variableType, initializer };
-            const functionType = checker.getTypeAtLocation(node);
-            const functionSignature = singleOrUndefined(checker.getSignaturesOfType(functionType, SignatureKind.Call));
-
-            // If no function signature, maybe there was an error, do nothing
-            if (!functionSignature) return { variableType, initializer };
-            // If the function signature has generic type parameters we don't attempt to move the parameters
-            if (!!functionSignature.getTypeParameters()) return { variableType, initializer };
-
-            // We add parameter types if needed
-            const parameters: ParameterDeclaration[] = [];
-            let hasAny = false;
-            for (const p of initializer.parameters) {
-                if (p.type) {
-                    parameters.push(p);
-                }
-                else {
-                    const paramType = checker.getTypeAtLocation(p);
-                    if (paramType === checker.getAnyType()) hasAny = true;
-
-                    parameters.push(factory.updateParameterDeclaration(p,
-                        p.decorators, p.modifiers, p.dotDotDotToken,
-                        p.name, p.questionToken, p.type || checker.typeToTypeNode(paramType, scope, NodeBuilderFlags.NoTruncation), p.initializer));
-                }
-            }
-            // If a parameter was inferred as any we skip adding function parameters at all.
-            // Turning an implicit any (which under common settings is a error) to an explicit
-            // is probably actually a worse refactor outcome.
-            if (hasAny) return { variableType, initializer };
-            variableType = undefined;
-            if (isArrowFunction(initializer)) {
-                initializer = factory.updateArrowFunction(initializer, node.modifiers, initializer.typeParameters,
-                    parameters,
-                    initializer.type || checker.typeToTypeNode(functionSignature.getReturnType(), scope, NodeBuilderFlags.NoTruncation),
-                    initializer.equalsGreaterThanToken,
-                    initializer.body);
-            }
-            else {
-                if (functionSignature && !!functionSignature.thisParameter) {
-                    const firstParameter = firstOrUndefined(parameters);
-                    // If the function signature has a this parameter and if the first defined parameter is not the this parameter, we must add it
-                    // Note: If this parameter was already there, it would have been previously updated with the type if not type was present
-                    if ((!firstParameter || (isIdentifier(firstParameter.name) && firstParameter.name.escapedText !== "this"))) {
-                        const thisType = checker.getTypeOfSymbolAtLocation(functionSignature.thisParameter, node);
-                        parameters.splice(0, 0, factory.createParameterDeclaration(
-                            /* decorators */ undefined,
-                            /* modifiers */ undefined,
-                            /* dotDotDotToken */ undefined,
-                            "this",
-                            /* questionToken */ undefined,
-                            checker.typeToTypeNode(thisType, scope, NodeBuilderFlags.NoTruncation)
-                        ));
-                    }
-                }
-                initializer = factory.updateFunctionExpression(initializer, node.modifiers, initializer.asteriskToken,
-                    initializer.name, initializer.typeParameters,
-                    parameters,
-                    initializer.type || checker.typeToTypeNode(functionSignature.getReturnType(), scope, NodeBuilderFlags.NoTruncation),
-                    initializer.body);
-            }
-            return { variableType, initializer };
-        }
-    }
-
-    function getContainingVariableDeclarationIfInList(node: Node, scope: Scope) {
-        let prevNode;
-        while (node !== undefined && node !== scope) {
-            if (isVariableDeclaration(node) &&
-                node.initializer === prevNode &&
-                isVariableDeclarationList(node.parent) &&
-                node.parent.declarations.length > 1) {
-
-                return node;
-            }
-
-            prevNode = node;
-            node = node.parent;
-        }
-    }
-
-    function getFirstDeclaration(type: Type): Declaration | undefined {
-        let firstDeclaration;
-
-        const symbol = type.symbol;
-        if (symbol && symbol.declarations) {
-            for (const declaration of symbol.declarations) {
-                if (firstDeclaration === undefined || declaration.pos < firstDeclaration.pos) {
-                    firstDeclaration = declaration;
-                }
-            }
-        }
-
-        return firstDeclaration;
-    }
-
-    function compareTypesByDeclarationOrder(
-        { type: type1, declaration: declaration1 }: { type: Type, declaration?: Declaration },
-        { type: type2, declaration: declaration2 }: { type: Type, declaration?: Declaration }) {
-
-        return compareProperties(declaration1, declaration2, "pos", compareValues)
-            || compareStringsCaseSensitive(
-                type1.symbol ? type1.symbol.getName() : "",
-                type2.symbol ? type2.symbol.getName() : "")
-            || compareValues(type1.id, type2.id);
-    }
-
-    function getCalledExpression(scope: Node, range: TargetRange, functionNameText: string): Expression {
-        const functionReference = factory.createIdentifier(functionNameText);
-        if (isClassLike(scope)) {
-            const lhs = range.facts & RangeFacts.InStaticRegion ? factory.createIdentifier(scope.name!.text) : factory.createThis(); // TODO: GH#18217
-            return factory.createPropertyAccessExpression(lhs, functionReference);
-        }
-        else {
-            return functionReference;
-        }
-    }
-
-    function transformFunctionBody(body: Node, exposedVariableDeclarations: readonly VariableDeclaration[], writes: readonly UsageEntry[] | undefined, substitutions: ReadonlyESMap<string, Node>, hasReturn: boolean): { body: Block, returnValueProperty: string | undefined } {
-        const hasWritesOrVariableDeclarations = writes !== undefined || exposedVariableDeclarations.length > 0;
-        if (isBlock(body) && !hasWritesOrVariableDeclarations && substitutions.size === 0) {
-            // already block, no declarations or writes to propagate back, no substitutions - can use node as is
-            return { body: factory.createBlock(body.statements, /*multLine*/ true), returnValueProperty: undefined };
-        }
-        let returnValueProperty: string | undefined;
-        let ignoreReturns = false;
-        const statements = factory.createNodeArray(isBlock(body) ? body.statements.slice(0) : [isStatement(body) ? body : factory.createReturnStatement(<Expression>body)]);
-        // rewrite body if either there are writes that should be propagated back via return statements or there are substitutions
-        if (hasWritesOrVariableDeclarations || substitutions.size) {
-            const rewrittenStatements = visitNodes(statements, visitor).slice();
-            if (hasWritesOrVariableDeclarations && !hasReturn && isStatement(body)) {
-                // add return at the end to propagate writes back in case if control flow falls out of the function body
-                // it is ok to know that range has at least one return since it we only allow unconditional returns
-                const assignments = getPropertyAssignmentsForWritesAndVariableDeclarations(exposedVariableDeclarations, writes);
-                if (assignments.length === 1) {
-                    rewrittenStatements.push(factory.createReturnStatement(assignments[0].name));
-                }
-                else {
-                    rewrittenStatements.push(factory.createReturnStatement(factory.createObjectLiteralExpression(assignments)));
-                }
-            }
-            return { body: factory.createBlock(rewrittenStatements, /*multiLine*/ true), returnValueProperty };
-        }
-        else {
-            return { body: factory.createBlock(statements, /*multiLine*/ true), returnValueProperty: undefined };
-        }
-
-        function visitor(node: Node): VisitResult<Node> {
-            if (!ignoreReturns && isReturnStatement(node) && hasWritesOrVariableDeclarations) {
-                const assignments: ObjectLiteralElementLike[] = getPropertyAssignmentsForWritesAndVariableDeclarations(exposedVariableDeclarations, writes);
-                if (node.expression) {
-                    if (!returnValueProperty) {
-                        returnValueProperty = "__return";
-                    }
-                    assignments.unshift(factory.createPropertyAssignment(returnValueProperty, visitNode(node.expression, visitor)));
-                }
-                if (assignments.length === 1) {
-                    return factory.createReturnStatement(assignments[0].name as Expression);
-                }
-                else {
-                    return factory.createReturnStatement(factory.createObjectLiteralExpression(assignments));
-                }
-            }
-            else {
-                const oldIgnoreReturns = ignoreReturns;
-                ignoreReturns = ignoreReturns || isFunctionLikeDeclaration(node) || isClassLike(node);
-                const substitution = substitutions.get(getNodeId(node).toString());
-                const result = substitution ? getSynthesizedDeepClone(substitution) : visitEachChild(node, visitor, nullTransformationContext);
-                ignoreReturns = oldIgnoreReturns;
-                return result;
-            }
-        }
-    }
-
-    function transformConstantInitializer(initializer: Expression, substitutions: ReadonlyESMap<string, Node>): Expression {
-        return substitutions.size
-            ? visitor(initializer) as Expression
-            : initializer;
-
-        function visitor(node: Node): VisitResult<Node> {
-            const substitution = substitutions.get(getNodeId(node).toString());
-            return substitution ? getSynthesizedDeepClone(substitution) : visitEachChild(node, visitor, nullTransformationContext);
-        }
-    }
-
-    function getStatementsOrClassElements(scope: Scope): readonly Statement[] | readonly ClassElement[] {
-        if (isFunctionLikeDeclaration(scope)) {
-            const body = scope.body!; // TODO: GH#18217
-            if (isBlock(body)) {
-                return body.statements;
-            }
-        }
-        else if (isModuleBlock(scope) || isSourceFile(scope)) {
-            return scope.statements;
-        }
-        else if (isClassLike(scope)) {
-            return scope.members;
-        }
-        else {
-            assertType<never>(scope);
-        }
-
-        return emptyArray;
-    }
-
-    /**
-     * If `scope` contains a function after `minPos`, then return the first such function.
-     * Otherwise, return `undefined`.
-     */
-    function getNodeToInsertFunctionBefore(minPos: number, scope: Scope): Statement | ClassElement | undefined {
-        return find<Statement | ClassElement>(getStatementsOrClassElements(scope), child =>
-            child.pos >= minPos && isFunctionLikeDeclaration(child) && !isConstructorDeclaration(child));
-    }
-
-    function getNodeToInsertPropertyBefore(maxPos: number, scope: ClassLikeDeclaration): ClassElement {
-        const members = scope.members;
-        Debug.assert(members.length > 0, "Found no members"); // There must be at least one child, since we extracted from one.
-
-        let prevMember: ClassElement | undefined;
-        let allProperties = true;
-        for (const member of members) {
-            if (member.pos > maxPos) {
-                return prevMember || members[0];
-            }
-            if (allProperties && !isPropertyDeclaration(member)) {
-                // If it is non-vacuously true that all preceding members are properties,
-                // insert before the current member (i.e. at the end of the list of properties).
-                if (prevMember !== undefined) {
-                    return member;
-                }
-
-                allProperties = false;
-            }
-            prevMember = member;
-        }
-
-        if (prevMember === undefined) return Debug.fail(); // If the loop didn't return, then it did set prevMember.
-        return prevMember;
-    }
-
-    function getNodeToInsertConstantBefore(node: Node, scope: Scope): Statement {
-        Debug.assert(!isClassLike(scope));
-
-        let prevScope: Scope | undefined;
-        for (let curr = node; curr !== scope; curr = curr.parent) {
-            if (isScope(curr)) {
-                prevScope = curr;
-            }
-        }
-
-        for (let curr = (prevScope || node).parent; ; curr = curr.parent) {
-            if (isBlockLike(curr)) {
-                let prevStatement: Statement | undefined;
-                for (const statement of curr.statements) {
-                    if (statement.pos > node.pos) {
-                        break;
-                    }
-                    prevStatement = statement;
-                }
-
-                if (!prevStatement && isCaseClause(curr)) {
-                    // We must have been in the expression of the case clause.
-                    Debug.assert(isSwitchStatement(curr.parent.parent), "Grandparent isn't a switch statement");
-                    return curr.parent.parent;
-                }
-
-                // There must be at least one statement since we started in one.
-                return Debug.checkDefined(prevStatement, "prevStatement failed to get set");
-            }
-
-            Debug.assert(curr !== scope, "Didn't encounter a block-like before encountering scope");
-        }
-    }
-
-    function getPropertyAssignmentsForWritesAndVariableDeclarations(
-        exposedVariableDeclarations: readonly VariableDeclaration[],
-        writes: readonly UsageEntry[] | undefined
-    ): ShorthandPropertyAssignment[] {
-        const variableAssignments = map(exposedVariableDeclarations, v => factory.createShorthandPropertyAssignment(v.symbol.name));
-        const writeAssignments = map(writes, w => factory.createShorthandPropertyAssignment(w.symbol.name));
-
-        // TODO: GH#18217 `variableAssignments` not possibly undefined!
-        return variableAssignments === undefined
-            ? writeAssignments!
-            : writeAssignments === undefined
-                ? variableAssignments
-                : variableAssignments.concat(writeAssignments);
-    }
-
-    function isReadonlyArray(v: any): v is readonly any[] {
-        return isArray(v);
-    }
-
-    /**
-     * Produces a range that spans the entirety of nodes, given a selection
-     * that might start/end in the middle of nodes.
-     *
-     * For example, when the user makes a selection like this
-     *                     v---v
-     *   var someThing = foo + bar;
-     *  this returns     ^-------^
-     */
-    function getEnclosingTextRange(targetRange: TargetRange, sourceFile: SourceFile): TextRange {
-        return isReadonlyArray(targetRange.range)
-            ? { pos: first(targetRange.range).getStart(sourceFile), end: last(targetRange.range).getEnd() }
-            : targetRange.range;
-    }
-
-    const enum Usage {
-        // value should be passed to extracted method
-        Read = 1,
-        // value should be passed to extracted method and propagated back
-        Write = 2
-    }
-
-    interface UsageEntry {
-        readonly usage: Usage;
-        readonly symbol: Symbol;
-        readonly node: Node;
-    }
-
-    interface ScopeUsages {
-        readonly usages: ESMap<string, UsageEntry>;
-        readonly typeParameterUsages: ESMap<string, TypeParameter>; // Key is type ID
-        readonly substitutions: ESMap<string, Node>;
-    }
-
-    interface ReadsAndWrites {
-        readonly target: Expression | Block;
-        readonly usagesPerScope: readonly ScopeUsages[];
-        readonly functionErrorsPerScope: readonly (readonly Diagnostic[])[];
-        readonly constantErrorsPerScope: readonly (readonly Diagnostic[])[];
-        readonly exposedVariableDeclarations: readonly VariableDeclaration[];
-    }
-    function collectReadsAndWrites(
-        targetRange: TargetRange,
-        scopes: Scope[],
-        enclosingTextRange: TextRange,
-        sourceFile: SourceFile,
-        checker: TypeChecker,
-        cancellationToken: CancellationToken): ReadsAndWrites {
-
-        const allTypeParameterUsages = new Map<string, TypeParameter>(); // Key is type ID
-        const usagesPerScope: ScopeUsages[] = [];
-        const substitutionsPerScope: ESMap<string, Node>[] = [];
-        const functionErrorsPerScope: Diagnostic[][] = [];
-        const constantErrorsPerScope: Diagnostic[][] = [];
-        const visibleDeclarationsInExtractedRange: NamedDeclaration[] = [];
-        const exposedVariableSymbolSet = new Map<string, true>(); // Key is symbol ID
-        const exposedVariableDeclarations: VariableDeclaration[] = [];
-        let firstExposedNonVariableDeclaration: NamedDeclaration | undefined;
-
-        const expression = !isReadonlyArray(targetRange.range)
-            ? targetRange.range
-            : targetRange.range.length === 1 && isExpressionStatement(targetRange.range[0])
-                ? (targetRange.range[0] as ExpressionStatement).expression
-                : undefined;
-
-        let expressionDiagnostic: Diagnostic | undefined;
-        if (expression === undefined) {
-            const statements = targetRange.range as readonly Statement[];
-            const start = first(statements).getStart();
-            const end = last(statements).end;
-            expressionDiagnostic = createFileDiagnostic(sourceFile, start, end - start, Messages.expressionExpected);
-        }
-        else if (checker.getTypeAtLocation(expression).flags & (TypeFlags.Void | TypeFlags.Never)) {
-            expressionDiagnostic = createDiagnosticForNode(expression, Messages.uselessConstantType);
-        }
-
-        // initialize results
-        for (const scope of scopes) {
-            usagesPerScope.push({ usages: new Map<string, UsageEntry>(), typeParameterUsages: new Map<string, TypeParameter>(), substitutions: new Map<string, Expression>() });
-            substitutionsPerScope.push(new Map<string, Expression>());
-
-            functionErrorsPerScope.push(
-                isFunctionLikeDeclaration(scope) && scope.kind !== SyntaxKind.FunctionDeclaration
-                    ? [createDiagnosticForNode(scope, Messages.cannotExtractToOtherFunctionLike)]
-                    : []);
-
-            const constantErrors = [];
-            if (expressionDiagnostic) {
-                constantErrors.push(expressionDiagnostic);
-            }
-            if (isClassLike(scope) && isInJSFile(scope)) {
-                constantErrors.push(createDiagnosticForNode(scope, Messages.cannotExtractToJSClass));
-            }
-            if (isArrowFunction(scope) && !isBlock(scope.body)) {
-                // TODO (https://github.com/Microsoft/TypeScript/issues/18924): allow this
-                constantErrors.push(createDiagnosticForNode(scope, Messages.cannotExtractToExpressionArrowFunction));
-            }
-            constantErrorsPerScope.push(constantErrors);
-        }
-
-        const seenUsages = new Map<string, Usage>();
-        const target = isReadonlyArray(targetRange.range) ? factory.createBlock(targetRange.range) : targetRange.range;
-
-        const unmodifiedNode = isReadonlyArray(targetRange.range) ? first(targetRange.range) : targetRange.range;
-        const inGenericContext = isInGenericContext(unmodifiedNode);
-
-        collectUsages(target);
-
-        // Unfortunately, this code takes advantage of the knowledge that the generated method
-        // will use the contextual type of an expression as the return type of the extracted
-        // method (and will therefore "use" all the types involved).
-        if (inGenericContext && !isReadonlyArray(targetRange.range)) {
-            const contextualType = checker.getContextualType(targetRange.range)!; // TODO: GH#18217
-            recordTypeParameterUsages(contextualType);
-        }
-
-        if (allTypeParameterUsages.size > 0) {
-            const seenTypeParameterUsages = new Map<string, TypeParameter>(); // Key is type ID
-
-            let i = 0;
-            for (let curr: Node = unmodifiedNode; curr !== undefined && i < scopes.length; curr = curr.parent) {
-                if (curr === scopes[i]) {
-                    // Copy current contents of seenTypeParameterUsages into scope.
-                    seenTypeParameterUsages.forEach((typeParameter, id) => {
-                        usagesPerScope[i].typeParameterUsages.set(id, typeParameter);
-                    });
-
-                    i++;
-                }
-
-                // Note that we add the current node's type parameters *after* updating the corresponding scope.
-                if (isDeclarationWithTypeParameters(curr)) {
-                    for (const typeParameterDecl of getEffectiveTypeParameterDeclarations(curr)) {
-                        const typeParameter = checker.getTypeAtLocation(typeParameterDecl) as TypeParameter;
-                        if (allTypeParameterUsages.has(typeParameter.id.toString())) {
-                            seenTypeParameterUsages.set(typeParameter.id.toString(), typeParameter);
-                        }
-                    }
-                }
-            }
-
-            // If we didn't get through all the scopes, then there were some that weren't in our
-            // parent chain (impossible at time of writing).  A conservative solution would be to
-            // copy allTypeParameterUsages into all remaining scopes.
-            Debug.assert(i === scopes.length, "Should have iterated all scopes");
-        }
-
-        // If there are any declarations in the extracted block that are used in the same enclosing
-        // lexical scope, we can't move the extraction "up" as those declarations will become unreachable
-        if (visibleDeclarationsInExtractedRange.length) {
-            const containingLexicalScopeOfExtraction = isBlockScope(scopes[0], scopes[0].parent)
-                ? scopes[0]
-                : getEnclosingBlockScopeContainer(scopes[0]);
-            forEachChild(containingLexicalScopeOfExtraction, checkForUsedDeclarations);
-        }
-
-        for (let i = 0; i < scopes.length; i++) {
-            const scopeUsages = usagesPerScope[i];
-            // Special case: in the innermost scope, all usages are available.
-            // (The computed value reflects the value at the top-level of the scope, but the
-            // local will actually be declared at the same level as the extracted expression).
-            if (i > 0 && (scopeUsages.usages.size > 0 || scopeUsages.typeParameterUsages.size > 0)) {
-                const errorNode = isReadonlyArray(targetRange.range) ? targetRange.range[0] : targetRange.range;
-                constantErrorsPerScope[i].push(createDiagnosticForNode(errorNode, Messages.cannotAccessVariablesFromNestedScopes));
-            }
-
-            let hasWrite = false;
-            let readonlyClassPropertyWrite: Declaration | undefined;
-            usagesPerScope[i].usages.forEach(value => {
-                if (value.usage === Usage.Write) {
-                    hasWrite = true;
-                    if (value.symbol.flags & SymbolFlags.ClassMember &&
-                        value.symbol.valueDeclaration &&
-                        hasEffectiveModifier(value.symbol.valueDeclaration, ModifierFlags.Readonly)) {
-                        readonlyClassPropertyWrite = value.symbol.valueDeclaration;
-                    }
-                }
-            });
-
-            // If an expression was extracted, then there shouldn't have been any variable declarations.
-            Debug.assert(isReadonlyArray(targetRange.range) || exposedVariableDeclarations.length === 0, "No variable declarations expected if something was extracted");
-
-            if (hasWrite && !isReadonlyArray(targetRange.range)) {
-                const diag = createDiagnosticForNode(targetRange.range, Messages.cannotWriteInExpression);
-                functionErrorsPerScope[i].push(diag);
-                constantErrorsPerScope[i].push(diag);
-            }
-            else if (readonlyClassPropertyWrite && i > 0) {
-                const diag = createDiagnosticForNode(readonlyClassPropertyWrite, Messages.cannotExtractReadonlyPropertyInitializerOutsideConstructor);
-                functionErrorsPerScope[i].push(diag);
-                constantErrorsPerScope[i].push(diag);
-            }
-            else if (firstExposedNonVariableDeclaration) {
-                const diag = createDiagnosticForNode(firstExposedNonVariableDeclaration, Messages.cannotExtractExportedEntity);
-                functionErrorsPerScope[i].push(diag);
-                constantErrorsPerScope[i].push(diag);
-            }
-        }
-
-        return { target, usagesPerScope, functionErrorsPerScope, constantErrorsPerScope, exposedVariableDeclarations };
-
-        function isInGenericContext(node: Node) {
-            return !!findAncestor(node, n => isDeclarationWithTypeParameters(n) && getEffectiveTypeParameterDeclarations(n).length !== 0);
-        }
-
-        function recordTypeParameterUsages(type: Type) {
-            // PERF: This is potentially very expensive.  `type` could be a library type with
-            // a lot of properties, each of which the walker will visit.  Unfortunately, the
-            // solution isn't as trivial as filtering to user types because of (e.g.) Array.
-            const symbolWalker = checker.getSymbolWalker(() => (cancellationToken.throwIfCancellationRequested(), true));
-            const { visitedTypes } = symbolWalker.walkType(type);
-
-            for (const visitedType of visitedTypes) {
-                if (visitedType.isTypeParameter()) {
-                    allTypeParameterUsages.set(visitedType.id.toString(), visitedType);
-                }
-            }
-        }
-
-        function collectUsages(node: Node, valueUsage = Usage.Read) {
-            if (inGenericContext) {
-                const type = checker.getTypeAtLocation(node);
-                recordTypeParameterUsages(type);
-            }
-
-            if (isDeclaration(node) && node.symbol) {
-                visibleDeclarationsInExtractedRange.push(node);
-            }
-
-            if (isAssignmentExpression(node)) {
-                // use 'write' as default usage for values
-                collectUsages(node.left, Usage.Write);
-                collectUsages(node.right);
-            }
-            else if (isUnaryExpressionWithWrite(node)) {
-                collectUsages(node.operand, Usage.Write);
-            }
-            else if (isPropertyAccessExpression(node) || isElementAccessExpression(node)) {
-                // use 'write' as default usage for values
-                forEachChild(node, collectUsages);
-            }
-            else if (isIdentifier(node)) {
-                if (!node.parent) {
-                    return;
-                }
-                if (isQualifiedName(node.parent) && node !== node.parent.left) {
-                    return;
-                }
-                if (isPropertyAccessExpression(node.parent) && node !== node.parent.expression) {
-                    return;
-                }
-                recordUsage(node, valueUsage, /*isTypeNode*/ isPartOfTypeNode(node));
-            }
-            else {
-                forEachChild(node, collectUsages);
-            }
-        }
-
-        function recordUsage(n: Identifier, usage: Usage, isTypeNode: boolean) {
-            const symbolId = recordUsagebySymbol(n, usage, isTypeNode);
-            if (symbolId) {
-                for (let i = 0; i < scopes.length; i++) {
-                    // push substitution from map<symbolId, subst> to map<nodeId, subst> to simplify rewriting
-                    const substitution = substitutionsPerScope[i].get(symbolId);
-                    if (substitution) {
-                        usagesPerScope[i].substitutions.set(getNodeId(n).toString(), substitution);
-                    }
-                }
-            }
-        }
-
-        function recordUsagebySymbol(identifier: Identifier, usage: Usage, isTypeName: boolean) {
-            const symbol = getSymbolReferencedByIdentifier(identifier);
-            if (!symbol) {
-                // cannot find symbol - do nothing
-                return undefined;
-            }
-            const symbolId = getSymbolId(symbol).toString();
-            const lastUsage = seenUsages.get(symbolId);
-            // there are two kinds of value usages
-            // - reads - if range contains a read from the value located outside of the range then value should be passed as a parameter
-            // - writes - if range contains a write to a value located outside the range the value should be passed as a parameter and
-            //   returned as a return value
-            // 'write' case is a superset of 'read' so if we already have processed 'write' of some symbol there is not need to handle 'read'
-            // since all information is already recorded
-            if (lastUsage && lastUsage >= usage) {
-                return symbolId;
-            }
-
-            seenUsages.set(symbolId, usage);
-            if (lastUsage) {
-                // if we get here this means that we are trying to handle 'write' and 'read' was already processed
-                // walk scopes and update existing records.
-                for (const perScope of usagesPerScope) {
-                    const prevEntry = perScope.usages.get(identifier.text);
-                    if (prevEntry) {
-                        perScope.usages.set(identifier.text, { usage, symbol, node: identifier });
-                    }
-                }
-                return symbolId;
-            }
-            // find first declaration in this file
-            const decls = symbol.getDeclarations();
-            const declInFile = decls && find(decls, d => d.getSourceFile() === sourceFile);
-            if (!declInFile) {
-                return undefined;
-            }
-            if (rangeContainsStartEnd(enclosingTextRange, declInFile.getStart(), declInFile.end)) {
-                // declaration is located in range to be extracted - do nothing
-                return undefined;
-            }
-            if (targetRange.facts & RangeFacts.IsGenerator && usage === Usage.Write) {
-                // this is write to a reference located outside of the target scope and range is extracted into generator
-                // currently this is unsupported scenario
-                const diag = createDiagnosticForNode(identifier, Messages.cannotExtractRangeThatContainsWritesToReferencesLocatedOutsideOfTheTargetRangeInGenerators);
-                for (const errors of functionErrorsPerScope) {
-                    errors.push(diag);
-                }
-                for (const errors of constantErrorsPerScope) {
-                    errors.push(diag);
-                }
-            }
-            for (let i = 0; i < scopes.length; i++) {
-                const scope = scopes[i];
-                const resolvedSymbol = checker.resolveName(symbol.name, scope, symbol.flags, /*excludeGlobals*/ false);
-                if (resolvedSymbol === symbol) {
-                    continue;
-                }
-                if (!substitutionsPerScope[i].has(symbolId)) {
-                    const substitution = tryReplaceWithQualifiedNameOrPropertyAccess(symbol.exportSymbol || symbol, scope, isTypeName);
-                    if (substitution) {
-                        substitutionsPerScope[i].set(symbolId, substitution);
-                    }
-                    else if (isTypeName) {
-                        // If the symbol is a type parameter that won't be in scope, we'll pass it as a type argument
-                        // so there's no problem.
-                        if (!(symbol.flags & SymbolFlags.TypeParameter)) {
-                            const diag = createDiagnosticForNode(identifier, Messages.typeWillNotBeVisibleInTheNewScope);
-                            functionErrorsPerScope[i].push(diag);
-                            constantErrorsPerScope[i].push(diag);
-                        }
-                    }
-                    else {
-                        usagesPerScope[i].usages.set(identifier.text, { usage, symbol, node: identifier });
-                    }
-                }
-            }
-            return symbolId;
-        }
-
-        function checkForUsedDeclarations(node: Node) {
-            // If this node is entirely within the original extraction range, we don't need to do anything.
-            if (node === targetRange.range || (isReadonlyArray(targetRange.range) && targetRange.range.indexOf(node as Statement) >= 0)) {
-                return;
-            }
-
-            // Otherwise check and recurse.
-            const sym = isIdentifier(node)
-                ? getSymbolReferencedByIdentifier(node)
-                : checker.getSymbolAtLocation(node);
-            if (sym) {
-                const decl = find(visibleDeclarationsInExtractedRange, d => d.symbol === sym);
-                if (decl) {
-                    if (isVariableDeclaration(decl)) {
-                        const idString = decl.symbol.id!.toString();
-                        if (!exposedVariableSymbolSet.has(idString)) {
-                            exposedVariableDeclarations.push(decl);
-                            exposedVariableSymbolSet.set(idString, true);
-                        }
-                    }
-                    else {
-                        // CONSIDER: this includes binding elements, which we could
-                        // expose in the same way as variables.
-                        firstExposedNonVariableDeclaration = firstExposedNonVariableDeclaration || decl;
-                    }
-                }
-            }
-
-            forEachChild(node, checkForUsedDeclarations);
-        }
-
-        /**
-         * Return the symbol referenced by an identifier (even if it declares a different symbol).
-         */
-        function getSymbolReferencedByIdentifier(identifier: Identifier) {
-            // If the identifier is both a property name and its value, we're only interested in its value
-            // (since the name is a declaration and will be included in the extracted range).
-            return identifier.parent && isShorthandPropertyAssignment(identifier.parent) && identifier.parent.name === identifier
-                ? checker.getShorthandAssignmentValueSymbol(identifier.parent)
-                : checker.getSymbolAtLocation(identifier);
-        }
-
-        function tryReplaceWithQualifiedNameOrPropertyAccess(symbol: Symbol | undefined, scopeDecl: Node, isTypeNode: boolean): PropertyAccessExpression | EntityName | undefined {
-            if (!symbol) {
-                return undefined;
-            }
-            const decls = symbol.getDeclarations();
-            if (decls && decls.some(d => d.parent === scopeDecl)) {
-                return factory.createIdentifier(symbol.name);
-            }
-            const prefix = tryReplaceWithQualifiedNameOrPropertyAccess(symbol.parent, scopeDecl, isTypeNode);
-            if (prefix === undefined) {
-                return undefined;
-            }
-            return isTypeNode
-                ? factory.createQualifiedName(<EntityName>prefix, factory.createIdentifier(symbol.name))
-                : factory.createPropertyAccessExpression(<Expression>prefix, symbol.name);
-        }
-    }
-
-    function getExtractableParent(node: Node | undefined): Node | undefined {
-        return findAncestor(node, node => node.parent && isExtractableExpression(node) && !isBinaryExpression(node.parent));
-    }
-
-    /**
-     * Computes whether or not a node represents an expression in a position where it could
-     * be extracted.
-     * The isExpression() in utilities.ts returns some false positives we need to handle,
-     * such as `import x from 'y'` -- the 'y' is a StringLiteral but is *not* an expression
-     * in the sense of something that you could extract on
-     */
-    function isExtractableExpression(node: Node): boolean {
-        const { parent } = node;
-        switch (parent.kind) {
-            case SyntaxKind.EnumMember:
-                return false;
-        }
-
-        switch (node.kind) {
-            case SyntaxKind.StringLiteral:
-                return parent.kind !== SyntaxKind.ImportDeclaration &&
-                    parent.kind !== SyntaxKind.ImportSpecifier;
-
-            case SyntaxKind.SpreadElement:
-            case SyntaxKind.ObjectBindingPattern:
-            case SyntaxKind.BindingElement:
-                return false;
-
-            case SyntaxKind.Identifier:
-                return parent.kind !== SyntaxKind.BindingElement &&
-                    parent.kind !== SyntaxKind.ImportSpecifier &&
-                    parent.kind !== SyntaxKind.ExportSpecifier;
-        }
-        return true;
-    }
-
-    function isBlockLike(node: Node): node is BlockLike {
-        switch (node.kind) {
-            case SyntaxKind.Block:
-            case SyntaxKind.SourceFile:
-            case SyntaxKind.ModuleBlock:
-            case SyntaxKind.CaseClause:
-                return true;
-            default:
-                return false;
-        }
-    }
-
-    function isInJSXContent(node: Node) {
-        return (isJsxElement(node) || isJsxSelfClosingElement(node) || isJsxFragment(node)) && isJsxElement(node.parent);
-    }
-}
+/* @internal */
+namespace ts.refactor.extractSymbol {
+    const refactorName = "Extract Symbol";
+    registerRefactor(refactorName, { getAvailableActions, getEditsForAction });
+
+    /**
+     * Compute the associated code actions
+     * Exported for tests.
+     */
+    export function getAvailableActions(context: RefactorContext): readonly ApplicableRefactorInfo[] {
+        const rangeToExtract = getRangeToExtract(context.file, getRefactorContextSpan(context), context.triggerReason === "invoked");
+
+        const targetRange = rangeToExtract.targetRange;
+        if (targetRange === undefined) {
+            if (!rangeToExtract.errors || rangeToExtract.errors.length === 0 || !context.preferences.provideRefactorNotApplicableReason) {
+                return emptyArray;
+            }
+
+            return [{
+                name: refactorName,
+                description: getLocaleSpecificMessage(Diagnostics.Extract_function),
+                actions: [{
+                    description: getLocaleSpecificMessage(Diagnostics.Extract_function),
+                    name: "function_extract_error",
+                    notApplicableReason: getStringError(rangeToExtract.errors)
+                }]
+            },
+            {
+                name: refactorName,
+                description: getLocaleSpecificMessage(Diagnostics.Extract_constant),
+                actions: [{
+                    description: getLocaleSpecificMessage(Diagnostics.Extract_constant),
+                    name: "constant_extract_error",
+                    notApplicableReason: getStringError(rangeToExtract.errors)
+                }]
+            }];
+        }
+
+        const extractions = getPossibleExtractions(targetRange, context);
+        if (extractions === undefined) {
+            // No extractions possible
+            return emptyArray;
+        }
+
+        const functionActions: RefactorActionInfo[] = [];
+        const usedFunctionNames = new Map<string, boolean>();
+        let innermostErrorFunctionAction: RefactorActionInfo | undefined;
+
+        const constantActions: RefactorActionInfo[] = [];
+        const usedConstantNames = new Map<string, boolean>();
+        let innermostErrorConstantAction: RefactorActionInfo | undefined;
+
+        let i = 0;
+        for (const { functionExtraction, constantExtraction } of extractions) {
+            const description = functionExtraction.description;
+            if (functionExtraction.errors.length === 0) {
+                // Don't issue refactorings with duplicated names.
+                // Scopes come back in "innermost first" order, so extractions will
+                // preferentially go into nearer scopes
+                if (!usedFunctionNames.has(description)) {
+                    usedFunctionNames.set(description, true);
+                    functionActions.push({
+                        description,
+                        name: `function_scope_${i}`
+                    });
+                }
+            }
+            else if (!innermostErrorFunctionAction) {
+                innermostErrorFunctionAction = {
+                    description,
+                    name: `function_scope_${i}`,
+                    notApplicableReason: getStringError(functionExtraction.errors)
+                };
+            }
+
+            // Skip these since we don't have a way to report errors yet
+            if (constantExtraction.errors.length === 0) {
+                // Don't issue refactorings with duplicated names.
+                // Scopes come back in "innermost first" order, so extractions will
+                // preferentially go into nearer scopes
+                const description = constantExtraction.description;
+                if (!usedConstantNames.has(description)) {
+                    usedConstantNames.set(description, true);
+                    constantActions.push({
+                        description,
+                        name: `constant_scope_${i}`
+                    });
+                }
+            }
+            else if (!innermostErrorConstantAction) {
+                innermostErrorConstantAction = {
+                    description,
+                    name: `constant_scope_${i}`,
+                    notApplicableReason: getStringError(constantExtraction.errors)
+                };
+            }
+
+            // *do* increment i anyway because we'll look for the i-th scope
+            // later when actually doing the refactoring if the user requests it
+            i++;
+        }
+
+        const infos: ApplicableRefactorInfo[] = [];
+
+        if (functionActions.length) {
+            infos.push({
+                name: refactorName,
+                description: getLocaleSpecificMessage(Diagnostics.Extract_function),
+                actions: functionActions
+            });
+        }
+        else if (context.preferences.provideRefactorNotApplicableReason && innermostErrorFunctionAction) {
+            infos.push({
+                name: refactorName,
+                description: getLocaleSpecificMessage(Diagnostics.Extract_function),
+                actions: [ innermostErrorFunctionAction ]
+            });
+        }
+
+        if (constantActions.length) {
+            infos.push({
+                name: refactorName,
+                description: getLocaleSpecificMessage(Diagnostics.Extract_constant),
+                actions: constantActions
+            });
+        }
+        else if (context.preferences.provideRefactorNotApplicableReason && innermostErrorConstantAction) {
+            infos.push({
+                name: refactorName,
+                description: getLocaleSpecificMessage(Diagnostics.Extract_constant),
+                actions: [ innermostErrorConstantAction ]
+            });
+        }
+
+        return infos.length ? infos : emptyArray;
+
+        function getStringError(errors: readonly Diagnostic[]) {
+            let error = errors[0].messageText;
+            if (typeof error !== "string") {
+                error = error.messageText;
+            }
+            return error;
+        }
+    }
+
+    /* Exported for tests */
+    export function getEditsForAction(context: RefactorContext, actionName: string): RefactorEditInfo | undefined {
+        const rangeToExtract = getRangeToExtract(context.file, getRefactorContextSpan(context));
+        const targetRange = rangeToExtract.targetRange!; // TODO:GH#18217
+
+        const parsedFunctionIndexMatch = /^function_scope_(\d+)$/.exec(actionName);
+        if (parsedFunctionIndexMatch) {
+            const index = +parsedFunctionIndexMatch[1];
+            Debug.assert(isFinite(index), "Expected to parse a finite number from the function scope index");
+            return getFunctionExtractionAtIndex(targetRange, context, index);
+        }
+
+        const parsedConstantIndexMatch = /^constant_scope_(\d+)$/.exec(actionName);
+        if (parsedConstantIndexMatch) {
+            const index = +parsedConstantIndexMatch[1];
+            Debug.assert(isFinite(index), "Expected to parse a finite number from the constant scope index");
+            return getConstantExtractionAtIndex(targetRange, context, index);
+        }
+
+        Debug.fail("Unrecognized action name");
+    }
+
+    // Move these into diagnostic messages if they become user-facing
+    export namespace Messages {
+        function createMessage(message: string): DiagnosticMessage {
+            return { message, code: 0, category: DiagnosticCategory.Message, key: message };
+        }
+
+        export const cannotExtractRange: DiagnosticMessage = createMessage("Cannot extract range.");
+        export const cannotExtractImport: DiagnosticMessage = createMessage("Cannot extract import statement.");
+        export const cannotExtractSuper: DiagnosticMessage = createMessage("Cannot extract super call.");
+        export const cannotExtractJSDoc: DiagnosticMessage = createMessage("Cannot extract JSDoc.");
+        export const cannotExtractEmpty: DiagnosticMessage = createMessage("Cannot extract empty range.");
+        export const expressionExpected: DiagnosticMessage = createMessage("expression expected.");
+        export const uselessConstantType: DiagnosticMessage = createMessage("No reason to extract constant of type.");
+        export const statementOrExpressionExpected: DiagnosticMessage = createMessage("Statement or expression expected.");
+        export const cannotExtractRangeContainingConditionalBreakOrContinueStatements: DiagnosticMessage = createMessage("Cannot extract range containing conditional break or continue statements.");
+        export const cannotExtractRangeContainingConditionalReturnStatement: DiagnosticMessage = createMessage("Cannot extract range containing conditional return statement.");
+        export const cannotExtractRangeContainingLabeledBreakOrContinueStatementWithTargetOutsideOfTheRange: DiagnosticMessage = createMessage("Cannot extract range containing labeled break or continue with target outside of the range.");
+        export const cannotExtractRangeThatContainsWritesToReferencesLocatedOutsideOfTheTargetRangeInGenerators: DiagnosticMessage = createMessage("Cannot extract range containing writes to references located outside of the target range in generators.");
+        export const typeWillNotBeVisibleInTheNewScope = createMessage("Type will not visible in the new scope.");
+        export const functionWillNotBeVisibleInTheNewScope = createMessage("Function will not visible in the new scope.");
+        export const cannotExtractIdentifier = createMessage("Select more than a single identifier.");
+        export const cannotExtractExportedEntity = createMessage("Cannot extract exported declaration");
+        export const cannotWriteInExpression = createMessage("Cannot write back side-effects when extracting an expression");
+        export const cannotExtractReadonlyPropertyInitializerOutsideConstructor = createMessage("Cannot move initialization of read-only class property outside of the constructor");
+        export const cannotExtractAmbientBlock = createMessage("Cannot extract code from ambient contexts");
+        export const cannotAccessVariablesFromNestedScopes = createMessage("Cannot access variables from nested scopes");
+        export const cannotExtractToOtherFunctionLike = createMessage("Cannot extract method to a function-like scope that is not a function");
+        export const cannotExtractToJSClass = createMessage("Cannot extract constant to a class scope in JS");
+        export const cannotExtractToExpressionArrowFunction = createMessage("Cannot extract constant to an arrow function without a block");
+    }
+
+    enum RangeFacts {
+        None = 0,
+        HasReturn = 1 << 0,
+        IsGenerator = 1 << 1,
+        IsAsyncFunction = 1 << 2,
+        UsesThis = 1 << 3,
+        /**
+         * The range is in a function which needs the 'static' modifier in a class
+         */
+        InStaticRegion = 1 << 4
+    }
+
+    /**
+     * Represents an expression or a list of statements that should be extracted with some extra information
+     */
+    interface TargetRange {
+        readonly range: Expression | Statement[];
+        readonly facts: RangeFacts;
+        /**
+         * A list of symbols that are declared in the selected range which are visible in the containing lexical scope
+         * Used to ensure we don't turn something used outside the range free (or worse, resolve to a different entity).
+         */
+        readonly declarations: Symbol[];
+    }
+
+    /**
+     * Result of 'getRangeToExtract' operation: contains either a range or a list of errors
+     */
+    type RangeToExtract = {
+        readonly targetRange?: never;
+        readonly errors: readonly Diagnostic[];
+    } | {
+        readonly targetRange: TargetRange;
+        readonly errors?: never;
+    };
+
+    /*
+     * Scopes that can store newly extracted method
+     */
+    type Scope = FunctionLikeDeclaration | SourceFile | ModuleBlock | ClassLikeDeclaration;
+
+    /**
+     * getRangeToExtract takes a span inside a text file and returns either an expression or an array
+     * of statements representing the minimum set of nodes needed to extract the entire span. This
+     * process may fail, in which case a set of errors is returned instead (these are currently
+     * not shown to the user, but can be used by us diagnostically)
+     */
+    // exported only for tests
+    export function getRangeToExtract(sourceFile: SourceFile, span: TextSpan, considerEmptySpans = true): RangeToExtract {
+        const { length } = span;
+        if (length === 0 && !considerEmptySpans) {
+            return { errors: [createFileDiagnostic(sourceFile, span.start, length, Messages.cannotExtractEmpty)] };
+        }
+        const cursorRequest = length === 0 && considerEmptySpans;
+
+        // Walk up starting from the the start position until we find a non-SourceFile node that subsumes the selected span.
+        // This may fail (e.g. you select two statements in the root of a source file)
+        const startToken = getTokenAtPosition(sourceFile, span.start);
+        const start = cursorRequest ? getExtractableParent(startToken): getParentNodeInSpan(startToken, sourceFile, span);
+        // Do the same for the ending position
+        const endToken = findTokenOnLeftOfPosition(sourceFile, textSpanEnd(span));
+        const end = cursorRequest ? start : getParentNodeInSpan(endToken, sourceFile, span);
+
+        const declarations: Symbol[] = [];
+
+        // We'll modify these flags as we walk the tree to collect data
+        // about what things need to be done as part of the extraction.
+        let rangeFacts = RangeFacts.None;
+
+        if (!start || !end) {
+            // cannot find either start or end node
+            return { errors: [createFileDiagnostic(sourceFile, span.start, length, Messages.cannotExtractRange)] };
+        }
+
+        if (start.parent !== end.parent) {
+            // start and end nodes belong to different subtrees
+            return { errors: [createFileDiagnostic(sourceFile, span.start, length, Messages.cannotExtractRange)] };
+        }
+
+        if (start !== end) {
+            // start and end should be statements and parent should be either block or a source file
+            if (!isBlockLike(start.parent)) {
+                return { errors: [createFileDiagnostic(sourceFile, span.start, length, Messages.cannotExtractRange)] };
+            }
+            const statements: Statement[] = [];
+            const start2 = start; // TODO: GH#18217 Need to alias `start` to get this to compile. See https://github.com/Microsoft/TypeScript/issues/19955#issuecomment-344118248
+            for (const statement of (start2.parent as BlockLike).statements) {
+                if (statement === start || statements.length) {
+                    const errors = checkNode(statement);
+                    if (errors) {
+                        return { errors };
+                    }
+                    statements.push(statement);
+                }
+                if (statement === end) {
+                    break;
+                }
+            }
+
+            if (!statements.length) {
+                // https://github.com/Microsoft/TypeScript/issues/20559
+                // Ranges like [|case 1: break;|] will fail to populate `statements` because
+                // they will never find `start` in `start.parent.statements`.
+                // Consider: We could support ranges like [|case 1:|] by refining them to just
+                // the expression.
+                return { errors: [createFileDiagnostic(sourceFile, span.start, length, Messages.cannotExtractRange)] };
+            }
+
+            return { targetRange: { range: statements, facts: rangeFacts, declarations } };
+        }
+
+        if (isJSDoc(start)) {
+            return { errors: [createFileDiagnostic(sourceFile, span.start, length, Messages.cannotExtractJSDoc)] };
+        }
+
+        if (isReturnStatement(start) && !start.expression) {
+            // Makes no sense to extract an expression-less return statement.
+            return { errors: [createFileDiagnostic(sourceFile, span.start, length, Messages.cannotExtractRange)] };
+        }
+
+        // We have a single node (start)
+        const node = refineNode(start);
+
+        const errors = checkRootNode(node) || checkNode(node);
+        if (errors) {
+            return { errors };
+        }
+        return { targetRange: { range: getStatementOrExpressionRange(node)!, facts: rangeFacts, declarations } }; // TODO: GH#18217
+
+        /**
+         * Attempt to refine the extraction node (generally, by shrinking it) to produce better results.
+         * @param node The unrefined extraction node.
+         */
+        function refineNode(node: Node): Node {
+            if (isReturnStatement(node)) {
+                if (node.expression) {
+                    return node.expression;
+                }
+            }
+            else if (isVariableStatement(node)) {
+                let numInitializers = 0;
+                let lastInitializer: Expression | undefined;
+                for (const declaration of node.declarationList.declarations) {
+                    if (declaration.initializer) {
+                        numInitializers++;
+                        lastInitializer = declaration.initializer;
+                    }
+                }
+                if (numInitializers === 1) {
+                    return lastInitializer!;
+                }
+                // No special handling if there are multiple initializers.
+            }
+            else if (isVariableDeclaration(node)) {
+                if (node.initializer) {
+                    return node.initializer;
+                }
+            }
+
+            return node;
+        }
+
+        function checkRootNode(node: Node): Diagnostic[] | undefined {
+            if (isIdentifier(isExpressionStatement(node) ? node.expression : node)) {
+                return [createDiagnosticForNode(node, Messages.cannotExtractIdentifier)];
+            }
+            return undefined;
+        }
+
+        function checkForStaticContext(nodeToCheck: Node, containingClass: Node) {
+            let current: Node = nodeToCheck;
+            while (current !== containingClass) {
+                if (current.kind === SyntaxKind.PropertyDeclaration) {
+                    if (hasSyntacticModifier(current, ModifierFlags.Static)) {
+                        rangeFacts |= RangeFacts.InStaticRegion;
+                    }
+                    break;
+                }
+                else if (current.kind === SyntaxKind.Parameter) {
+                    const ctorOrMethod = getContainingFunction(current)!;
+                    if (ctorOrMethod.kind === SyntaxKind.Constructor) {
+                        rangeFacts |= RangeFacts.InStaticRegion;
+                    }
+                    break;
+                }
+                else if (current.kind === SyntaxKind.MethodDeclaration) {
+                    if (hasSyntacticModifier(current, ModifierFlags.Static)) {
+                        rangeFacts |= RangeFacts.InStaticRegion;
+                    }
+                }
+                current = current.parent;
+            }
+        }
+
+        // Verifies whether we can actually extract this node or not.
+        function checkNode(nodeToCheck: Node): Diagnostic[] | undefined {
+            const enum PermittedJumps {
+                None = 0,
+                Break = 1 << 0,
+                Continue = 1 << 1,
+                Return = 1 << 2
+            }
+
+            // We believe it's true because the node is from the (unmodified) tree.
+            Debug.assert(nodeToCheck.pos <= nodeToCheck.end, "This failure could trigger https://github.com/Microsoft/TypeScript/issues/20809 (1)");
+
+            // For understanding how skipTrivia functioned:
+            Debug.assert(!positionIsSynthesized(nodeToCheck.pos), "This failure could trigger https://github.com/Microsoft/TypeScript/issues/20809 (2)");
+
+            if (!isStatement(nodeToCheck) && !(isExpressionNode(nodeToCheck) && isExtractableExpression(nodeToCheck))) {
+                return [createDiagnosticForNode(nodeToCheck, Messages.statementOrExpressionExpected)];
+            }
+
+            if (nodeToCheck.flags & NodeFlags.Ambient) {
+                return [createDiagnosticForNode(nodeToCheck, Messages.cannotExtractAmbientBlock)];
+            }
+
+            // If we're in a class, see whether we're in a static region (static property initializer, static method, class constructor parameter default)
+            const containingClass = getContainingClass(nodeToCheck);
+            if (containingClass) {
+                checkForStaticContext(nodeToCheck, containingClass);
+            }
+
+            let errors: Diagnostic[] | undefined;
+            let permittedJumps = PermittedJumps.Return;
+            let seenLabels: __String[];
+
+            visit(nodeToCheck);
+
+            return errors;
+
+            function visit(node: Node) {
+                if (errors) {
+                    // already found an error - can stop now
+                    return true;
+                }
+
+                if (isDeclaration(node)) {
+                    const declaringNode = (node.kind === SyntaxKind.VariableDeclaration) ? node.parent.parent : node;
+                    if (hasSyntacticModifier(declaringNode, ModifierFlags.Export)) {
+                        // TODO: GH#18217 Silly to use `errors ||` since it's definitely not defined (see top of `visit`)
+                        // Also, if we're only pushing one error, just use `let error: Diagnostic | undefined`!
+                        // Also TODO: GH#19956
+                        (errors || (errors = [] as Diagnostic[])).push(createDiagnosticForNode(node, Messages.cannotExtractExportedEntity));
+                        return true;
+                    }
+                    declarations.push(node.symbol);
+                }
+
+                // Some things can't be extracted in certain situations
+                switch (node.kind) {
+                    case SyntaxKind.ImportDeclaration:
+                        (errors || (errors = [] as Diagnostic[])).push(createDiagnosticForNode(node, Messages.cannotExtractImport));
+                        return true;
+                    case SyntaxKind.SuperKeyword:
+                        // For a super *constructor call*, we have to be extracting the entire class,
+                        // but a super *method call* simply implies a 'this' reference
+                        if (node.parent.kind === SyntaxKind.CallExpression) {
+                            // Super constructor call
+                            const containingClass = getContainingClass(node)!; // TODO:GH#18217
+                            if (containingClass.pos < span.start || containingClass.end >= (span.start + span.length)) {
+                                (errors || (errors = [] as Diagnostic[])).push(createDiagnosticForNode(node, Messages.cannotExtractSuper));
+                                return true;
+                            }
+                        }
+                        else {
+                            rangeFacts |= RangeFacts.UsesThis;
+                        }
+                        break;
+                    case SyntaxKind.ArrowFunction:
+                        // check if arrow function uses this
+                        forEachChild(node, function check(n) {
+                            if (isThis(n)) {
+                                rangeFacts |= RangeFacts.UsesThis;
+                            }
+                            else if (isClassLike(n) || (isFunctionLike(n) && !isArrowFunction(n))) {
+                                return false;
+                            }
+                            else {
+                                forEachChild(n, check);
+                            }
+                        });
+                        // falls through
+                    case SyntaxKind.ClassDeclaration:
+                    case SyntaxKind.FunctionDeclaration:
+                        if (isSourceFile(node.parent) && node.parent.externalModuleIndicator === undefined) {
+                            // You cannot extract global declarations
+                            (errors || (errors = [] as Diagnostic[])).push(createDiagnosticForNode(node, Messages.functionWillNotBeVisibleInTheNewScope));
+                        }
+                        // falls through
+                    case SyntaxKind.ClassExpression:
+                    case SyntaxKind.FunctionExpression:
+                    case SyntaxKind.MethodDeclaration:
+                    case SyntaxKind.Constructor:
+                    case SyntaxKind.GetAccessor:
+                    case SyntaxKind.SetAccessor:
+                        // do not dive into functions or classes
+                        return false;
+                }
+
+                const savedPermittedJumps = permittedJumps;
+                switch (node.kind) {
+                    case SyntaxKind.IfStatement:
+                        permittedJumps = PermittedJumps.None;
+                        break;
+                    case SyntaxKind.TryStatement:
+                        // forbid all jumps inside try blocks
+                        permittedJumps = PermittedJumps.None;
+                        break;
+                    case SyntaxKind.Block:
+                        if (node.parent && node.parent.kind === SyntaxKind.TryStatement && (<TryStatement>node.parent).finallyBlock === node) {
+                            // allow unconditional returns from finally blocks
+                            permittedJumps = PermittedJumps.Return;
+                        }
+                        break;
+                    case SyntaxKind.DefaultClause:
+                    case SyntaxKind.CaseClause:
+                        // allow unlabeled break inside case clauses
+                        permittedJumps |= PermittedJumps.Break;
+                        break;
+                    default:
+                        if (isIterationStatement(node, /*lookInLabeledStatements*/ false)) {
+                            // allow unlabeled break/continue inside loops
+                            permittedJumps |= PermittedJumps.Break | PermittedJumps.Continue;
+                        }
+                        break;
+                }
+
+                switch (node.kind) {
+                    case SyntaxKind.ThisType:
+                    case SyntaxKind.ThisKeyword:
+                        rangeFacts |= RangeFacts.UsesThis;
+                        break;
+                    case SyntaxKind.LabeledStatement: {
+                        const label = (<LabeledStatement>node).label;
+                        (seenLabels || (seenLabels = [])).push(label.escapedText);
+                        forEachChild(node, visit);
+                        seenLabels.pop();
+                        break;
+                    }
+                    case SyntaxKind.BreakStatement:
+                    case SyntaxKind.ContinueStatement: {
+                        const label = (<BreakStatement | ContinueStatement>node).label;
+                        if (label) {
+                            if (!contains(seenLabels, label.escapedText)) {
+                                // attempts to jump to label that is not in range to be extracted
+                                (errors || (errors = [] as Diagnostic[])).push(createDiagnosticForNode(node, Messages.cannotExtractRangeContainingLabeledBreakOrContinueStatementWithTargetOutsideOfTheRange));
+                            }
+                        }
+                        else {
+                            if (!(permittedJumps & (node.kind === SyntaxKind.BreakStatement ? PermittedJumps.Break : PermittedJumps.Continue))) {
+                                // attempt to break or continue in a forbidden context
+                                (errors || (errors = [] as Diagnostic[])).push(createDiagnosticForNode(node, Messages.cannotExtractRangeContainingConditionalBreakOrContinueStatements));
+                            }
+                        }
+                        break;
+                    }
+                    case SyntaxKind.AwaitExpression:
+                        rangeFacts |= RangeFacts.IsAsyncFunction;
+                        break;
+                    case SyntaxKind.YieldExpression:
+                        rangeFacts |= RangeFacts.IsGenerator;
+                        break;
+                    case SyntaxKind.ReturnStatement:
+                        if (permittedJumps & PermittedJumps.Return) {
+                            rangeFacts |= RangeFacts.HasReturn;
+                        }
+                        else {
+                            (errors || (errors = [] as Diagnostic[])).push(createDiagnosticForNode(node, Messages.cannotExtractRangeContainingConditionalReturnStatement));
+                        }
+                        break;
+                    default:
+                        forEachChild(node, visit);
+                        break;
+                }
+
+                permittedJumps = savedPermittedJumps;
+            }
+        }
+    }
+
+    function getStatementOrExpressionRange(node: Node): Statement[] | Expression | undefined {
+        if (isStatement(node)) {
+            return [node];
+        }
+        else if (isExpressionNode(node)) {
+            // If our selection is the expression in an ExpressionStatement, expand
+            // the selection to include the enclosing Statement (this stops us
+            // from trying to care about the return value of the extracted function
+            // and eliminates double semicolon insertion in certain scenarios)
+            return isExpressionStatement(node.parent) ? [node.parent] : node as Expression;
+        }
+        return undefined;
+    }
+
+    function isScope(node: Node): node is Scope {
+        return isFunctionLikeDeclaration(node) || isSourceFile(node) || isModuleBlock(node) || isClassLike(node);
+    }
+
+    /**
+     * Computes possible places we could extract the function into. For example,
+     * you may be able to extract into a class method *or* local closure *or* namespace function,
+     * depending on what's in the extracted body.
+     */
+    function collectEnclosingScopes(range: TargetRange): Scope[] {
+        let current: Node = isReadonlyArray(range.range) ? first(range.range) : range.range;
+        if (range.facts & RangeFacts.UsesThis) {
+            // if range uses this as keyword or as type inside the class then it can only be extracted to a method of the containing class
+            const containingClass = getContainingClass(current);
+            if (containingClass) {
+                const containingFunction = findAncestor(current, isFunctionLikeDeclaration);
+                return containingFunction
+                    ? [containingFunction, containingClass]
+                    : [containingClass];
+            }
+        }
+
+        const scopes: Scope[] = [];
+        while (true) {
+            current = current.parent;
+            // A function parameter's initializer is actually in the outer scope, not the function declaration
+            if (current.kind === SyntaxKind.Parameter) {
+                // Skip all the way to the outer scope of the function that declared this parameter
+                current = findAncestor(current, parent => isFunctionLikeDeclaration(parent))!.parent;
+            }
+
+            // We want to find the nearest parent where we can place an "equivalent" sibling to the node we're extracting out of.
+            // Walk up to the closest parent of a place where we can logically put a sibling:
+            //  * Function declaration
+            //  * Class declaration or expression
+            //  * Module/namespace or source file
+            if (isScope(current)) {
+                scopes.push(current);
+                if (current.kind === SyntaxKind.SourceFile) {
+                    return scopes;
+                }
+            }
+        }
+    }
+
+    function getFunctionExtractionAtIndex(targetRange: TargetRange, context: RefactorContext, requestedChangesIndex: number): RefactorEditInfo {
+        const { scopes, readsAndWrites: { target, usagesPerScope, functionErrorsPerScope, exposedVariableDeclarations } } = getPossibleExtractionsWorker(targetRange, context);
+        Debug.assert(!functionErrorsPerScope[requestedChangesIndex].length, "The extraction went missing? How?");
+        context.cancellationToken!.throwIfCancellationRequested(); // TODO: GH#18217
+        return extractFunctionInScope(target, scopes[requestedChangesIndex], usagesPerScope[requestedChangesIndex], exposedVariableDeclarations, targetRange, context);
+    }
+
+    function getConstantExtractionAtIndex(targetRange: TargetRange, context: RefactorContext, requestedChangesIndex: number): RefactorEditInfo {
+        const { scopes, readsAndWrites: { target, usagesPerScope, constantErrorsPerScope, exposedVariableDeclarations } } = getPossibleExtractionsWorker(targetRange, context);
+        Debug.assert(!constantErrorsPerScope[requestedChangesIndex].length, "The extraction went missing? How?");
+        Debug.assert(exposedVariableDeclarations.length === 0, "Extract constant accepted a range containing a variable declaration?");
+        context.cancellationToken!.throwIfCancellationRequested();
+        const expression = isExpression(target)
+            ? target
+            : (target.statements[0] as ExpressionStatement).expression;
+        return extractConstantInScope(expression, scopes[requestedChangesIndex], usagesPerScope[requestedChangesIndex], targetRange.facts, context);
+    }
+
+    interface Extraction {
+        readonly description: string;
+        readonly errors: readonly Diagnostic[];
+    }
+
+    interface ScopeExtractions {
+        readonly functionExtraction: Extraction;
+        readonly constantExtraction: Extraction;
+    }
+
+    /**
+     * Given a piece of text to extract ('targetRange'), computes a list of possible extractions.
+     * Each returned ExtractResultForScope corresponds to a possible target scope and is either a set of changes
+     * or an error explaining why we can't extract into that scope.
+     */
+    function getPossibleExtractions(targetRange: TargetRange, context: RefactorContext): readonly ScopeExtractions[] | undefined {
+        const { scopes, readsAndWrites: { functionErrorsPerScope, constantErrorsPerScope } } = getPossibleExtractionsWorker(targetRange, context);
+        // Need the inner type annotation to avoid https://github.com/Microsoft/TypeScript/issues/7547
+        const extractions = scopes.map((scope, i): ScopeExtractions => {
+            const functionDescriptionPart = getDescriptionForFunctionInScope(scope);
+            const constantDescriptionPart = getDescriptionForConstantInScope(scope);
+
+            const scopeDescription = isFunctionLikeDeclaration(scope)
+                ? getDescriptionForFunctionLikeDeclaration(scope)
+                : isClassLike(scope)
+                    ? getDescriptionForClassLikeDeclaration(scope)
+                    : getDescriptionForModuleLikeDeclaration(scope);
+
+            let functionDescription: string;
+            let constantDescription: string;
+            if (scopeDescription === SpecialScope.Global) {
+                functionDescription = formatStringFromArgs(getLocaleSpecificMessage(Diagnostics.Extract_to_0_in_1_scope), [functionDescriptionPart, "global"]);
+                constantDescription = formatStringFromArgs(getLocaleSpecificMessage(Diagnostics.Extract_to_0_in_1_scope), [constantDescriptionPart, "global"]);
+            }
+            else if (scopeDescription === SpecialScope.Module) {
+                functionDescription = formatStringFromArgs(getLocaleSpecificMessage(Diagnostics.Extract_to_0_in_1_scope), [functionDescriptionPart, "module"]);
+                constantDescription = formatStringFromArgs(getLocaleSpecificMessage(Diagnostics.Extract_to_0_in_1_scope), [constantDescriptionPart, "module"]);
+            }
+            else {
+                functionDescription = formatStringFromArgs(getLocaleSpecificMessage(Diagnostics.Extract_to_0_in_1), [functionDescriptionPart, scopeDescription]);
+                constantDescription = formatStringFromArgs(getLocaleSpecificMessage(Diagnostics.Extract_to_0_in_1), [constantDescriptionPart, scopeDescription]);
+            }
+
+            // Customize the phrasing for the innermost scope to increase clarity.
+            if (i === 0 && !isClassLike(scope)) {
+                constantDescription = formatStringFromArgs(getLocaleSpecificMessage(Diagnostics.Extract_to_0_in_enclosing_scope), [constantDescriptionPart]);
+            }
+
+            return {
+                functionExtraction: {
+                    description: functionDescription,
+                    errors: functionErrorsPerScope[i],
+                },
+                constantExtraction: {
+                    description: constantDescription,
+                    errors: constantErrorsPerScope[i],
+                },
+            };
+        });
+        return extractions;
+    }
+
+    function getPossibleExtractionsWorker(targetRange: TargetRange, context: RefactorContext): { readonly scopes: Scope[], readonly readsAndWrites: ReadsAndWrites } {
+        const { file: sourceFile } = context;
+
+        const scopes = collectEnclosingScopes(targetRange);
+        const enclosingTextRange = getEnclosingTextRange(targetRange, sourceFile);
+        const readsAndWrites = collectReadsAndWrites(
+            targetRange,
+            scopes,
+            enclosingTextRange,
+            sourceFile,
+            context.program.getTypeChecker(),
+            context.cancellationToken!);
+        return { scopes, readsAndWrites };
+    }
+
+    function getDescriptionForFunctionInScope(scope: Scope): string {
+        return isFunctionLikeDeclaration(scope)
+            ? "inner function"
+            : isClassLike(scope)
+                ? "method"
+                : "function";
+    }
+    function getDescriptionForConstantInScope(scope: Scope): string {
+        return isClassLike(scope)
+            ? "readonly field"
+            : "constant";
+    }
+    function getDescriptionForFunctionLikeDeclaration(scope: FunctionLikeDeclaration): string {
+        switch (scope.kind) {
+            case SyntaxKind.Constructor:
+                return "constructor";
+            case SyntaxKind.FunctionExpression:
+            case SyntaxKind.FunctionDeclaration:
+                return scope.name
+                    ? `function '${scope.name.text}'`
+                    : ANONYMOUS;
+            case SyntaxKind.ArrowFunction:
+                return "arrow function";
+            case SyntaxKind.MethodDeclaration:
+                return `method '${scope.name.getText()}'`;
+            case SyntaxKind.GetAccessor:
+                return `'get ${scope.name.getText()}'`;
+            case SyntaxKind.SetAccessor:
+                return `'set ${scope.name.getText()}'`;
+            default:
+                throw Debug.assertNever(scope, `Unexpected scope kind ${(scope as FunctionLikeDeclaration).kind}`);
+        }
+    }
+    function getDescriptionForClassLikeDeclaration(scope: ClassLikeDeclaration): string {
+        return scope.kind === SyntaxKind.ClassDeclaration
+            ? scope.name ? `class '${scope.name.text}'` : "anonymous class declaration"
+            : scope.name ? `class expression '${scope.name.text}'` : "anonymous class expression";
+    }
+    function getDescriptionForModuleLikeDeclaration(scope: SourceFile | ModuleBlock): string | SpecialScope {
+        return scope.kind === SyntaxKind.ModuleBlock
+            ? `namespace '${scope.parent.name.getText()}'`
+            : scope.externalModuleIndicator ? SpecialScope.Module : SpecialScope.Global;
+    }
+
+    const enum SpecialScope {
+        Module,
+        Global,
+    }
+
+    /**
+     * Result of 'extractRange' operation for a specific scope.
+     * Stores either a list of changes that should be applied to extract a range or a list of errors
+     */
+    function extractFunctionInScope(
+        node: Statement | Expression | Block,
+        scope: Scope,
+        { usages: usagesInScope, typeParameterUsages, substitutions }: ScopeUsages,
+        exposedVariableDeclarations: readonly VariableDeclaration[],
+        range: TargetRange,
+        context: RefactorContext): RefactorEditInfo {
+
+        const checker = context.program.getTypeChecker();
+        const scriptTarget = getEmitScriptTarget(context.program.getCompilerOptions());
+        const importAdder = codefix.createImportAdder(context.file, context.program, context.preferences, context.host);
+
+        // Make a unique name for the extracted function
+        const file = scope.getSourceFile();
+        const functionNameText = getUniqueName(isClassLike(scope) ? "newMethod" : "newFunction", file);
+        const isJS = isInJSFile(scope);
+
+        const functionName = factory.createIdentifier(functionNameText);
+
+        let returnType: TypeNode | undefined;
+        const parameters: ParameterDeclaration[] = [];
+        const callArguments: Identifier[] = [];
+        let writes: UsageEntry[] | undefined;
+        usagesInScope.forEach((usage, name) => {
+            let typeNode: TypeNode | undefined;
+            if (!isJS) {
+                let type = checker.getTypeOfSymbolAtLocation(usage.symbol, usage.node);
+                // Widen the type so we don't emit nonsense annotations like "function fn(x: 3) {"
+                type = checker.getBaseTypeOfLiteralType(type);
+                typeNode = codefix.typeToAutoImportableTypeNode(checker, importAdder, type, scope, scriptTarget, NodeBuilderFlags.NoTruncation);
+            }
+
+            const paramDecl = factory.createParameterDeclaration(
+                /*decorators*/ undefined,
+                /*modifiers*/ undefined,
+                /*dotDotDotToken*/ undefined,
+                /*name*/ name,
+                /*questionToken*/ undefined,
+                typeNode
+            );
+            parameters.push(paramDecl);
+            if (usage.usage === Usage.Write) {
+                (writes || (writes = [])).push(usage);
+            }
+            callArguments.push(factory.createIdentifier(name));
+        });
+
+        const typeParametersAndDeclarations = arrayFrom(typeParameterUsages.values()).map(type => ({ type, declaration: getFirstDeclaration(type) }));
+        const sortedTypeParametersAndDeclarations = typeParametersAndDeclarations.sort(compareTypesByDeclarationOrder);
+
+        const typeParameters: readonly TypeParameterDeclaration[] | undefined = sortedTypeParametersAndDeclarations.length === 0
+            ? undefined
+            : sortedTypeParametersAndDeclarations.map(t => t.declaration as TypeParameterDeclaration);
+
+        // Strictly speaking, we should check whether each name actually binds to the appropriate type
+        // parameter.  In cases of shadowing, they may not.
+        const callTypeArguments: readonly TypeNode[] | undefined = typeParameters !== undefined
+            ? typeParameters.map(decl => factory.createTypeReferenceNode(decl.name, /*typeArguments*/ undefined))
+            : undefined;
+
+        // Provide explicit return types for contextually-typed functions
+        // to avoid problems when there are literal types present
+        if (isExpression(node) && !isJS) {
+            const contextualType = checker.getContextualType(node);
+            returnType = checker.typeToTypeNode(contextualType!, scope, NodeBuilderFlags.NoTruncation); // TODO: GH#18217
+        }
+
+        const { body, returnValueProperty } = transformFunctionBody(node, exposedVariableDeclarations, writes, substitutions, !!(range.facts & RangeFacts.HasReturn));
+        suppressLeadingAndTrailingTrivia(body);
+
+        let newFunction: MethodDeclaration | FunctionDeclaration;
+
+        if (isClassLike(scope)) {
+            // always create private method in TypeScript files
+            const modifiers: Modifier[] = isJS ? [] : [factory.createModifier(SyntaxKind.PrivateKeyword)];
+            if (range.facts & RangeFacts.InStaticRegion) {
+                modifiers.push(factory.createModifier(SyntaxKind.StaticKeyword));
+            }
+            if (range.facts & RangeFacts.IsAsyncFunction) {
+                modifiers.push(factory.createModifier(SyntaxKind.AsyncKeyword));
+            }
+            newFunction = factory.createMethodDeclaration(
+                /*decorators*/ undefined,
+                modifiers.length ? modifiers : undefined,
+                range.facts & RangeFacts.IsGenerator ? factory.createToken(SyntaxKind.AsteriskToken) : undefined,
+                functionName,
+                /*questionToken*/ undefined,
+                typeParameters,
+                parameters,
+                returnType,
+                body
+            );
+        }
+        else {
+            newFunction = factory.createFunctionDeclaration(
+                /*decorators*/ undefined,
+                range.facts & RangeFacts.IsAsyncFunction ? [factory.createToken(SyntaxKind.AsyncKeyword)] : undefined,
+                range.facts & RangeFacts.IsGenerator ? factory.createToken(SyntaxKind.AsteriskToken) : undefined,
+                functionName,
+                typeParameters,
+                parameters,
+                returnType,
+                body
+            );
+        }
+
+        const changeTracker = textChanges.ChangeTracker.fromContext(context);
+        const minInsertionPos = (isReadonlyArray(range.range) ? last(range.range) : range.range).end;
+        const nodeToInsertBefore = getNodeToInsertFunctionBefore(minInsertionPos, scope);
+        if (nodeToInsertBefore) {
+            changeTracker.insertNodeBefore(context.file, nodeToInsertBefore, newFunction, /*blankLineBetween*/ true);
+        }
+        else {
+            changeTracker.insertNodeAtEndOfScope(context.file, scope, newFunction);
+        }
+        importAdder.writeFixes(changeTracker);
+
+        const newNodes: Node[] = [];
+        // replace range with function call
+        const called = getCalledExpression(scope, range, functionNameText);
+
+        let call: Expression = factory.createCallExpression(
+            called,
+            callTypeArguments, // Note that no attempt is made to take advantage of type argument inference
+            callArguments);
+        if (range.facts & RangeFacts.IsGenerator) {
+            call = factory.createYieldExpression(factory.createToken(SyntaxKind.AsteriskToken), call);
+        }
+        if (range.facts & RangeFacts.IsAsyncFunction) {
+            call = factory.createAwaitExpression(call);
+        }
+        if (isInJSXContent(node)) {
+            call = factory.createJsxExpression(/*dotDotDotToken*/ undefined, call);
+        }
+
+        if (exposedVariableDeclarations.length && !writes) {
+            // No need to mix declarations and writes.
+
+            // How could any variables be exposed if there's a return statement?
+            Debug.assert(!returnValueProperty, "Expected no returnValueProperty");
+            Debug.assert(!(range.facts & RangeFacts.HasReturn), "Expected RangeFacts.HasReturn flag to be unset");
+
+            if (exposedVariableDeclarations.length === 1) {
+                // Declaring exactly one variable: let x = newFunction();
+                const variableDeclaration = exposedVariableDeclarations[0];
+                newNodes.push(factory.createVariableStatement(
+                    /*modifiers*/ undefined,
+                    factory.createVariableDeclarationList(
+                        [factory.createVariableDeclaration(getSynthesizedDeepClone(variableDeclaration.name), /*exclamationToken*/ undefined, /*type*/ getSynthesizedDeepClone(variableDeclaration.type), /*initializer*/ call)], // TODO (acasey): test binding patterns
+                        variableDeclaration.parent.flags)));
+            }
+            else {
+                // Declaring multiple variables / return properties:
+                //   let {x, y} = newFunction();
+                const bindingElements: BindingElement[] = [];
+                const typeElements: TypeElement[] = [];
+                let commonNodeFlags = exposedVariableDeclarations[0].parent.flags;
+                let sawExplicitType = false;
+                for (const variableDeclaration of exposedVariableDeclarations) {
+                    bindingElements.push(factory.createBindingElement(
+                        /*dotDotDotToken*/ undefined,
+                        /*propertyName*/ undefined,
+                        /*name*/ getSynthesizedDeepClone(variableDeclaration.name)));
+
+                    // Being returned through an object literal will have widened the type.
+                    const variableType: TypeNode | undefined = checker.typeToTypeNode(
+                        checker.getBaseTypeOfLiteralType(checker.getTypeAtLocation(variableDeclaration)),
+                        scope,
+                        NodeBuilderFlags.NoTruncation);
+
+                    typeElements.push(factory.createPropertySignature(
+                        /*modifiers*/ undefined,
+                        /*name*/ variableDeclaration.symbol.name,
+                        /*questionToken*/ undefined,
+                        /*type*/ variableType));
+                    sawExplicitType = sawExplicitType || variableDeclaration.type !== undefined;
+                    commonNodeFlags = commonNodeFlags & variableDeclaration.parent.flags;
+                }
+
+                const typeLiteral: TypeLiteralNode | undefined = sawExplicitType ? factory.createTypeLiteralNode(typeElements) : undefined;
+                if (typeLiteral) {
+                    setEmitFlags(typeLiteral, EmitFlags.SingleLine);
+                }
+
+                newNodes.push(factory.createVariableStatement(
+                    /*modifiers*/ undefined,
+                    factory.createVariableDeclarationList(
+                        [factory.createVariableDeclaration(
+                            factory.createObjectBindingPattern(bindingElements),
+                            /*exclamationToken*/ undefined,
+                            /*type*/ typeLiteral,
+                            /*initializer*/call)],
+                        commonNodeFlags)));
+            }
+        }
+        else if (exposedVariableDeclarations.length || writes) {
+            if (exposedVariableDeclarations.length) {
+                // CONSIDER: we're going to create one statement per variable, but we could actually preserve their original grouping.
+                for (const variableDeclaration of exposedVariableDeclarations) {
+                    let flags: NodeFlags = variableDeclaration.parent.flags;
+                    if (flags & NodeFlags.Const) {
+                        flags = (flags & ~NodeFlags.Const) | NodeFlags.Let;
+                    }
+
+                    newNodes.push(factory.createVariableStatement(
+                        /*modifiers*/ undefined,
+                        factory.createVariableDeclarationList(
+                            [factory.createVariableDeclaration(variableDeclaration.symbol.name, /*exclamationToken*/ undefined, getTypeDeepCloneUnionUndefined(variableDeclaration.type))],
+                            flags)));
+                }
+            }
+
+            if (returnValueProperty) {
+                // has both writes and return, need to create variable declaration to hold return value;
+                newNodes.push(factory.createVariableStatement(
+                    /*modifiers*/ undefined,
+                    factory.createVariableDeclarationList(
+                        [factory.createVariableDeclaration(returnValueProperty, /*exclamationToken*/ undefined, getTypeDeepCloneUnionUndefined(returnType))],
+                        NodeFlags.Let)));
+            }
+
+            const assignments = getPropertyAssignmentsForWritesAndVariableDeclarations(exposedVariableDeclarations, writes);
+            if (returnValueProperty) {
+                assignments.unshift(factory.createShorthandPropertyAssignment(returnValueProperty));
+            }
+
+            // propagate writes back
+            if (assignments.length === 1) {
+                // We would only have introduced a return value property if there had been
+                // other assignments to make.
+                Debug.assert(!returnValueProperty, "Shouldn't have returnValueProperty here");
+
+                newNodes.push(factory.createExpressionStatement(factory.createAssignment(assignments[0].name, call)));
+
+                if (range.facts & RangeFacts.HasReturn) {
+                    newNodes.push(factory.createReturnStatement());
+                }
+            }
+            else {
+                // emit e.g.
+                //   { a, b, __return } = newFunction(a, b);
+                //   return __return;
+                newNodes.push(factory.createExpressionStatement(factory.createAssignment(factory.createObjectLiteralExpression(assignments), call)));
+                if (returnValueProperty) {
+                    newNodes.push(factory.createReturnStatement(factory.createIdentifier(returnValueProperty)));
+                }
+            }
+        }
+        else {
+            if (range.facts & RangeFacts.HasReturn) {
+                newNodes.push(factory.createReturnStatement(call));
+            }
+            else if (isReadonlyArray(range.range)) {
+                newNodes.push(factory.createExpressionStatement(call));
+            }
+            else {
+                newNodes.push(call);
+            }
+        }
+
+        if (isReadonlyArray(range.range)) {
+            changeTracker.replaceNodeRangeWithNodes(context.file, first(range.range), last(range.range), newNodes);
+        }
+        else {
+            changeTracker.replaceNodeWithNodes(context.file, range.range, newNodes);
+        }
+
+        const edits = changeTracker.getChanges();
+        const renameRange = isReadonlyArray(range.range) ? first(range.range) : range.range;
+
+        const renameFilename = renameRange.getSourceFile().fileName;
+        const renameLocation = getRenameLocation(edits, renameFilename, functionNameText, /*isDeclaredBeforeUse*/ false);
+        return { renameFilename, renameLocation, edits };
+
+        function getTypeDeepCloneUnionUndefined(typeNode: TypeNode | undefined): TypeNode | undefined {
+            if (typeNode === undefined) {
+                return undefined;
+            }
+
+            const clone = getSynthesizedDeepClone(typeNode);
+            let withoutParens = clone;
+            while (isParenthesizedTypeNode(withoutParens)) {
+                withoutParens = withoutParens.type;
+            }
+            return isUnionTypeNode(withoutParens) && find(withoutParens.types, t => t.kind === SyntaxKind.UndefinedKeyword)
+                ? clone
+                : factory.createUnionTypeNode([clone, factory.createKeywordTypeNode(SyntaxKind.UndefinedKeyword)]);
+        }
+    }
+
+    /**
+     * Result of 'extractRange' operation for a specific scope.
+     * Stores either a list of changes that should be applied to extract a range or a list of errors
+     */
+    function extractConstantInScope(
+        node: Expression,
+        scope: Scope,
+        { substitutions }: ScopeUsages,
+        rangeFacts: RangeFacts,
+        context: RefactorContext): RefactorEditInfo {
+
+        const checker = context.program.getTypeChecker();
+
+        // Make a unique name for the extracted variable
+        const file = scope.getSourceFile();
+        const localNameText = getUniqueName(isClassLike(scope) ? "newProperty" : "newLocal", file);
+        const isJS = isInJSFile(scope);
+
+        let variableType = isJS || !checker.isContextSensitive(node)
+            ? undefined
+            : checker.typeToTypeNode(checker.getContextualType(node)!, scope, NodeBuilderFlags.NoTruncation); // TODO: GH#18217
+
+        let initializer = transformConstantInitializer(node, substitutions);
+
+        ({ variableType, initializer } = transformFunctionInitializerAndType(variableType, initializer));
+
+        suppressLeadingAndTrailingTrivia(initializer);
+
+        const changeTracker = textChanges.ChangeTracker.fromContext(context);
+
+        if (isClassLike(scope)) {
+            Debug.assert(!isJS, "Cannot extract to a JS class"); // See CannotExtractToJSClass
+            const modifiers: Modifier[] = [];
+            modifiers.push(factory.createModifier(SyntaxKind.PrivateKeyword));
+            if (rangeFacts & RangeFacts.InStaticRegion) {
+                modifiers.push(factory.createModifier(SyntaxKind.StaticKeyword));
+            }
+            modifiers.push(factory.createModifier(SyntaxKind.ReadonlyKeyword));
+
+            const newVariable = factory.createPropertyDeclaration(
+                /*decorators*/ undefined,
+                modifiers,
+                localNameText,
+                /*questionToken*/ undefined,
+                variableType,
+                initializer);
+
+            let localReference: Expression = factory.createPropertyAccessExpression(
+                rangeFacts & RangeFacts.InStaticRegion
+                    ? factory.createIdentifier(scope.name!.getText()) // TODO: GH#18217
+                    : factory.createThis(),
+                    factory.createIdentifier(localNameText));
+
+            if (isInJSXContent(node)) {
+                localReference = factory.createJsxExpression(/*dotDotDotToken*/ undefined, localReference);
+            }
+
+            // Declare
+            const maxInsertionPos = node.pos;
+            const nodeToInsertBefore = getNodeToInsertPropertyBefore(maxInsertionPos, scope);
+            changeTracker.insertNodeBefore(context.file, nodeToInsertBefore, newVariable, /*blankLineBetween*/ true);
+
+            // Consume
+            changeTracker.replaceNode(context.file, node, localReference);
+        }
+        else {
+            const newVariableDeclaration = factory.createVariableDeclaration(localNameText, /*exclamationToken*/ undefined, variableType, initializer);
+
+            // If the node is part of an initializer in a list of variable declarations, insert a new
+            // variable declaration into the list (in case it depends on earlier ones).
+            // CONSIDER: If the declaration list isn't const, we might want to split it into multiple
+            // lists so that the newly extracted one can be const.
+            const oldVariableDeclaration = getContainingVariableDeclarationIfInList(node, scope);
+            if (oldVariableDeclaration) {
+                // Declare
+                // CONSIDER: could detect that each is on a separate line (See `extractConstant_VariableList_MultipleLines` in `extractConstants.ts`)
+                changeTracker.insertNodeBefore(context.file, oldVariableDeclaration, newVariableDeclaration);
+
+                // Consume
+                const localReference = factory.createIdentifier(localNameText);
+                changeTracker.replaceNode(context.file, node, localReference);
+            }
+            else if (node.parent.kind === SyntaxKind.ExpressionStatement && scope === findAncestor(node, isScope)) {
+                // If the parent is an expression statement and the target scope is the immediately enclosing one,
+                // replace the statement with the declaration.
+                const newVariableStatement = factory.createVariableStatement(
+                    /*modifiers*/ undefined,
+                    factory.createVariableDeclarationList([newVariableDeclaration], NodeFlags.Const));
+                changeTracker.replaceNode(context.file, node.parent, newVariableStatement);
+            }
+            else {
+                const newVariableStatement = factory.createVariableStatement(
+                    /*modifiers*/ undefined,
+                    factory.createVariableDeclarationList([newVariableDeclaration], NodeFlags.Const));
+
+                // Declare
+                const nodeToInsertBefore = getNodeToInsertConstantBefore(node, scope);
+                if (nodeToInsertBefore.pos === 0) {
+                    changeTracker.insertNodeAtTopOfFile(context.file, newVariableStatement, /*blankLineBetween*/ false);
+                }
+                else {
+                    changeTracker.insertNodeBefore(context.file, nodeToInsertBefore, newVariableStatement, /*blankLineBetween*/ false);
+                }
+
+                // Consume
+                if (node.parent.kind === SyntaxKind.ExpressionStatement) {
+                    // If the parent is an expression statement, delete it.
+                    changeTracker.delete(context.file, node.parent);
+                }
+                else {
+                    let localReference: Expression = factory.createIdentifier(localNameText);
+                    // When extract to a new variable in JSX content, need to wrap a {} out of the new variable
+                    // or it will become a plain text
+                    if (isInJSXContent(node)) {
+                        localReference = factory.createJsxExpression(/*dotDotDotToken*/ undefined, localReference);
+                    }
+                    changeTracker.replaceNode(context.file, node, localReference);
+                }
+            }
+        }
+
+        const edits = changeTracker.getChanges();
+
+        const renameFilename = node.getSourceFile().fileName;
+        const renameLocation = getRenameLocation(edits, renameFilename, localNameText, /*isDeclaredBeforeUse*/ true);
+        return { renameFilename, renameLocation, edits };
+
+        function transformFunctionInitializerAndType(variableType: TypeNode | undefined, initializer: Expression): { variableType: TypeNode | undefined, initializer: Expression } {
+            // If no contextual type exists there is nothing to transfer to the function signature
+            if (variableType === undefined) return { variableType, initializer };
+            // Only do this for function expressions and arrow functions that are not generic
+            if (!isFunctionExpression(initializer) && !isArrowFunction(initializer) || !!initializer.typeParameters) return { variableType, initializer };
+            const functionType = checker.getTypeAtLocation(node);
+            const functionSignature = singleOrUndefined(checker.getSignaturesOfType(functionType, SignatureKind.Call));
+
+            // If no function signature, maybe there was an error, do nothing
+            if (!functionSignature) return { variableType, initializer };
+            // If the function signature has generic type parameters we don't attempt to move the parameters
+            if (!!functionSignature.getTypeParameters()) return { variableType, initializer };
+
+            // We add parameter types if needed
+            const parameters: ParameterDeclaration[] = [];
+            let hasAny = false;
+            for (const p of initializer.parameters) {
+                if (p.type) {
+                    parameters.push(p);
+                }
+                else {
+                    const paramType = checker.getTypeAtLocation(p);
+                    if (paramType === checker.getAnyType()) hasAny = true;
+
+                    parameters.push(factory.updateParameterDeclaration(p,
+                        p.decorators, p.modifiers, p.dotDotDotToken,
+                        p.name, p.questionToken, p.type || checker.typeToTypeNode(paramType, scope, NodeBuilderFlags.NoTruncation), p.initializer));
+                }
+            }
+            // If a parameter was inferred as any we skip adding function parameters at all.
+            // Turning an implicit any (which under common settings is a error) to an explicit
+            // is probably actually a worse refactor outcome.
+            if (hasAny) return { variableType, initializer };
+            variableType = undefined;
+            if (isArrowFunction(initializer)) {
+                initializer = factory.updateArrowFunction(initializer, node.modifiers, initializer.typeParameters,
+                    parameters,
+                    initializer.type || checker.typeToTypeNode(functionSignature.getReturnType(), scope, NodeBuilderFlags.NoTruncation),
+                    initializer.equalsGreaterThanToken,
+                    initializer.body);
+            }
+            else {
+                if (functionSignature && !!functionSignature.thisParameter) {
+                    const firstParameter = firstOrUndefined(parameters);
+                    // If the function signature has a this parameter and if the first defined parameter is not the this parameter, we must add it
+                    // Note: If this parameter was already there, it would have been previously updated with the type if not type was present
+                    if ((!firstParameter || (isIdentifier(firstParameter.name) && firstParameter.name.escapedText !== "this"))) {
+                        const thisType = checker.getTypeOfSymbolAtLocation(functionSignature.thisParameter, node);
+                        parameters.splice(0, 0, factory.createParameterDeclaration(
+                            /* decorators */ undefined,
+                            /* modifiers */ undefined,
+                            /* dotDotDotToken */ undefined,
+                            "this",
+                            /* questionToken */ undefined,
+                            checker.typeToTypeNode(thisType, scope, NodeBuilderFlags.NoTruncation)
+                        ));
+                    }
+                }
+                initializer = factory.updateFunctionExpression(initializer, node.modifiers, initializer.asteriskToken,
+                    initializer.name, initializer.typeParameters,
+                    parameters,
+                    initializer.type || checker.typeToTypeNode(functionSignature.getReturnType(), scope, NodeBuilderFlags.NoTruncation),
+                    initializer.body);
+            }
+            return { variableType, initializer };
+        }
+    }
+
+    function getContainingVariableDeclarationIfInList(node: Node, scope: Scope) {
+        let prevNode;
+        while (node !== undefined && node !== scope) {
+            if (isVariableDeclaration(node) &&
+                node.initializer === prevNode &&
+                isVariableDeclarationList(node.parent) &&
+                node.parent.declarations.length > 1) {
+
+                return node;
+            }
+
+            prevNode = node;
+            node = node.parent;
+        }
+    }
+
+    function getFirstDeclaration(type: Type): Declaration | undefined {
+        let firstDeclaration;
+
+        const symbol = type.symbol;
+        if (symbol && symbol.declarations) {
+            for (const declaration of symbol.declarations) {
+                if (firstDeclaration === undefined || declaration.pos < firstDeclaration.pos) {
+                    firstDeclaration = declaration;
+                }
+            }
+        }
+
+        return firstDeclaration;
+    }
+
+    function compareTypesByDeclarationOrder(
+        { type: type1, declaration: declaration1 }: { type: Type, declaration?: Declaration },
+        { type: type2, declaration: declaration2 }: { type: Type, declaration?: Declaration }) {
+
+        return compareProperties(declaration1, declaration2, "pos", compareValues)
+            || compareStringsCaseSensitive(
+                type1.symbol ? type1.symbol.getName() : "",
+                type2.symbol ? type2.symbol.getName() : "")
+            || compareValues(type1.id, type2.id);
+    }
+
+    function getCalledExpression(scope: Node, range: TargetRange, functionNameText: string): Expression {
+        const functionReference = factory.createIdentifier(functionNameText);
+        if (isClassLike(scope)) {
+            const lhs = range.facts & RangeFacts.InStaticRegion ? factory.createIdentifier(scope.name!.text) : factory.createThis(); // TODO: GH#18217
+            return factory.createPropertyAccessExpression(lhs, functionReference);
+        }
+        else {
+            return functionReference;
+        }
+    }
+
+    function transformFunctionBody(body: Node, exposedVariableDeclarations: readonly VariableDeclaration[], writes: readonly UsageEntry[] | undefined, substitutions: ReadonlyESMap<string, Node>, hasReturn: boolean): { body: Block, returnValueProperty: string | undefined } {
+        const hasWritesOrVariableDeclarations = writes !== undefined || exposedVariableDeclarations.length > 0;
+        if (isBlock(body) && !hasWritesOrVariableDeclarations && substitutions.size === 0) {
+            // already block, no declarations or writes to propagate back, no substitutions - can use node as is
+            return { body: factory.createBlock(body.statements, /*multLine*/ true), returnValueProperty: undefined };
+        }
+        let returnValueProperty: string | undefined;
+        let ignoreReturns = false;
+        const statements = factory.createNodeArray(isBlock(body) ? body.statements.slice(0) : [isStatement(body) ? body : factory.createReturnStatement(<Expression>body)]);
+        // rewrite body if either there are writes that should be propagated back via return statements or there are substitutions
+        if (hasWritesOrVariableDeclarations || substitutions.size) {
+            const rewrittenStatements = visitNodes(statements, visitor).slice();
+            if (hasWritesOrVariableDeclarations && !hasReturn && isStatement(body)) {
+                // add return at the end to propagate writes back in case if control flow falls out of the function body
+                // it is ok to know that range has at least one return since it we only allow unconditional returns
+                const assignments = getPropertyAssignmentsForWritesAndVariableDeclarations(exposedVariableDeclarations, writes);
+                if (assignments.length === 1) {
+                    rewrittenStatements.push(factory.createReturnStatement(assignments[0].name));
+                }
+                else {
+                    rewrittenStatements.push(factory.createReturnStatement(factory.createObjectLiteralExpression(assignments)));
+                }
+            }
+            return { body: factory.createBlock(rewrittenStatements, /*multiLine*/ true), returnValueProperty };
+        }
+        else {
+            return { body: factory.createBlock(statements, /*multiLine*/ true), returnValueProperty: undefined };
+        }
+
+        function visitor(node: Node): VisitResult<Node> {
+            if (!ignoreReturns && isReturnStatement(node) && hasWritesOrVariableDeclarations) {
+                const assignments: ObjectLiteralElementLike[] = getPropertyAssignmentsForWritesAndVariableDeclarations(exposedVariableDeclarations, writes);
+                if (node.expression) {
+                    if (!returnValueProperty) {
+                        returnValueProperty = "__return";
+                    }
+                    assignments.unshift(factory.createPropertyAssignment(returnValueProperty, visitNode(node.expression, visitor)));
+                }
+                if (assignments.length === 1) {
+                    return factory.createReturnStatement(assignments[0].name as Expression);
+                }
+                else {
+                    return factory.createReturnStatement(factory.createObjectLiteralExpression(assignments));
+                }
+            }
+            else {
+                const oldIgnoreReturns = ignoreReturns;
+                ignoreReturns = ignoreReturns || isFunctionLikeDeclaration(node) || isClassLike(node);
+                const substitution = substitutions.get(getNodeId(node).toString());
+                const result = substitution ? getSynthesizedDeepClone(substitution) : visitEachChild(node, visitor, nullTransformationContext);
+                ignoreReturns = oldIgnoreReturns;
+                return result;
+            }
+        }
+    }
+
+    function transformConstantInitializer(initializer: Expression, substitutions: ReadonlyESMap<string, Node>): Expression {
+        return substitutions.size
+            ? visitor(initializer) as Expression
+            : initializer;
+
+        function visitor(node: Node): VisitResult<Node> {
+            const substitution = substitutions.get(getNodeId(node).toString());
+            return substitution ? getSynthesizedDeepClone(substitution) : visitEachChild(node, visitor, nullTransformationContext);
+        }
+    }
+
+    function getStatementsOrClassElements(scope: Scope): readonly Statement[] | readonly ClassElement[] {
+        if (isFunctionLikeDeclaration(scope)) {
+            const body = scope.body!; // TODO: GH#18217
+            if (isBlock(body)) {
+                return body.statements;
+            }
+        }
+        else if (isModuleBlock(scope) || isSourceFile(scope)) {
+            return scope.statements;
+        }
+        else if (isClassLike(scope)) {
+            return scope.members;
+        }
+        else {
+            assertType<never>(scope);
+        }
+
+        return emptyArray;
+    }
+
+    /**
+     * If `scope` contains a function after `minPos`, then return the first such function.
+     * Otherwise, return `undefined`.
+     */
+    function getNodeToInsertFunctionBefore(minPos: number, scope: Scope): Statement | ClassElement | undefined {
+        return find<Statement | ClassElement>(getStatementsOrClassElements(scope), child =>
+            child.pos >= minPos && isFunctionLikeDeclaration(child) && !isConstructorDeclaration(child));
+    }
+
+    function getNodeToInsertPropertyBefore(maxPos: number, scope: ClassLikeDeclaration): ClassElement {
+        const members = scope.members;
+        Debug.assert(members.length > 0, "Found no members"); // There must be at least one child, since we extracted from one.
+
+        let prevMember: ClassElement | undefined;
+        let allProperties = true;
+        for (const member of members) {
+            if (member.pos > maxPos) {
+                return prevMember || members[0];
+            }
+            if (allProperties && !isPropertyDeclaration(member)) {
+                // If it is non-vacuously true that all preceding members are properties,
+                // insert before the current member (i.e. at the end of the list of properties).
+                if (prevMember !== undefined) {
+                    return member;
+                }
+
+                allProperties = false;
+            }
+            prevMember = member;
+        }
+
+        if (prevMember === undefined) return Debug.fail(); // If the loop didn't return, then it did set prevMember.
+        return prevMember;
+    }
+
+    function getNodeToInsertConstantBefore(node: Node, scope: Scope): Statement {
+        Debug.assert(!isClassLike(scope));
+
+        let prevScope: Scope | undefined;
+        for (let curr = node; curr !== scope; curr = curr.parent) {
+            if (isScope(curr)) {
+                prevScope = curr;
+            }
+        }
+
+        for (let curr = (prevScope || node).parent; ; curr = curr.parent) {
+            if (isBlockLike(curr)) {
+                let prevStatement: Statement | undefined;
+                for (const statement of curr.statements) {
+                    if (statement.pos > node.pos) {
+                        break;
+                    }
+                    prevStatement = statement;
+                }
+
+                if (!prevStatement && isCaseClause(curr)) {
+                    // We must have been in the expression of the case clause.
+                    Debug.assert(isSwitchStatement(curr.parent.parent), "Grandparent isn't a switch statement");
+                    return curr.parent.parent;
+                }
+
+                // There must be at least one statement since we started in one.
+                return Debug.checkDefined(prevStatement, "prevStatement failed to get set");
+            }
+
+            Debug.assert(curr !== scope, "Didn't encounter a block-like before encountering scope");
+        }
+    }
+
+    function getPropertyAssignmentsForWritesAndVariableDeclarations(
+        exposedVariableDeclarations: readonly VariableDeclaration[],
+        writes: readonly UsageEntry[] | undefined
+    ): ShorthandPropertyAssignment[] {
+        const variableAssignments = map(exposedVariableDeclarations, v => factory.createShorthandPropertyAssignment(v.symbol.name));
+        const writeAssignments = map(writes, w => factory.createShorthandPropertyAssignment(w.symbol.name));
+
+        // TODO: GH#18217 `variableAssignments` not possibly undefined!
+        return variableAssignments === undefined
+            ? writeAssignments!
+            : writeAssignments === undefined
+                ? variableAssignments
+                : variableAssignments.concat(writeAssignments);
+    }
+
+    function isReadonlyArray(v: any): v is readonly any[] {
+        return isArray(v);
+    }
+
+    /**
+     * Produces a range that spans the entirety of nodes, given a selection
+     * that might start/end in the middle of nodes.
+     *
+     * For example, when the user makes a selection like this
+     *                     v---v
+     *   var someThing = foo + bar;
+     *  this returns     ^-------^
+     */
+    function getEnclosingTextRange(targetRange: TargetRange, sourceFile: SourceFile): TextRange {
+        return isReadonlyArray(targetRange.range)
+            ? { pos: first(targetRange.range).getStart(sourceFile), end: last(targetRange.range).getEnd() }
+            : targetRange.range;
+    }
+
+    const enum Usage {
+        // value should be passed to extracted method
+        Read = 1,
+        // value should be passed to extracted method and propagated back
+        Write = 2
+    }
+
+    interface UsageEntry {
+        readonly usage: Usage;
+        readonly symbol: Symbol;
+        readonly node: Node;
+    }
+
+    interface ScopeUsages {
+        readonly usages: ESMap<string, UsageEntry>;
+        readonly typeParameterUsages: ESMap<string, TypeParameter>; // Key is type ID
+        readonly substitutions: ESMap<string, Node>;
+    }
+
+    interface ReadsAndWrites {
+        readonly target: Expression | Block;
+        readonly usagesPerScope: readonly ScopeUsages[];
+        readonly functionErrorsPerScope: readonly (readonly Diagnostic[])[];
+        readonly constantErrorsPerScope: readonly (readonly Diagnostic[])[];
+        readonly exposedVariableDeclarations: readonly VariableDeclaration[];
+    }
+    function collectReadsAndWrites(
+        targetRange: TargetRange,
+        scopes: Scope[],
+        enclosingTextRange: TextRange,
+        sourceFile: SourceFile,
+        checker: TypeChecker,
+        cancellationToken: CancellationToken): ReadsAndWrites {
+
+        const allTypeParameterUsages = new Map<string, TypeParameter>(); // Key is type ID
+        const usagesPerScope: ScopeUsages[] = [];
+        const substitutionsPerScope: ESMap<string, Node>[] = [];
+        const functionErrorsPerScope: Diagnostic[][] = [];
+        const constantErrorsPerScope: Diagnostic[][] = [];
+        const visibleDeclarationsInExtractedRange: NamedDeclaration[] = [];
+        const exposedVariableSymbolSet = new Map<string, true>(); // Key is symbol ID
+        const exposedVariableDeclarations: VariableDeclaration[] = [];
+        let firstExposedNonVariableDeclaration: NamedDeclaration | undefined;
+
+        const expression = !isReadonlyArray(targetRange.range)
+            ? targetRange.range
+            : targetRange.range.length === 1 && isExpressionStatement(targetRange.range[0])
+                ? (targetRange.range[0] as ExpressionStatement).expression
+                : undefined;
+
+        let expressionDiagnostic: Diagnostic | undefined;
+        if (expression === undefined) {
+            const statements = targetRange.range as readonly Statement[];
+            const start = first(statements).getStart();
+            const end = last(statements).end;
+            expressionDiagnostic = createFileDiagnostic(sourceFile, start, end - start, Messages.expressionExpected);
+        }
+        else if (checker.getTypeAtLocation(expression).flags & (TypeFlags.Void | TypeFlags.Never)) {
+            expressionDiagnostic = createDiagnosticForNode(expression, Messages.uselessConstantType);
+        }
+
+        // initialize results
+        for (const scope of scopes) {
+            usagesPerScope.push({ usages: new Map<string, UsageEntry>(), typeParameterUsages: new Map<string, TypeParameter>(), substitutions: new Map<string, Expression>() });
+            substitutionsPerScope.push(new Map<string, Expression>());
+
+            functionErrorsPerScope.push(
+                isFunctionLikeDeclaration(scope) && scope.kind !== SyntaxKind.FunctionDeclaration
+                    ? [createDiagnosticForNode(scope, Messages.cannotExtractToOtherFunctionLike)]
+                    : []);
+
+            const constantErrors = [];
+            if (expressionDiagnostic) {
+                constantErrors.push(expressionDiagnostic);
+            }
+            if (isClassLike(scope) && isInJSFile(scope)) {
+                constantErrors.push(createDiagnosticForNode(scope, Messages.cannotExtractToJSClass));
+            }
+            if (isArrowFunction(scope) && !isBlock(scope.body)) {
+                // TODO (https://github.com/Microsoft/TypeScript/issues/18924): allow this
+                constantErrors.push(createDiagnosticForNode(scope, Messages.cannotExtractToExpressionArrowFunction));
+            }
+            constantErrorsPerScope.push(constantErrors);
+        }
+
+        const seenUsages = new Map<string, Usage>();
+        const target = isReadonlyArray(targetRange.range) ? factory.createBlock(targetRange.range) : targetRange.range;
+
+        const unmodifiedNode = isReadonlyArray(targetRange.range) ? first(targetRange.range) : targetRange.range;
+        const inGenericContext = isInGenericContext(unmodifiedNode);
+
+        collectUsages(target);
+
+        // Unfortunately, this code takes advantage of the knowledge that the generated method
+        // will use the contextual type of an expression as the return type of the extracted
+        // method (and will therefore "use" all the types involved).
+        if (inGenericContext && !isReadonlyArray(targetRange.range)) {
+            const contextualType = checker.getContextualType(targetRange.range)!; // TODO: GH#18217
+            recordTypeParameterUsages(contextualType);
+        }
+
+        if (allTypeParameterUsages.size > 0) {
+            const seenTypeParameterUsages = new Map<string, TypeParameter>(); // Key is type ID
+
+            let i = 0;
+            for (let curr: Node = unmodifiedNode; curr !== undefined && i < scopes.length; curr = curr.parent) {
+                if (curr === scopes[i]) {
+                    // Copy current contents of seenTypeParameterUsages into scope.
+                    seenTypeParameterUsages.forEach((typeParameter, id) => {
+                        usagesPerScope[i].typeParameterUsages.set(id, typeParameter);
+                    });
+
+                    i++;
+                }
+
+                // Note that we add the current node's type parameters *after* updating the corresponding scope.
+                if (isDeclarationWithTypeParameters(curr)) {
+                    for (const typeParameterDecl of getEffectiveTypeParameterDeclarations(curr)) {
+                        const typeParameter = checker.getTypeAtLocation(typeParameterDecl) as TypeParameter;
+                        if (allTypeParameterUsages.has(typeParameter.id.toString())) {
+                            seenTypeParameterUsages.set(typeParameter.id.toString(), typeParameter);
+                        }
+                    }
+                }
+            }
+
+            // If we didn't get through all the scopes, then there were some that weren't in our
+            // parent chain (impossible at time of writing).  A conservative solution would be to
+            // copy allTypeParameterUsages into all remaining scopes.
+            Debug.assert(i === scopes.length, "Should have iterated all scopes");
+        }
+
+        // If there are any declarations in the extracted block that are used in the same enclosing
+        // lexical scope, we can't move the extraction "up" as those declarations will become unreachable
+        if (visibleDeclarationsInExtractedRange.length) {
+            const containingLexicalScopeOfExtraction = isBlockScope(scopes[0], scopes[0].parent)
+                ? scopes[0]
+                : getEnclosingBlockScopeContainer(scopes[0]);
+            forEachChild(containingLexicalScopeOfExtraction, checkForUsedDeclarations);
+        }
+
+        for (let i = 0; i < scopes.length; i++) {
+            const scopeUsages = usagesPerScope[i];
+            // Special case: in the innermost scope, all usages are available.
+            // (The computed value reflects the value at the top-level of the scope, but the
+            // local will actually be declared at the same level as the extracted expression).
+            if (i > 0 && (scopeUsages.usages.size > 0 || scopeUsages.typeParameterUsages.size > 0)) {
+                const errorNode = isReadonlyArray(targetRange.range) ? targetRange.range[0] : targetRange.range;
+                constantErrorsPerScope[i].push(createDiagnosticForNode(errorNode, Messages.cannotAccessVariablesFromNestedScopes));
+            }
+
+            let hasWrite = false;
+            let readonlyClassPropertyWrite: Declaration | undefined;
+            usagesPerScope[i].usages.forEach(value => {
+                if (value.usage === Usage.Write) {
+                    hasWrite = true;
+                    if (value.symbol.flags & SymbolFlags.ClassMember &&
+                        value.symbol.valueDeclaration &&
+                        hasEffectiveModifier(value.symbol.valueDeclaration, ModifierFlags.Readonly)) {
+                        readonlyClassPropertyWrite = value.symbol.valueDeclaration;
+                    }
+                }
+            });
+
+            // If an expression was extracted, then there shouldn't have been any variable declarations.
+            Debug.assert(isReadonlyArray(targetRange.range) || exposedVariableDeclarations.length === 0, "No variable declarations expected if something was extracted");
+
+            if (hasWrite && !isReadonlyArray(targetRange.range)) {
+                const diag = createDiagnosticForNode(targetRange.range, Messages.cannotWriteInExpression);
+                functionErrorsPerScope[i].push(diag);
+                constantErrorsPerScope[i].push(diag);
+            }
+            else if (readonlyClassPropertyWrite && i > 0) {
+                const diag = createDiagnosticForNode(readonlyClassPropertyWrite, Messages.cannotExtractReadonlyPropertyInitializerOutsideConstructor);
+                functionErrorsPerScope[i].push(diag);
+                constantErrorsPerScope[i].push(diag);
+            }
+            else if (firstExposedNonVariableDeclaration) {
+                const diag = createDiagnosticForNode(firstExposedNonVariableDeclaration, Messages.cannotExtractExportedEntity);
+                functionErrorsPerScope[i].push(diag);
+                constantErrorsPerScope[i].push(diag);
+            }
+        }
+
+        return { target, usagesPerScope, functionErrorsPerScope, constantErrorsPerScope, exposedVariableDeclarations };
+
+        function isInGenericContext(node: Node) {
+            return !!findAncestor(node, n => isDeclarationWithTypeParameters(n) && getEffectiveTypeParameterDeclarations(n).length !== 0);
+        }
+
+        function recordTypeParameterUsages(type: Type) {
+            // PERF: This is potentially very expensive.  `type` could be a library type with
+            // a lot of properties, each of which the walker will visit.  Unfortunately, the
+            // solution isn't as trivial as filtering to user types because of (e.g.) Array.
+            const symbolWalker = checker.getSymbolWalker(() => (cancellationToken.throwIfCancellationRequested(), true));
+            const { visitedTypes } = symbolWalker.walkType(type);
+
+            for (const visitedType of visitedTypes) {
+                if (visitedType.isTypeParameter()) {
+                    allTypeParameterUsages.set(visitedType.id.toString(), visitedType);
+                }
+            }
+        }
+
+        function collectUsages(node: Node, valueUsage = Usage.Read) {
+            if (inGenericContext) {
+                const type = checker.getTypeAtLocation(node);
+                recordTypeParameterUsages(type);
+            }
+
+            if (isDeclaration(node) && node.symbol) {
+                visibleDeclarationsInExtractedRange.push(node);
+            }
+
+            if (isAssignmentExpression(node)) {
+                // use 'write' as default usage for values
+                collectUsages(node.left, Usage.Write);
+                collectUsages(node.right);
+            }
+            else if (isUnaryExpressionWithWrite(node)) {
+                collectUsages(node.operand, Usage.Write);
+            }
+            else if (isPropertyAccessExpression(node) || isElementAccessExpression(node)) {
+                // use 'write' as default usage for values
+                forEachChild(node, collectUsages);
+            }
+            else if (isIdentifier(node)) {
+                if (!node.parent) {
+                    return;
+                }
+                if (isQualifiedName(node.parent) && node !== node.parent.left) {
+                    return;
+                }
+                if (isPropertyAccessExpression(node.parent) && node !== node.parent.expression) {
+                    return;
+                }
+                recordUsage(node, valueUsage, /*isTypeNode*/ isPartOfTypeNode(node));
+            }
+            else {
+                forEachChild(node, collectUsages);
+            }
+        }
+
+        function recordUsage(n: Identifier, usage: Usage, isTypeNode: boolean) {
+            const symbolId = recordUsagebySymbol(n, usage, isTypeNode);
+            if (symbolId) {
+                for (let i = 0; i < scopes.length; i++) {
+                    // push substitution from map<symbolId, subst> to map<nodeId, subst> to simplify rewriting
+                    const substitution = substitutionsPerScope[i].get(symbolId);
+                    if (substitution) {
+                        usagesPerScope[i].substitutions.set(getNodeId(n).toString(), substitution);
+                    }
+                }
+            }
+        }
+
+        function recordUsagebySymbol(identifier: Identifier, usage: Usage, isTypeName: boolean) {
+            const symbol = getSymbolReferencedByIdentifier(identifier);
+            if (!symbol) {
+                // cannot find symbol - do nothing
+                return undefined;
+            }
+            const symbolId = getSymbolId(symbol).toString();
+            const lastUsage = seenUsages.get(symbolId);
+            // there are two kinds of value usages
+            // - reads - if range contains a read from the value located outside of the range then value should be passed as a parameter
+            // - writes - if range contains a write to a value located outside the range the value should be passed as a parameter and
+            //   returned as a return value
+            // 'write' case is a superset of 'read' so if we already have processed 'write' of some symbol there is not need to handle 'read'
+            // since all information is already recorded
+            if (lastUsage && lastUsage >= usage) {
+                return symbolId;
+            }
+
+            seenUsages.set(symbolId, usage);
+            if (lastUsage) {
+                // if we get here this means that we are trying to handle 'write' and 'read' was already processed
+                // walk scopes and update existing records.
+                for (const perScope of usagesPerScope) {
+                    const prevEntry = perScope.usages.get(identifier.text);
+                    if (prevEntry) {
+                        perScope.usages.set(identifier.text, { usage, symbol, node: identifier });
+                    }
+                }
+                return symbolId;
+            }
+            // find first declaration in this file
+            const decls = symbol.getDeclarations();
+            const declInFile = decls && find(decls, d => d.getSourceFile() === sourceFile);
+            if (!declInFile) {
+                return undefined;
+            }
+            if (rangeContainsStartEnd(enclosingTextRange, declInFile.getStart(), declInFile.end)) {
+                // declaration is located in range to be extracted - do nothing
+                return undefined;
+            }
+            if (targetRange.facts & RangeFacts.IsGenerator && usage === Usage.Write) {
+                // this is write to a reference located outside of the target scope and range is extracted into generator
+                // currently this is unsupported scenario
+                const diag = createDiagnosticForNode(identifier, Messages.cannotExtractRangeThatContainsWritesToReferencesLocatedOutsideOfTheTargetRangeInGenerators);
+                for (const errors of functionErrorsPerScope) {
+                    errors.push(diag);
+                }
+                for (const errors of constantErrorsPerScope) {
+                    errors.push(diag);
+                }
+            }
+            for (let i = 0; i < scopes.length; i++) {
+                const scope = scopes[i];
+                const resolvedSymbol = checker.resolveName(symbol.name, scope, symbol.flags, /*excludeGlobals*/ false);
+                if (resolvedSymbol === symbol) {
+                    continue;
+                }
+                if (!substitutionsPerScope[i].has(symbolId)) {
+                    const substitution = tryReplaceWithQualifiedNameOrPropertyAccess(symbol.exportSymbol || symbol, scope, isTypeName);
+                    if (substitution) {
+                        substitutionsPerScope[i].set(symbolId, substitution);
+                    }
+                    else if (isTypeName) {
+                        // If the symbol is a type parameter that won't be in scope, we'll pass it as a type argument
+                        // so there's no problem.
+                        if (!(symbol.flags & SymbolFlags.TypeParameter)) {
+                            const diag = createDiagnosticForNode(identifier, Messages.typeWillNotBeVisibleInTheNewScope);
+                            functionErrorsPerScope[i].push(diag);
+                            constantErrorsPerScope[i].push(diag);
+                        }
+                    }
+                    else {
+                        usagesPerScope[i].usages.set(identifier.text, { usage, symbol, node: identifier });
+                    }
+                }
+            }
+            return symbolId;
+        }
+
+        function checkForUsedDeclarations(node: Node) {
+            // If this node is entirely within the original extraction range, we don't need to do anything.
+            if (node === targetRange.range || (isReadonlyArray(targetRange.range) && targetRange.range.indexOf(node as Statement) >= 0)) {
+                return;
+            }
+
+            // Otherwise check and recurse.
+            const sym = isIdentifier(node)
+                ? getSymbolReferencedByIdentifier(node)
+                : checker.getSymbolAtLocation(node);
+            if (sym) {
+                const decl = find(visibleDeclarationsInExtractedRange, d => d.symbol === sym);
+                if (decl) {
+                    if (isVariableDeclaration(decl)) {
+                        const idString = decl.symbol.id!.toString();
+                        if (!exposedVariableSymbolSet.has(idString)) {
+                            exposedVariableDeclarations.push(decl);
+                            exposedVariableSymbolSet.set(idString, true);
+                        }
+                    }
+                    else {
+                        // CONSIDER: this includes binding elements, which we could
+                        // expose in the same way as variables.
+                        firstExposedNonVariableDeclaration = firstExposedNonVariableDeclaration || decl;
+                    }
+                }
+            }
+
+            forEachChild(node, checkForUsedDeclarations);
+        }
+
+        /**
+         * Return the symbol referenced by an identifier (even if it declares a different symbol).
+         */
+        function getSymbolReferencedByIdentifier(identifier: Identifier) {
+            // If the identifier is both a property name and its value, we're only interested in its value
+            // (since the name is a declaration and will be included in the extracted range).
+            return identifier.parent && isShorthandPropertyAssignment(identifier.parent) && identifier.parent.name === identifier
+                ? checker.getShorthandAssignmentValueSymbol(identifier.parent)
+                : checker.getSymbolAtLocation(identifier);
+        }
+
+        function tryReplaceWithQualifiedNameOrPropertyAccess(symbol: Symbol | undefined, scopeDecl: Node, isTypeNode: boolean): PropertyAccessExpression | EntityName | undefined {
+            if (!symbol) {
+                return undefined;
+            }
+            const decls = symbol.getDeclarations();
+            if (decls && decls.some(d => d.parent === scopeDecl)) {
+                return factory.createIdentifier(symbol.name);
+            }
+            const prefix = tryReplaceWithQualifiedNameOrPropertyAccess(symbol.parent, scopeDecl, isTypeNode);
+            if (prefix === undefined) {
+                return undefined;
+            }
+            return isTypeNode
+                ? factory.createQualifiedName(<EntityName>prefix, factory.createIdentifier(symbol.name))
+                : factory.createPropertyAccessExpression(<Expression>prefix, symbol.name);
+        }
+    }
+
+    function getExtractableParent(node: Node | undefined): Node | undefined {
+        return findAncestor(node, node => node.parent && isExtractableExpression(node) && !isBinaryExpression(node.parent));
+    }
+
+    /**
+     * Computes whether or not a node represents an expression in a position where it could
+     * be extracted.
+     * The isExpression() in utilities.ts returns some false positives we need to handle,
+     * such as `import x from 'y'` -- the 'y' is a StringLiteral but is *not* an expression
+     * in the sense of something that you could extract on
+     */
+    function isExtractableExpression(node: Node): boolean {
+        const { parent } = node;
+        switch (parent.kind) {
+            case SyntaxKind.EnumMember:
+                return false;
+        }
+
+        switch (node.kind) {
+            case SyntaxKind.StringLiteral:
+                return parent.kind !== SyntaxKind.ImportDeclaration &&
+                    parent.kind !== SyntaxKind.ImportSpecifier;
+
+            case SyntaxKind.SpreadElement:
+            case SyntaxKind.ObjectBindingPattern:
+            case SyntaxKind.BindingElement:
+                return false;
+
+            case SyntaxKind.Identifier:
+                return parent.kind !== SyntaxKind.BindingElement &&
+                    parent.kind !== SyntaxKind.ImportSpecifier &&
+                    parent.kind !== SyntaxKind.ExportSpecifier;
+        }
+        return true;
+    }
+
+    function isBlockLike(node: Node): node is BlockLike {
+        switch (node.kind) {
+            case SyntaxKind.Block:
+            case SyntaxKind.SourceFile:
+            case SyntaxKind.ModuleBlock:
+            case SyntaxKind.CaseClause:
+                return true;
+            default:
+                return false;
+        }
+    }
+
+    function isInJSXContent(node: Node) {
+        return (isJsxElement(node) || isJsxSelfClosingElement(node) || isJsxFragment(node)) && isJsxElement(node.parent);
+    }
+}