--- conflicted
+++ resolved
@@ -1,970 +1,959 @@
-namespace ts.projectSystem {
-    function createHostModuleResolutionTrace(host: TestServerHost & ModuleResolutionHost) {
-        const resolutionTrace: string[] = [];
-        host.trace = resolutionTrace.push.bind(resolutionTrace);
-        return resolutionTrace;
-    }
-
-    describe("unittests:: tsserver:: resolutionCache:: tsserverProjectSystem extra resolution pass in server host", () => {
-        it("can load typings that are proper modules", () => {
-            const file1 = {
-                path: "/a/b/app.js",
-                content: `var x = require("lib")`
-            };
-            const lib = {
-                path: "/a/cache/node_modules/@types/lib/index.d.ts",
-                content: "export let x = 1"
-            };
-            const host: TestServerHost & ModuleResolutionHost = createServerHost([file1, lib]);
-            const resolutionTrace = createHostModuleResolutionTrace(host);
-            const projectService = createProjectService(host, { typingsInstaller: new TestTypingsInstaller("/a/cache", /*throttleLimit*/5, host) });
-
-            projectService.setCompilerOptionsForInferredProjects({ traceResolution: true, allowJs: true });
-            projectService.openClientFile(file1.path);
-            projectService.checkNumberOfProjects({ inferredProjects: 1 });
-            const proj = projectService.inferredProjects[0];
-
-            assert.deepEqual(resolutionTrace, [
-                "======== Resolving module 'lib' from '/a/b/app.js'. ========",
-                "Module resolution kind is not specified, using 'NodeJs'.",
-                "Loading module 'lib' from 'node_modules' folder, target file type 'TypeScript'.",
-                "Directory '/a/b/node_modules' does not exist, skipping all lookups in it.",
-                "Directory '/a/node_modules' does not exist, skipping all lookups in it.",
-                "Directory '/node_modules' does not exist, skipping all lookups in it.",
-                "Loading module 'lib' from 'node_modules' folder, target file type 'JavaScript'.",
-                "Directory '/a/b/node_modules' does not exist, skipping all lookups in it.",
-                "Directory '/a/node_modules' does not exist, skipping all lookups in it.",
-                "Directory '/node_modules' does not exist, skipping all lookups in it.",
-                "======== Module name 'lib' was not resolved. ========",
-                `Auto discovery for typings is enabled in project '${proj.getProjectName()}'. Running extra resolution pass for module 'lib' using cache location '/a/cache'.`,
-                "File '/a/cache/node_modules/lib.d.ts' does not exist.",
-                "File '/a/cache/node_modules/@types/lib/package.json' does not exist.",
-                "File '/a/cache/node_modules/@types/lib.d.ts' does not exist.",
-                "File '/a/cache/node_modules/@types/lib/index.d.ts' exist - use it as a name resolution result.",
-            ]);
-            checkProjectActualFiles(proj, [file1.path, lib.path]);
-        });
-    });
-
-    describe("unittests:: tsserver:: resolutionCache:: tsserverProjectSystem watching @types", () => {
-        it("works correctly when typings are added or removed", () => {
-            const f1 = {
-                path: "/a/b/app.ts",
-                content: "let x = 1;"
-            };
-            const t1 = {
-                path: "/a/b/node_modules/@types/lib1/index.d.ts",
-                content: "export let a: number"
-            };
-            const t2 = {
-                path: "/a/b/node_modules/@types/lib2/index.d.ts",
-                content: "export let b: number"
-            };
-            const tsconfig = {
-                path: "/a/b/tsconfig.json",
-                content: JSON.stringify({
-                    compilerOptions: {},
-                    exclude: ["node_modules"]
-                })
-            };
-            const host = createServerHost([f1, t1, tsconfig]);
-            const projectService = createProjectService(host);
-
-            projectService.openClientFile(f1.path);
-            projectService.checkNumberOfProjects({ configuredProjects: 1 });
-            checkProjectActualFiles(configuredProjectAt(projectService, 0), [f1.path, t1.path, tsconfig.path]);
-
-            // delete t1
-            host.reloadFS([f1, tsconfig]);
-            // run throttled operation
-            host.runQueuedTimeoutCallbacks();
-
-            projectService.checkNumberOfProjects({ configuredProjects: 1 });
-            checkProjectActualFiles(configuredProjectAt(projectService, 0), [f1.path, tsconfig.path]);
-
-            // create t2
-            host.reloadFS([f1, tsconfig, t2]);
-            // run throttled operation
-            host.runQueuedTimeoutCallbacks();
-
-            projectService.checkNumberOfProjects({ configuredProjects: 1 });
-            checkProjectActualFiles(configuredProjectAt(projectService, 0), [f1.path, t2.path, tsconfig.path]);
-        });
-    });
-
-    describe("unittests:: tsserver:: resolutionCache:: tsserverProjectSystem add the missing module file for inferred project", () => {
-        it("should remove the `module not found` error", () => {
-            const moduleFile = {
-                path: "/a/b/moduleFile.ts",
-                content: "export function bar() { };"
-            };
-            const file1 = {
-                path: "/a/b/file1.ts",
-                content: "import * as T from './moduleFile'; T.bar();"
-            };
-            const host = createServerHost([file1]);
-            const session = createSession(host);
-            openFilesForSession([file1], session);
-            const getErrRequest = makeSessionRequest<server.protocol.SemanticDiagnosticsSyncRequestArgs>(
-                server.CommandNames.SemanticDiagnosticsSync,
-                { file: file1.path }
-            );
-            let diags = session.executeCommand(getErrRequest).response as server.protocol.Diagnostic[];
-            verifyDiagnostics(diags, [
-                { diagnosticMessage: Diagnostics.Cannot_find_module_0, errorTextArguments: ["./moduleFile"] }
-            ]);
-
-            host.reloadFS([file1, moduleFile]);
-            host.runQueuedTimeoutCallbacks();
-
-            // Make a change to trigger the program rebuild
-            const changeRequest = makeSessionRequest<server.protocol.ChangeRequestArgs>(
-                server.CommandNames.Change,
-                { file: file1.path, line: 1, offset: 44, endLine: 1, endOffset: 44, insertString: "\n" }
-            );
-            session.executeCommand(changeRequest);
-
-            // Recheck
-            diags = session.executeCommand(getErrRequest).response as server.protocol.Diagnostic[];
-            verifyNoDiagnostics(diags);
-        });
-
-        it("npm install @types works", () => {
-            const folderPath = "/a/b/projects/temp";
-            const file1: File = {
-                path: `${folderPath}/a.ts`,
-                content: 'import f = require("pad"); f;'
-            };
-            const files = [file1, libFile];
-            const host = createServerHost(files);
-            const session = createSession(host, { canUseEvents: true });
-            const service = session.getProjectService();
-            session.executeCommandSeq<protocol.OpenRequest>({
-                command: server.CommandNames.Open,
-                arguments: {
-                    file: file1.path,
-                    fileContent: file1.content,
-                    scriptKindName: "TS",
-                    projectRootPath: folderPath
-                }
-            });
-            checkNumberOfProjects(service, { inferredProjects: 1 });
-
-            const startOffset = file1.content.indexOf('"') + 1;
-            verifyGetErrRequest({
-                session,
-                host,
-                expected: [{
-                    file: file1,
-                    syntax: [],
-                    semantic: [
-                        createDiagnostic({ line: 1, offset: startOffset }, { line: 1, offset: startOffset + '"pad"'.length }, Diagnostics.Cannot_find_module_0, ["pad"])
-                    ],
-                    suggestion: []
-                }]
-            });
-
-            const padIndex: File = {
-                path: `${folderPath}/node_modules/@types/pad/index.d.ts`,
-                content: "export = pad;declare function pad(length: number, text: string, char ?: string): string;"
-            };
-            files.push(padIndex);
-            host.reloadFS(files, { ignoreWatchInvokedWithTriggerAsFileCreate: true });
-            host.runQueuedTimeoutCallbacks();
-            checkProjectUpdatedInBackgroundEvent(session, [file1.path]);
-            session.clearMessages();
-
-            host.runQueuedTimeoutCallbacks();
-            checkErrorMessage(session, "syntaxDiag", { file: file1.path, diagnostics: [] });
-            session.clearMessages();
-
-            host.runQueuedImmediateCallbacks();
-            checkErrorMessage(session, "semanticDiag", { file: file1.path, diagnostics: [] });
-        });
-
-        it("suggestion diagnostics", () => {
-            const file: File = {
-                path: "/a.js",
-                content: "function f(p) {}",
-            };
-
-            const host = createServerHost([file]);
-            const session = createSession(host, { canUseEvents: true });
-            const service = session.getProjectService();
-
-            session.executeCommandSeq<protocol.OpenRequest>({
-                command: server.CommandNames.Open,
-                arguments: { file: file.path, fileContent: file.content },
-            });
-
-            checkNumberOfProjects(service, { inferredProjects: 1 });
-            session.clearMessages();
-            host.checkTimeoutQueueLengthAndRun(2);
-
-            checkProjectUpdatedInBackgroundEvent(session, [file.path]);
-
-            verifyGetErrRequest({
-                session,
-                host,
-                expected: [{
-                    file,
-                    syntax: [],
-                    semantic: [],
-                    suggestion: [
-                        createDiagnostic({ line: 1, offset: 12 }, { line: 1, offset: 13 }, Diagnostics._0_is_declared_but_its_value_is_never_read, ["p"], "suggestion", /*reportsUnnecessary*/ true),
-                    ]
-                }]
-            });
-        });
-
-        it("disable suggestion diagnostics", () => {
-            const file: File = {
-                path: "/a.js",
-                content: 'require("b")',
-            };
-
-            const host = createServerHost([file]);
-            const session = createSession(host, { canUseEvents: true });
-            const service = session.getProjectService();
-
-            session.executeCommandSeq<protocol.OpenRequest>({
-                command: server.CommandNames.Open,
-                arguments: { file: file.path, fileContent: file.content },
-            });
-
-            session.executeCommandSeq<protocol.ConfigureRequest>({
-                command: server.CommandNames.Configure,
-                arguments: {
-                    preferences: { disableSuggestions: true }
-                },
-            });
-
-            checkNumberOfProjects(service, { inferredProjects: 1 });
-            session.clearMessages();
-            host.checkTimeoutQueueLengthAndRun(2);
-
-            checkProjectUpdatedInBackgroundEvent(session, [file.path]);
-
-            verifyGetErrRequest({
-                session,
-                host,
-                expected: [{
-                    file,
-                    syntax: [],
-                    semantic: []
-                }]
-            });
-        });
-
-        it("suppressed diagnostic events", () => {
-            const file: File = {
-                path: "/a.ts",
-                content: "1 = 2;",
-            };
-
-            const host = createServerHost([file]);
-            const session = createSession(host, { canUseEvents: true, suppressDiagnosticEvents: true });
-            const service = session.getProjectService();
-
-            session.executeCommandSeq<protocol.OpenRequest>({
-                command: server.CommandNames.Open,
-                arguments: { file: file.path, fileContent: file.content },
-            });
-
-            checkNumberOfProjects(service, { inferredProjects: 1 });
-
-            host.checkTimeoutQueueLength(0);
-            checkNoDiagnosticEvents(session);
-
-            session.clearMessages();
-
-            let expectedSequenceId = session.getNextSeq();
-
-            session.executeCommandSeq<protocol.GeterrRequest>({
-                command: server.CommandNames.Geterr,
-                arguments: {
-                    delay: 0,
-                    files: [file.path],
-                }
-            });
-
-            host.checkTimeoutQueueLength(0);
-            checkNoDiagnosticEvents(session);
-
-            checkCompleteEvent(session, 1, expectedSequenceId);
-
-            session.clearMessages();
-
-            expectedSequenceId = session.getNextSeq();
-
-            session.executeCommandSeq<protocol.GeterrForProjectRequest>({
-                command: server.CommandNames.Geterr,
-                arguments: {
-                    delay: 0,
-                    file: file.path,
-                }
-            });
-
-            host.checkTimeoutQueueLength(0);
-            checkNoDiagnosticEvents(session);
-
-            checkCompleteEvent(session, 1, expectedSequenceId);
-
-            session.clearMessages();
-        });
-    });
-
-    describe("unittests:: tsserver:: resolutionCache:: tsserverProjectSystem rename a module file and rename back", () => {
-        it("should restore the states for inferred projects", () => {
-            const moduleFile = {
-                path: "/a/b/moduleFile.ts",
-                content: "export function bar() { };"
-            };
-            const file1 = {
-                path: "/a/b/file1.ts",
-                content: "import * as T from './moduleFile'; T.bar();"
-            };
-            const host = createServerHost([moduleFile, file1]);
-            const session = createSession(host);
-
-            openFilesForSession([file1], session);
-            const getErrRequest = makeSessionRequest<server.protocol.SemanticDiagnosticsSyncRequestArgs>(
-                server.CommandNames.SemanticDiagnosticsSync,
-                { file: file1.path }
-            );
-            let diags = session.executeCommand(getErrRequest).response as server.protocol.Diagnostic[];
-            verifyNoDiagnostics(diags);
-
-            const moduleFileOldPath = moduleFile.path;
-            const moduleFileNewPath = "/a/b/moduleFile1.ts";
-            moduleFile.path = moduleFileNewPath;
-            host.reloadFS([moduleFile, file1]);
-            host.runQueuedTimeoutCallbacks();
-            diags = session.executeCommand(getErrRequest).response as server.protocol.Diagnostic[];
-            verifyDiagnostics(diags, [
-                { diagnosticMessage: Diagnostics.Cannot_find_module_0, errorTextArguments: ["./moduleFile"] }
-            ]);
-            assert.equal(diags.length, 1);
-
-            moduleFile.path = moduleFileOldPath;
-            host.reloadFS([moduleFile, file1]);
-            host.runQueuedTimeoutCallbacks();
-
-            // Make a change to trigger the program rebuild
-            const changeRequest = makeSessionRequest<server.protocol.ChangeRequestArgs>(
-                server.CommandNames.Change,
-                { file: file1.path, line: 1, offset: 44, endLine: 1, endOffset: 44, insertString: "\n" }
-            );
-            session.executeCommand(changeRequest);
-            host.runQueuedTimeoutCallbacks();
-
-            diags = session.executeCommand(getErrRequest).response as server.protocol.Diagnostic[];
-            verifyNoDiagnostics(diags);
-        });
-
-        it("should restore the states for configured projects", () => {
-            const moduleFile = {
-                path: "/a/b/moduleFile.ts",
-                content: "export function bar() { };"
-            };
-            const file1 = {
-                path: "/a/b/file1.ts",
-                content: "import * as T from './moduleFile'; T.bar();"
-            };
-            const configFile = {
-                path: "/a/b/tsconfig.json",
-                content: `{}`
-            };
-            const host = createServerHost([moduleFile, file1, configFile]);
-            const session = createSession(host);
-
-            openFilesForSession([file1], session);
-            const getErrRequest = makeSessionRequest<server.protocol.SemanticDiagnosticsSyncRequestArgs>(
-                server.CommandNames.SemanticDiagnosticsSync,
-                { file: file1.path }
-            );
-            let diags = session.executeCommand(getErrRequest).response as server.protocol.Diagnostic[];
-            verifyNoDiagnostics(diags);
-
-            const moduleFileOldPath = moduleFile.path;
-            const moduleFileNewPath = "/a/b/moduleFile1.ts";
-            moduleFile.path = moduleFileNewPath;
-            host.reloadFS([moduleFile, file1, configFile]);
-            host.runQueuedTimeoutCallbacks();
-            diags = session.executeCommand(getErrRequest).response as server.protocol.Diagnostic[];
-            verifyDiagnostics(diags, [
-                { diagnosticMessage: Diagnostics.Cannot_find_module_0, errorTextArguments: ["./moduleFile"] }
-            ]);
-
-            moduleFile.path = moduleFileOldPath;
-            host.reloadFS([moduleFile, file1, configFile]);
-            host.runQueuedTimeoutCallbacks();
-            diags = session.executeCommand(getErrRequest).response as server.protocol.Diagnostic[];
-            verifyNoDiagnostics(diags);
-        });
-
-        it("should property handle missing config files", () => {
-            const f1 = {
-                path: "/a/b/app.ts",
-                content: "let x = 1"
-            };
-            const config = {
-                path: "/a/b/tsconfig.json",
-                content: "{}"
-            };
-            const projectName = "project1";
-            const host = createServerHost([f1]);
-            const projectService = createProjectService(host);
-            projectService.openExternalProject({ rootFiles: toExternalFiles([f1.path, config.path]), options: {}, projectFileName: projectName });
-
-            // should have one external project since config file is missing
-            projectService.checkNumberOfProjects({ externalProjects: 1 });
-
-            host.reloadFS([f1, config]);
-            projectService.openExternalProject({ rootFiles: toExternalFiles([f1.path, config.path]), options: {}, projectFileName: projectName });
-            projectService.checkNumberOfProjects({ configuredProjects: 1 });
-        });
-
-        it("types should load from config file path if config exists", () => {
-            const f1 = {
-                path: "/a/b/app.ts",
-                content: "let x = 1"
-            };
-            const config = {
-                path: "/a/b/tsconfig.json",
-                content: JSON.stringify({ compilerOptions: { types: ["node"], typeRoots: [] } })
-            };
-            const node = {
-                path: "/a/b/node_modules/@types/node/index.d.ts",
-                content: "declare var process: any"
-            };
-            const cwd = {
-                path: "/a/c"
-            };
-            const host = createServerHost([f1, config, node, cwd], { currentDirectory: cwd.path });
-            const projectService = createProjectService(host);
-            projectService.openClientFile(f1.path);
-            projectService.checkNumberOfProjects({ configuredProjects: 1 });
-            checkProjectActualFiles(configuredProjectAt(projectService, 0), [f1.path, node.path, config.path]);
-        });
-    });
-
-    describe("unittests:: tsserver:: resolutionCache:: tsserverProjectSystem module resolution caching", () => {
-        const configFile: File = {
-            path: `${projectRoot}/tsconfig.json`,
-            content: JSON.stringify({ compilerOptions: { traceResolution: true } })
-        };
-
-        function getModules(module1Path: string, module2Path: string) {
-            const module1: File = {
-                path: module1Path,
-                content: `export function module1() {}`
-            };
-            const module2: File = {
-                path: module2Path,
-                content: `export function module2() {}`
-            };
-            return { module1, module2 };
-        }
-
-        function verifyTrace(resolutionTrace: string[], expected: string[]) {
-            assert.deepEqual(resolutionTrace, expected);
-            resolutionTrace.length = 0;
-        }
-
-        function getExpectedFileDoesNotExistResolutionTrace(host: TestServerHost, expectedTrace: string[], foundModule: boolean, module: File, directory: string, file: string, ignoreIfParentMissing?: boolean) {
-            if (!foundModule) {
-                const path = combinePaths(directory, file);
-                if (!ignoreIfParentMissing || host.directoryExists(getDirectoryPath(path))) {
-                    if (module.path === path) {
-                        foundModule = true;
-                    }
-                    else {
-                        expectedTrace.push(`File '${path}' does not exist.`);
-                    }
-                }
-            }
-            return foundModule;
-        }
-
-        function getExpectedMissedLocationResolutionTrace(host: TestServerHost, expectedTrace: string[], dirPath: string, module: File, moduleName: string, useNodeModules: boolean, cacheLocation?: string) {
-            let foundModule = false;
-            forEachAncestorDirectory(dirPath, dirPath => {
-                if (dirPath === cacheLocation) {
-                    return foundModule;
-                }
-
-                const directory = useNodeModules ? combinePaths(dirPath, nodeModules) : dirPath;
-                if (useNodeModules && !foundModule && !host.directoryExists(directory)) {
-                    expectedTrace.push(`Directory '${directory}' does not exist, skipping all lookups in it.`);
-                    return undefined;
-                }
-                foundModule = getExpectedFileDoesNotExistResolutionTrace(host, expectedTrace, foundModule, module, directory, `${moduleName}/package.json`, /*ignoreIfParentMissing*/ true);
-                foundModule = getExpectedFileDoesNotExistResolutionTrace(host, expectedTrace, foundModule, module, directory, `${moduleName}.ts`);
-                foundModule = getExpectedFileDoesNotExistResolutionTrace(host, expectedTrace, foundModule, module, directory, `${moduleName}.tsx`);
-                foundModule = getExpectedFileDoesNotExistResolutionTrace(host, expectedTrace, foundModule, module, directory, `${moduleName}.d.ts`);
-                foundModule = getExpectedFileDoesNotExistResolutionTrace(host, expectedTrace, foundModule, module, directory, `${moduleName}/index.ts`, /*ignoreIfParentMissing*/ true);
-                if (useNodeModules && !foundModule) {
-                    expectedTrace.push(`Directory '${directory}/@types' does not exist, skipping all lookups in it.`);
-                }
-                return foundModule ? true : undefined;
-            });
-        }
-
-        function getExpectedResolutionTraceHeader(expectedTrace: string[], file: File, moduleName: string) {
-            expectedTrace.push(
-                `======== Resolving module '${moduleName}' from '${file.path}'. ========`,
-                `Module resolution kind is not specified, using 'NodeJs'.`
-            );
-        }
-
-        function getExpectedResolutionTraceFooter(expectedTrace: string[], module: File, moduleName: string, addRealPathTrace: boolean, ignoreModuleFileFound?: boolean) {
-            if (!ignoreModuleFileFound) {
-                expectedTrace.push(`File '${module.path}' exist - use it as a name resolution result.`);
-            }
-            if (addRealPathTrace) {
-                expectedTrace.push(`Resolving real path for '${module.path}', result '${module.path}'.`);
-            }
-            expectedTrace.push(`======== Module name '${moduleName}' was successfully resolved to '${module.path}'. ========`);
-        }
-
-        function getExpectedRelativeModuleResolutionTrace(host: TestServerHost, file: File, module: File, moduleName: string, expectedTrace: string[] = []) {
-            getExpectedResolutionTraceHeader(expectedTrace, file, moduleName);
-            expectedTrace.push(`Loading module as file / folder, candidate module location '${removeFileExtension(module.path)}', target file type 'TypeScript'.`);
-            getExpectedMissedLocationResolutionTrace(host, expectedTrace, getDirectoryPath(normalizePath(combinePaths(getDirectoryPath(file.path), moduleName))), module, moduleName.substring(moduleName.lastIndexOf("/") + 1), /*useNodeModules*/ false);
-            getExpectedResolutionTraceFooter(expectedTrace, module, moduleName, /*addRealPathTrace*/ false);
-            return expectedTrace;
-        }
-
-        function getExpectedNonRelativeModuleResolutionTrace(host: TestServerHost, file: File, module: File, moduleName: string, expectedTrace: string[] = []) {
-            getExpectedResolutionTraceHeader(expectedTrace, file, moduleName);
-            expectedTrace.push(`Loading module '${moduleName}' from 'node_modules' folder, target file type 'TypeScript'.`);
-            getExpectedMissedLocationResolutionTrace(host, expectedTrace, getDirectoryPath(file.path), module, moduleName, /*useNodeModules*/ true);
-            getExpectedResolutionTraceFooter(expectedTrace, module, moduleName, /*addRealPathTrace*/ true);
-            return expectedTrace;
-        }
-
-        function getExpectedNonRelativeModuleResolutionFromCacheTrace(host: TestServerHost, file: File, module: File, moduleName: string, cacheLocation: string, expectedTrace: string[] = []) {
-            getExpectedResolutionTraceHeader(expectedTrace, file, moduleName);
-            expectedTrace.push(`Loading module '${moduleName}' from 'node_modules' folder, target file type 'TypeScript'.`);
-            getExpectedMissedLocationResolutionTrace(host, expectedTrace, getDirectoryPath(file.path), module, moduleName, /*useNodeModules*/ true, cacheLocation);
-            expectedTrace.push(`Resolution for module '${moduleName}' was found in cache from location '${cacheLocation}'.`);
-            getExpectedResolutionTraceFooter(expectedTrace, module, moduleName, /*addRealPathTrace*/ false, /*ignoreModuleFileFound*/ true);
-            return expectedTrace;
-        }
-
-        function getExpectedReusingResolutionFromOldProgram(file: File, moduleName: string) {
-            return `Reusing resolution of module '${moduleName}' to file '${file.path}' from old program.`;
-        }
-
-        function verifyWatchesWithConfigFile(host: TestServerHost, files: File[], openFile: File, extraExpectedDirectories?: readonly string[]) {
-            const expectedRecursiveDirectories = arrayToSet([projectRoot, `${projectRoot}/${nodeModulesAtTypes}`, ...(extraExpectedDirectories || emptyArray)]);
-            checkWatchedFiles(host, mapDefined(files, f => {
-                if (f === openFile) {
-                    return undefined;
-                }
-                const indexOfNodeModules = f.path.indexOf("/node_modules/");
-                if (indexOfNodeModules === -1) {
-                    return f.path;
-                }
-                expectedRecursiveDirectories.set(f.path.substr(0, indexOfNodeModules + "/node_modules".length), true);
-                return undefined;
-            }));
-            checkWatchedDirectories(host, [], /*recursive*/ false);
-            checkWatchedDirectories(host, arrayFrom(expectedRecursiveDirectories.keys()), /*recursive*/ true);
-        }
-
-        describe("from files in same folder", () => {
-            function getFiles(fileContent: string) {
-                const file1: File = {
-                    path: `${projectRoot}/src/file1.ts`,
-                    content: fileContent
-                };
-                const file2: File = {
-                    path: `${projectRoot}/src/file2.ts`,
-                    content: fileContent
-                };
-                return { file1, file2 };
-            }
-
-            it("relative module name", () => {
-                const module1Name = "./module1";
-                const module2Name = "../module2";
-                const fileContent = `import { module1 } from "${module1Name}";import { module2 } from "${module2Name}";`;
-                const { file1, file2 } = getFiles(fileContent);
-                const { module1, module2 } = getModules(`${projectRoot}/src/module1.ts`, `${projectRoot}/module2.ts`);
-                const files = [module1, module2, file1, file2, configFile, libFile];
-                const host = createServerHost(files);
-                const resolutionTrace = createHostModuleResolutionTrace(host);
-                const service = createProjectService(host);
-                service.openClientFile(file1.path);
-                const expectedTrace = getExpectedRelativeModuleResolutionTrace(host, file1, module1, module1Name);
-                getExpectedRelativeModuleResolutionTrace(host, file1, module2, module2Name, expectedTrace);
-                verifyTrace(resolutionTrace, expectedTrace);
-                verifyWatchesWithConfigFile(host, files, file1);
-
-                file1.content += fileContent;
-                file2.content += fileContent;
-                host.reloadFS(files);
-                host.runQueuedTimeoutCallbacks();
-                verifyTrace(resolutionTrace, [
-                    getExpectedReusingResolutionFromOldProgram(file1, module1Name),
-                    getExpectedReusingResolutionFromOldProgram(file1, module2Name)
-                ]);
-                verifyWatchesWithConfigFile(host, files, file1);
-            });
-
-            it("non relative module name", () => {
-                const expectedNonRelativeDirectories = [`${projectRoot}/node_modules`, `${projectRoot}/src`];
-                const module1Name = "module1";
-                const module2Name = "module2";
-                const fileContent = `import { module1 } from "${module1Name}";import { module2 } from "${module2Name}";`;
-                const { file1, file2 } = getFiles(fileContent);
-                const { module1, module2 } = getModules(`${projectRoot}/src/node_modules/module1/index.ts`, `${projectRoot}/node_modules/module2/index.ts`);
-                const files = [module1, module2, file1, file2, configFile, libFile];
-                const host = createServerHost(files);
-                const resolutionTrace = createHostModuleResolutionTrace(host);
-                const service = createProjectService(host);
-                service.openClientFile(file1.path);
-                const expectedTrace = getExpectedNonRelativeModuleResolutionTrace(host, file1, module1, module1Name);
-                getExpectedNonRelativeModuleResolutionTrace(host, file1, module2, module2Name, expectedTrace);
-                verifyTrace(resolutionTrace, expectedTrace);
-                verifyWatchesWithConfigFile(host, files, file1, expectedNonRelativeDirectories);
-
-                file1.content += fileContent;
-                file2.content += fileContent;
-                host.reloadFS(files);
-                host.runQueuedTimeoutCallbacks();
-                verifyTrace(resolutionTrace, [
-                    getExpectedReusingResolutionFromOldProgram(file1, module1Name),
-                    getExpectedReusingResolutionFromOldProgram(file1, module2Name)
-                ]);
-                verifyWatchesWithConfigFile(host, files, file1, expectedNonRelativeDirectories);
-            });
-        });
-
-        describe("from files in different folders", () => {
-            function getFiles(fileContent1: string, fileContent2 = fileContent1, fileContent3 = fileContent1, fileContent4 = fileContent1) {
-                const file1: File = {
-                    path: `${projectRoot}/product/src/file1.ts`,
-                    content: fileContent1
-                };
-                const file2: File = {
-                    path: `${projectRoot}/product/src/feature/file2.ts`,
-                    content: fileContent2
-                };
-                const file3: File = {
-                    path: `${projectRoot}/product/test/src/file3.ts`,
-                    content: fileContent3
-                };
-                const file4: File = {
-                    path: `${projectRoot}/product/test/file4.ts`,
-                    content: fileContent4
-                };
-                return { file1, file2, file3, file4 };
-            }
-
-            it("relative module name", () => {
-                const module1Name = "./module1";
-                const module2Name = "../module2";
-                const module3Name = "../module1";
-                const module4Name = "../../module2";
-                const module5Name = "../../src/module1";
-                const module6Name = "../src/module1";
-                const fileContent1 = `import { module1 } from "${module1Name}";import { module2 } from "${module2Name}";`;
-                const fileContent2 = `import { module1 } from "${module3Name}";import { module2 } from "${module4Name}";`;
-                const fileContent3 = `import { module1 } from "${module5Name}";import { module2 } from "${module4Name}";`;
-                const fileContent4 = `import { module1 } from "${module6Name}";import { module2 } from "${module2Name}";`;
-                const { file1, file2, file3, file4 } = getFiles(fileContent1, fileContent2, fileContent3, fileContent4);
-                const { module1, module2 } = getModules(`${projectRoot}/product/src/module1.ts`, `${projectRoot}/product/module2.ts`);
-                const files = [module1, module2, file1, file2, file3, file4, configFile, libFile];
-                const host = createServerHost(files);
-                const resolutionTrace = createHostModuleResolutionTrace(host);
-                const service = createProjectService(host);
-                service.openClientFile(file1.path);
-                const expectedTrace = getExpectedRelativeModuleResolutionTrace(host, file1, module1, module1Name);
-                getExpectedRelativeModuleResolutionTrace(host, file1, module2, module2Name, expectedTrace);
-                getExpectedRelativeModuleResolutionTrace(host, file2, module1, module3Name, expectedTrace);
-                getExpectedRelativeModuleResolutionTrace(host, file2, module2, module4Name, expectedTrace);
-                getExpectedRelativeModuleResolutionTrace(host, file4, module1, module6Name, expectedTrace);
-                getExpectedRelativeModuleResolutionTrace(host, file4, module2, module2Name, expectedTrace);
-                getExpectedRelativeModuleResolutionTrace(host, file3, module1, module5Name, expectedTrace);
-                getExpectedRelativeModuleResolutionTrace(host, file3, module2, module4Name, expectedTrace);
-                verifyTrace(resolutionTrace, expectedTrace);
-                verifyWatchesWithConfigFile(host, files, file1);
-
-                file1.content += fileContent1;
-                file2.content += fileContent2;
-                file3.content += fileContent3;
-                file4.content += fileContent4;
-                host.reloadFS(files);
-                host.runQueuedTimeoutCallbacks();
-
-                verifyTrace(resolutionTrace, [
-                    getExpectedReusingResolutionFromOldProgram(file1, module1Name),
-                    getExpectedReusingResolutionFromOldProgram(file1, module2Name)
-                ]);
-                verifyWatchesWithConfigFile(host, files, file1);
-            });
-
-            it("non relative module name", () => {
-                const expectedNonRelativeDirectories = [`${projectRoot}/node_modules`, `${projectRoot}/product`];
-                const module1Name = "module1";
-                const module2Name = "module2";
-                const fileContent = `import { module1 } from "${module1Name}";import { module2 } from "${module2Name}";`;
-                const { file1, file2, file3, file4 } = getFiles(fileContent);
-                const { module1, module2 } = getModules(`${projectRoot}/product/node_modules/module1/index.ts`, `${projectRoot}/node_modules/module2/index.ts`);
-                const files = [module1, module2, file1, file2, file3, file4, configFile, libFile];
-                const host = createServerHost(files);
-                const resolutionTrace = createHostModuleResolutionTrace(host);
-                const service = createProjectService(host);
-                service.openClientFile(file1.path);
-                const expectedTrace = getExpectedNonRelativeModuleResolutionTrace(host, file1, module1, module1Name);
-                getExpectedNonRelativeModuleResolutionTrace(host, file1, module2, module2Name, expectedTrace);
-                getExpectedNonRelativeModuleResolutionFromCacheTrace(host, file2, module1, module1Name, getDirectoryPath(file1.path), expectedTrace);
-                getExpectedNonRelativeModuleResolutionFromCacheTrace(host, file2, module2, module2Name, getDirectoryPath(file1.path), expectedTrace);
-                getExpectedNonRelativeModuleResolutionFromCacheTrace(host, file4, module1, module1Name, `${projectRoot}/product`, expectedTrace);
-                getExpectedNonRelativeModuleResolutionFromCacheTrace(host, file4, module2, module2Name, `${projectRoot}/product`, expectedTrace);
-                getExpectedNonRelativeModuleResolutionFromCacheTrace(host, file3, module1, module1Name, getDirectoryPath(file4.path), expectedTrace);
-                getExpectedNonRelativeModuleResolutionFromCacheTrace(host, file3, module2, module2Name, getDirectoryPath(file4.path), expectedTrace);
-                verifyTrace(resolutionTrace, expectedTrace);
-                verifyWatchesWithConfigFile(host, files, file1, expectedNonRelativeDirectories);
-
-                file1.content += fileContent;
-                file2.content += fileContent;
-                file3.content += fileContent;
-                file4.content += fileContent;
-                host.reloadFS(files);
-                host.runQueuedTimeoutCallbacks();
-
-                verifyTrace(resolutionTrace, [
-                    getExpectedReusingResolutionFromOldProgram(file1, module1Name),
-                    getExpectedReusingResolutionFromOldProgram(file1, module2Name)
-                ]);
-                verifyWatchesWithConfigFile(host, files, file1, expectedNonRelativeDirectories);
-            });
-
-            it("non relative module name from inferred project", () => {
-                const module1Name = "module1";
-                const module2Name = "module2";
-                const file2Name = "./feature/file2";
-                const file3Name = "../test/src/file3";
-                const file4Name = "../test/file4";
-                const importModuleContent = `import { module1 } from "${module1Name}";import { module2 } from "${module2Name}";`;
-                const { file1, file2, file3, file4 } = getFiles(`import "${file2Name}"; import "${file4Name}"; import "${file3Name}"; ${importModuleContent}`, importModuleContent, importModuleContent, importModuleContent);
-                const { module1, module2 } = getModules(`${projectRoot}/product/node_modules/module1/index.ts`, `${projectRoot}/node_modules/module2/index.ts`);
-                const files = [module1, module2, file1, file2, file3, file4, libFile];
-                const host = createServerHost(files);
-                const resolutionTrace = createHostModuleResolutionTrace(host);
-                const service = createProjectService(host);
-                service.setCompilerOptionsForInferredProjects({ traceResolution: true });
-                service.openClientFile(file1.path);
-                const expectedTrace = getExpectedRelativeModuleResolutionTrace(host, file1, file2, file2Name);
-                getExpectedRelativeModuleResolutionTrace(host, file1, file4, file4Name, expectedTrace);
-                getExpectedRelativeModuleResolutionTrace(host, file1, file3, file3Name, expectedTrace);
-                getExpectedNonRelativeModuleResolutionTrace(host, file1, module1, module1Name, expectedTrace);
-                getExpectedNonRelativeModuleResolutionTrace(host, file1, module2, module2Name, expectedTrace);
-                getExpectedNonRelativeModuleResolutionFromCacheTrace(host, file2, module1, module1Name, getDirectoryPath(file1.path), expectedTrace);
-                getExpectedNonRelativeModuleResolutionFromCacheTrace(host, file2, module2, module2Name, getDirectoryPath(file1.path), expectedTrace);
-                getExpectedNonRelativeModuleResolutionFromCacheTrace(host, file4, module1, module1Name, `${projectRoot}/product`, expectedTrace);
-                getExpectedNonRelativeModuleResolutionFromCacheTrace(host, file4, module2, module2Name, `${projectRoot}/product`, expectedTrace);
-                getExpectedNonRelativeModuleResolutionFromCacheTrace(host, file3, module1, module1Name, getDirectoryPath(file4.path), expectedTrace);
-                getExpectedNonRelativeModuleResolutionFromCacheTrace(host, file3, module2, module2Name, getDirectoryPath(file4.path), expectedTrace);
-                verifyTrace(resolutionTrace, expectedTrace);
-
-                const currentDirectory = getDirectoryPath(file1.path);
-                const watchedFiles = mapDefined(files, f => f === file1 || f.path.indexOf("/node_modules/") !== -1 ? undefined : f.path)
-                    .concat(getConfigFilesToWatch(`${projectRoot}/product/src`));
-                const watchedRecursiveDirectories = getTypeRootsFromLocation(currentDirectory).concat([
-                    `${currentDirectory}/node_modules`, `${currentDirectory}/feature`, `${projectRoot}/product/${nodeModules}`,
-                    `${projectRoot}/${nodeModules}`, `${projectRoot}/product/test/${nodeModules}`,
-                    `${projectRoot}/product/test/src/${nodeModules}`
-                ]);
-                checkWatches();
-
-                file1.content += importModuleContent;
-                file2.content += importModuleContent;
-                file3.content += importModuleContent;
-                file4.content += importModuleContent;
-                host.reloadFS(files);
-                host.runQueuedTimeoutCallbacks();
-
-                verifyTrace(resolutionTrace, [
-                    getExpectedReusingResolutionFromOldProgram(file1, file2Name),
-                    getExpectedReusingResolutionFromOldProgram(file1, file4Name),
-                    getExpectedReusingResolutionFromOldProgram(file1, file3Name),
-                    getExpectedReusingResolutionFromOldProgram(file1, module1Name),
-                    getExpectedReusingResolutionFromOldProgram(file1, module2Name)
-                ]);
-                checkWatches();
-
-                function checkWatches() {
-                    checkWatchedFiles(host, watchedFiles);
-                    checkWatchedDirectories(host, [], /*recursive*/ false);
-                    checkWatchedDirectories(host, watchedRecursiveDirectories, /*recursive*/ true);
-                }
-            });
-        });
-
-        describe("when watching directories for failed lookup locations in amd resolution", () => {
-            const nodeFile: File = {
-                path: `${projectRoot}/src/typings/node.d.ts`,
-                content: `
-declare module "fs" {
-    export interface something {
-    }
-}`
-            };
-            const electronFile: File = {
-                path: `${projectRoot}/src/typings/electron.d.ts`,
-                content: `
-declare module 'original-fs' {
-    import * as fs from 'fs';
-    export = fs;
-}`
-            };
-            const srcFile: File = {
-                path: `${projectRoot}/src/somefolder/srcfile.ts`,
-                content: `
-import { x } from "somefolder/module1";
-import { x } from "somefolder/module2";
-const y = x;`
-            };
-            const moduleFile: File = {
-                path: `${projectRoot}/src/somefolder/module1.ts`,
-                content: `
-export const x = 10;`
-            };
-            const configFile: File = {
-                path: `${projectRoot}/src/tsconfig.json`,
-                content: JSON.stringify({
-                    compilerOptions: {
-                        module: "amd",
-                        moduleResolution: "classic",
-                        target: "es5",
-                        outDir: "../out",
-                        baseUrl: "./",
-                        typeRoots: ["typings"]
-                    }
-                })
-            };
-
-            function verifyModuleResolution(useNodeFile: boolean) {
-                const files = [...(useNodeFile ? [nodeFile] : []), electronFile, srcFile, moduleFile, configFile, libFile];
-                const host = createServerHost(files);
-                const service = createProjectService(host);
-                service.openClientFile(srcFile.path, srcFile.content, ScriptKind.TS, projectRoot);
-                checkProjectActualFiles(service.configuredProjects.get(configFile.path)!, files.map(f => f.path));
-                checkWatchedFilesDetailed(host, mapDefined(files, f => f === srcFile ? undefined : f.path), 1);
-                if (useNodeFile) {
-                    checkWatchedDirectories(host, emptyArray,  /*recursive*/ false); // since fs resolves to ambient module, shouldnt watch failed lookup
-                }
-                else {
-                    checkWatchedDirectoriesDetailed(host, [`${projectRoot}`, `${projectRoot}/src`], 1,  /*recursive*/ false); // failed lookup for fs
-                }
-                const expectedWatchedDirectories = createMap<number>();
-                expectedWatchedDirectories.set(`${projectRoot}/src`, 1); // Wild card
-                expectedWatchedDirectories.set(`${projectRoot}/src/somefolder`, 1); // failedLookup for somefolder/module2
-                expectedWatchedDirectories.set(`${projectRoot}/src/node_modules`, 1); // failed lookup for somefolder/module2
-                expectedWatchedDirectories.set(`${projectRoot}/somefolder`, 1); // failed lookup for somefolder/module2
-                expectedWatchedDirectories.set(`${projectRoot}/node_modules`, 1); // failed lookup for with node_modules/@types/fs
-                expectedWatchedDirectories.set(`${projectRoot}/src/typings`, useNodeFile ? 1 : 2); // typeroot directory + failed lookup if not using node file
-                checkWatchedDirectoriesDetailed(host, expectedWatchedDirectories, /*recursive*/ true);
-            }
-
-            it("when resolves to ambient module", () => {
-                verifyModuleResolution(/*useNodeFile*/ true);
-            });
-
-            it("when resolution fails", () => {
-                verifyModuleResolution(/*useNodeFile*/ false);
-            });
-        });
-
-        describe("ignores files/folder changes in node_modules that start with '.'", () => {
-            const npmCacheFile: File = {
-                path: `${projectRoot}/node_modules/.cache/babel-loader/89c02171edab901b9926470ba6d5677e.ts`,
-                content: JSON.stringify({ something: 10 })
-            };
-            const file1: File = {
-                path: `${projectRoot}/test.ts`,
-                content: `import { x } from "somemodule";`
-            };
-            const file2: File = {
-                path: `${projectRoot}/node_modules/somemodule/index.d.ts`,
-                content: `export const x = 10;`
-            };
-            it("when watching node_modules in inferred project for failed lookup/closed script infos", () => {
-                const files = [libFile, file1, file2];
-                const host = createServerHost(files);
-                const service = createProjectService(host);
-                service.openClientFile(file1.path);
-                checkNumberOfProjects(service, { inferredProjects: 1 });
-                const project = service.inferredProjects[0];
-                checkProjectActualFiles(project, files.map(f => f.path));
-                (project as ResolutionCacheHost).maxNumberOfFilesToIterateForInvalidation = 1;
-                host.checkTimeoutQueueLength(0);
-
-                host.ensureFileOrFolder(npmCacheFile);
-                host.checkTimeoutQueueLength(0);
-            });
-            it("when watching node_modules as part of wild card directories in config project", () => {
-                const config: File = {
-                    path: `${projectRoot}/tsconfig.json`,
-                    content: "{}"
-                };
-                const files = [libFile, file1, file2, config];
-                const host = createServerHost(files);
-                const service = createProjectService(host);
-                service.openClientFile(file1.path);
-                checkNumberOfProjects(service, { configuredProjects: 1 });
-                const project = Debug.assertDefined(service.configuredProjects.get(config.path));
-                checkProjectActualFiles(project, files.map(f => f.path));
-                host.checkTimeoutQueueLength(0);
-
-                host.ensureFileOrFolder(npmCacheFile);
-                host.checkTimeoutQueueLength(0);
-            });
-        });
-
-        describe("avoid unnecessary invalidation", () => {
-            it("unnecessary lookup invalidation on save", () => {
-<<<<<<< HEAD
-                const expectedNonRelativeDirectories = [`${projectLocation}/node_modules`, `${projectLocation}/src`];
-=======
-                const expectedNonRelativeDirectories = [`${projectRoot}/node_modules`, `${projectRoot}/src`];
->>>>>>> 7cf6c70d
-                const module1Name = "module1";
-                const module2Name = "module2";
-                const fileContent = `import { module1 } from "${module1Name}";import { module2 } from "${module2Name}";`;
-                const file1: File = {
-<<<<<<< HEAD
-                    path: `${projectLocation}/src/file1.ts`,
-                    content: fileContent
-                };
-                const { module1, module2 } = getModules(`${projectLocation}/src/node_modules/module1/index.ts`, `${projectLocation}/node_modules/module2/index.ts`);
-=======
-                    path: `${projectRoot}/src/file1.ts`,
-                    content: fileContent
-                };
-                const { module1, module2 } = getModules(`${projectRoot}/src/node_modules/module1/index.ts`, `${projectRoot}/node_modules/module2/index.ts`);
->>>>>>> 7cf6c70d
-                const files = [module1, module2, file1, configFile, libFile];
-                const host = createServerHost(files);
-                const resolutionTrace = createHostModuleResolutionTrace(host);
-                const service = createProjectService(host);
-                service.openClientFile(file1.path);
-                const project = service.configuredProjects.get(configFile.path)!;
-                (project as ResolutionCacheHost).maxNumberOfFilesToIterateForInvalidation = 1;
-                const expectedTrace = getExpectedNonRelativeModuleResolutionTrace(host, file1, module1, module1Name);
-                getExpectedNonRelativeModuleResolutionTrace(host, file1, module2, module2Name, expectedTrace);
-                verifyTrace(resolutionTrace, expectedTrace);
-                verifyWatchesWithConfigFile(host, files, file1, expectedNonRelativeDirectories);
-
-                // invoke callback to simulate saving
-                host.modifyFile(file1.path, file1.content, { invokeFileDeleteCreateAsPartInsteadOfChange: true });
-                host.checkTimeoutQueueLengthAndRun(0);
-            });
-        });
-    });
-}
+namespace ts.projectSystem {
+    function createHostModuleResolutionTrace(host: TestServerHost & ModuleResolutionHost) {
+        const resolutionTrace: string[] = [];
+        host.trace = resolutionTrace.push.bind(resolutionTrace);
+        return resolutionTrace;
+    }
+
+    describe("unittests:: tsserver:: resolutionCache:: tsserverProjectSystem extra resolution pass in server host", () => {
+        it("can load typings that are proper modules", () => {
+            const file1 = {
+                path: "/a/b/app.js",
+                content: `var x = require("lib")`
+            };
+            const lib = {
+                path: "/a/cache/node_modules/@types/lib/index.d.ts",
+                content: "export let x = 1"
+            };
+            const host: TestServerHost & ModuleResolutionHost = createServerHost([file1, lib]);
+            const resolutionTrace = createHostModuleResolutionTrace(host);
+            const projectService = createProjectService(host, { typingsInstaller: new TestTypingsInstaller("/a/cache", /*throttleLimit*/5, host) });
+
+            projectService.setCompilerOptionsForInferredProjects({ traceResolution: true, allowJs: true });
+            projectService.openClientFile(file1.path);
+            projectService.checkNumberOfProjects({ inferredProjects: 1 });
+            const proj = projectService.inferredProjects[0];
+
+            assert.deepEqual(resolutionTrace, [
+                "======== Resolving module 'lib' from '/a/b/app.js'. ========",
+                "Module resolution kind is not specified, using 'NodeJs'.",
+                "Loading module 'lib' from 'node_modules' folder, target file type 'TypeScript'.",
+                "Directory '/a/b/node_modules' does not exist, skipping all lookups in it.",
+                "Directory '/a/node_modules' does not exist, skipping all lookups in it.",
+                "Directory '/node_modules' does not exist, skipping all lookups in it.",
+                "Loading module 'lib' from 'node_modules' folder, target file type 'JavaScript'.",
+                "Directory '/a/b/node_modules' does not exist, skipping all lookups in it.",
+                "Directory '/a/node_modules' does not exist, skipping all lookups in it.",
+                "Directory '/node_modules' does not exist, skipping all lookups in it.",
+                "======== Module name 'lib' was not resolved. ========",
+                `Auto discovery for typings is enabled in project '${proj.getProjectName()}'. Running extra resolution pass for module 'lib' using cache location '/a/cache'.`,
+                "File '/a/cache/node_modules/lib.d.ts' does not exist.",
+                "File '/a/cache/node_modules/@types/lib/package.json' does not exist.",
+                "File '/a/cache/node_modules/@types/lib.d.ts' does not exist.",
+                "File '/a/cache/node_modules/@types/lib/index.d.ts' exist - use it as a name resolution result.",
+            ]);
+            checkProjectActualFiles(proj, [file1.path, lib.path]);
+        });
+    });
+
+    describe("unittests:: tsserver:: resolutionCache:: tsserverProjectSystem watching @types", () => {
+        it("works correctly when typings are added or removed", () => {
+            const f1 = {
+                path: "/a/b/app.ts",
+                content: "let x = 1;"
+            };
+            const t1 = {
+                path: "/a/b/node_modules/@types/lib1/index.d.ts",
+                content: "export let a: number"
+            };
+            const t2 = {
+                path: "/a/b/node_modules/@types/lib2/index.d.ts",
+                content: "export let b: number"
+            };
+            const tsconfig = {
+                path: "/a/b/tsconfig.json",
+                content: JSON.stringify({
+                    compilerOptions: {},
+                    exclude: ["node_modules"]
+                })
+            };
+            const host = createServerHost([f1, t1, tsconfig]);
+            const projectService = createProjectService(host);
+
+            projectService.openClientFile(f1.path);
+            projectService.checkNumberOfProjects({ configuredProjects: 1 });
+            checkProjectActualFiles(configuredProjectAt(projectService, 0), [f1.path, t1.path, tsconfig.path]);
+
+            // delete t1
+            host.reloadFS([f1, tsconfig]);
+            // run throttled operation
+            host.runQueuedTimeoutCallbacks();
+
+            projectService.checkNumberOfProjects({ configuredProjects: 1 });
+            checkProjectActualFiles(configuredProjectAt(projectService, 0), [f1.path, tsconfig.path]);
+
+            // create t2
+            host.reloadFS([f1, tsconfig, t2]);
+            // run throttled operation
+            host.runQueuedTimeoutCallbacks();
+
+            projectService.checkNumberOfProjects({ configuredProjects: 1 });
+            checkProjectActualFiles(configuredProjectAt(projectService, 0), [f1.path, t2.path, tsconfig.path]);
+        });
+    });
+
+    describe("unittests:: tsserver:: resolutionCache:: tsserverProjectSystem add the missing module file for inferred project", () => {
+        it("should remove the `module not found` error", () => {
+            const moduleFile = {
+                path: "/a/b/moduleFile.ts",
+                content: "export function bar() { };"
+            };
+            const file1 = {
+                path: "/a/b/file1.ts",
+                content: "import * as T from './moduleFile'; T.bar();"
+            };
+            const host = createServerHost([file1]);
+            const session = createSession(host);
+            openFilesForSession([file1], session);
+            const getErrRequest = makeSessionRequest<server.protocol.SemanticDiagnosticsSyncRequestArgs>(
+                server.CommandNames.SemanticDiagnosticsSync,
+                { file: file1.path }
+            );
+            let diags = session.executeCommand(getErrRequest).response as server.protocol.Diagnostic[];
+            verifyDiagnostics(diags, [
+                { diagnosticMessage: Diagnostics.Cannot_find_module_0, errorTextArguments: ["./moduleFile"] }
+            ]);
+
+            host.reloadFS([file1, moduleFile]);
+            host.runQueuedTimeoutCallbacks();
+
+            // Make a change to trigger the program rebuild
+            const changeRequest = makeSessionRequest<server.protocol.ChangeRequestArgs>(
+                server.CommandNames.Change,
+                { file: file1.path, line: 1, offset: 44, endLine: 1, endOffset: 44, insertString: "\n" }
+            );
+            session.executeCommand(changeRequest);
+
+            // Recheck
+            diags = session.executeCommand(getErrRequest).response as server.protocol.Diagnostic[];
+            verifyNoDiagnostics(diags);
+        });
+
+        it("npm install @types works", () => {
+            const folderPath = "/a/b/projects/temp";
+            const file1: File = {
+                path: `${folderPath}/a.ts`,
+                content: 'import f = require("pad"); f;'
+            };
+            const files = [file1, libFile];
+            const host = createServerHost(files);
+            const session = createSession(host, { canUseEvents: true });
+            const service = session.getProjectService();
+            session.executeCommandSeq<protocol.OpenRequest>({
+                command: server.CommandNames.Open,
+                arguments: {
+                    file: file1.path,
+                    fileContent: file1.content,
+                    scriptKindName: "TS",
+                    projectRootPath: folderPath
+                }
+            });
+            checkNumberOfProjects(service, { inferredProjects: 1 });
+
+            const startOffset = file1.content.indexOf('"') + 1;
+            verifyGetErrRequest({
+                session,
+                host,
+                expected: [{
+                    file: file1,
+                    syntax: [],
+                    semantic: [
+                        createDiagnostic({ line: 1, offset: startOffset }, { line: 1, offset: startOffset + '"pad"'.length }, Diagnostics.Cannot_find_module_0, ["pad"])
+                    ],
+                    suggestion: []
+                }]
+            });
+
+            const padIndex: File = {
+                path: `${folderPath}/node_modules/@types/pad/index.d.ts`,
+                content: "export = pad;declare function pad(length: number, text: string, char ?: string): string;"
+            };
+            files.push(padIndex);
+            host.reloadFS(files, { ignoreWatchInvokedWithTriggerAsFileCreate: true });
+            host.runQueuedTimeoutCallbacks();
+            checkProjectUpdatedInBackgroundEvent(session, [file1.path]);
+            session.clearMessages();
+
+            host.runQueuedTimeoutCallbacks();
+            checkErrorMessage(session, "syntaxDiag", { file: file1.path, diagnostics: [] });
+            session.clearMessages();
+
+            host.runQueuedImmediateCallbacks();
+            checkErrorMessage(session, "semanticDiag", { file: file1.path, diagnostics: [] });
+        });
+
+        it("suggestion diagnostics", () => {
+            const file: File = {
+                path: "/a.js",
+                content: "function f(p) {}",
+            };
+
+            const host = createServerHost([file]);
+            const session = createSession(host, { canUseEvents: true });
+            const service = session.getProjectService();
+
+            session.executeCommandSeq<protocol.OpenRequest>({
+                command: server.CommandNames.Open,
+                arguments: { file: file.path, fileContent: file.content },
+            });
+
+            checkNumberOfProjects(service, { inferredProjects: 1 });
+            session.clearMessages();
+            host.checkTimeoutQueueLengthAndRun(2);
+
+            checkProjectUpdatedInBackgroundEvent(session, [file.path]);
+
+            verifyGetErrRequest({
+                session,
+                host,
+                expected: [{
+                    file,
+                    syntax: [],
+                    semantic: [],
+                    suggestion: [
+                        createDiagnostic({ line: 1, offset: 12 }, { line: 1, offset: 13 }, Diagnostics._0_is_declared_but_its_value_is_never_read, ["p"], "suggestion", /*reportsUnnecessary*/ true),
+                    ]
+                }]
+            });
+        });
+
+        it("disable suggestion diagnostics", () => {
+            const file: File = {
+                path: "/a.js",
+                content: 'require("b")',
+            };
+
+            const host = createServerHost([file]);
+            const session = createSession(host, { canUseEvents: true });
+            const service = session.getProjectService();
+
+            session.executeCommandSeq<protocol.OpenRequest>({
+                command: server.CommandNames.Open,
+                arguments: { file: file.path, fileContent: file.content },
+            });
+
+            session.executeCommandSeq<protocol.ConfigureRequest>({
+                command: server.CommandNames.Configure,
+                arguments: {
+                    preferences: { disableSuggestions: true }
+                },
+            });
+
+            checkNumberOfProjects(service, { inferredProjects: 1 });
+            session.clearMessages();
+            host.checkTimeoutQueueLengthAndRun(2);
+
+            checkProjectUpdatedInBackgroundEvent(session, [file.path]);
+
+            verifyGetErrRequest({
+                session,
+                host,
+                expected: [{
+                    file,
+                    syntax: [],
+                    semantic: []
+                }]
+            });
+        });
+
+        it("suppressed diagnostic events", () => {
+            const file: File = {
+                path: "/a.ts",
+                content: "1 = 2;",
+            };
+
+            const host = createServerHost([file]);
+            const session = createSession(host, { canUseEvents: true, suppressDiagnosticEvents: true });
+            const service = session.getProjectService();
+
+            session.executeCommandSeq<protocol.OpenRequest>({
+                command: server.CommandNames.Open,
+                arguments: { file: file.path, fileContent: file.content },
+            });
+
+            checkNumberOfProjects(service, { inferredProjects: 1 });
+
+            host.checkTimeoutQueueLength(0);
+            checkNoDiagnosticEvents(session);
+
+            session.clearMessages();
+
+            let expectedSequenceId = session.getNextSeq();
+
+            session.executeCommandSeq<protocol.GeterrRequest>({
+                command: server.CommandNames.Geterr,
+                arguments: {
+                    delay: 0,
+                    files: [file.path],
+                }
+            });
+
+            host.checkTimeoutQueueLength(0);
+            checkNoDiagnosticEvents(session);
+
+            checkCompleteEvent(session, 1, expectedSequenceId);
+
+            session.clearMessages();
+
+            expectedSequenceId = session.getNextSeq();
+
+            session.executeCommandSeq<protocol.GeterrForProjectRequest>({
+                command: server.CommandNames.Geterr,
+                arguments: {
+                    delay: 0,
+                    file: file.path,
+                }
+            });
+
+            host.checkTimeoutQueueLength(0);
+            checkNoDiagnosticEvents(session);
+
+            checkCompleteEvent(session, 1, expectedSequenceId);
+
+            session.clearMessages();
+        });
+    });
+
+    describe("unittests:: tsserver:: resolutionCache:: tsserverProjectSystem rename a module file and rename back", () => {
+        it("should restore the states for inferred projects", () => {
+            const moduleFile = {
+                path: "/a/b/moduleFile.ts",
+                content: "export function bar() { };"
+            };
+            const file1 = {
+                path: "/a/b/file1.ts",
+                content: "import * as T from './moduleFile'; T.bar();"
+            };
+            const host = createServerHost([moduleFile, file1]);
+            const session = createSession(host);
+
+            openFilesForSession([file1], session);
+            const getErrRequest = makeSessionRequest<server.protocol.SemanticDiagnosticsSyncRequestArgs>(
+                server.CommandNames.SemanticDiagnosticsSync,
+                { file: file1.path }
+            );
+            let diags = session.executeCommand(getErrRequest).response as server.protocol.Diagnostic[];
+            verifyNoDiagnostics(diags);
+
+            const moduleFileOldPath = moduleFile.path;
+            const moduleFileNewPath = "/a/b/moduleFile1.ts";
+            moduleFile.path = moduleFileNewPath;
+            host.reloadFS([moduleFile, file1]);
+            host.runQueuedTimeoutCallbacks();
+            diags = session.executeCommand(getErrRequest).response as server.protocol.Diagnostic[];
+            verifyDiagnostics(diags, [
+                { diagnosticMessage: Diagnostics.Cannot_find_module_0, errorTextArguments: ["./moduleFile"] }
+            ]);
+            assert.equal(diags.length, 1);
+
+            moduleFile.path = moduleFileOldPath;
+            host.reloadFS([moduleFile, file1]);
+            host.runQueuedTimeoutCallbacks();
+
+            // Make a change to trigger the program rebuild
+            const changeRequest = makeSessionRequest<server.protocol.ChangeRequestArgs>(
+                server.CommandNames.Change,
+                { file: file1.path, line: 1, offset: 44, endLine: 1, endOffset: 44, insertString: "\n" }
+            );
+            session.executeCommand(changeRequest);
+            host.runQueuedTimeoutCallbacks();
+
+            diags = session.executeCommand(getErrRequest).response as server.protocol.Diagnostic[];
+            verifyNoDiagnostics(diags);
+        });
+
+        it("should restore the states for configured projects", () => {
+            const moduleFile = {
+                path: "/a/b/moduleFile.ts",
+                content: "export function bar() { };"
+            };
+            const file1 = {
+                path: "/a/b/file1.ts",
+                content: "import * as T from './moduleFile'; T.bar();"
+            };
+            const configFile = {
+                path: "/a/b/tsconfig.json",
+                content: `{}`
+            };
+            const host = createServerHost([moduleFile, file1, configFile]);
+            const session = createSession(host);
+
+            openFilesForSession([file1], session);
+            const getErrRequest = makeSessionRequest<server.protocol.SemanticDiagnosticsSyncRequestArgs>(
+                server.CommandNames.SemanticDiagnosticsSync,
+                { file: file1.path }
+            );
+            let diags = session.executeCommand(getErrRequest).response as server.protocol.Diagnostic[];
+            verifyNoDiagnostics(diags);
+
+            const moduleFileOldPath = moduleFile.path;
+            const moduleFileNewPath = "/a/b/moduleFile1.ts";
+            moduleFile.path = moduleFileNewPath;
+            host.reloadFS([moduleFile, file1, configFile]);
+            host.runQueuedTimeoutCallbacks();
+            diags = session.executeCommand(getErrRequest).response as server.protocol.Diagnostic[];
+            verifyDiagnostics(diags, [
+                { diagnosticMessage: Diagnostics.Cannot_find_module_0, errorTextArguments: ["./moduleFile"] }
+            ]);
+
+            moduleFile.path = moduleFileOldPath;
+            host.reloadFS([moduleFile, file1, configFile]);
+            host.runQueuedTimeoutCallbacks();
+            diags = session.executeCommand(getErrRequest).response as server.protocol.Diagnostic[];
+            verifyNoDiagnostics(diags);
+        });
+
+        it("should property handle missing config files", () => {
+            const f1 = {
+                path: "/a/b/app.ts",
+                content: "let x = 1"
+            };
+            const config = {
+                path: "/a/b/tsconfig.json",
+                content: "{}"
+            };
+            const projectName = "project1";
+            const host = createServerHost([f1]);
+            const projectService = createProjectService(host);
+            projectService.openExternalProject({ rootFiles: toExternalFiles([f1.path, config.path]), options: {}, projectFileName: projectName });
+
+            // should have one external project since config file is missing
+            projectService.checkNumberOfProjects({ externalProjects: 1 });
+
+            host.reloadFS([f1, config]);
+            projectService.openExternalProject({ rootFiles: toExternalFiles([f1.path, config.path]), options: {}, projectFileName: projectName });
+            projectService.checkNumberOfProjects({ configuredProjects: 1 });
+        });
+
+        it("types should load from config file path if config exists", () => {
+            const f1 = {
+                path: "/a/b/app.ts",
+                content: "let x = 1"
+            };
+            const config = {
+                path: "/a/b/tsconfig.json",
+                content: JSON.stringify({ compilerOptions: { types: ["node"], typeRoots: [] } })
+            };
+            const node = {
+                path: "/a/b/node_modules/@types/node/index.d.ts",
+                content: "declare var process: any"
+            };
+            const cwd = {
+                path: "/a/c"
+            };
+            const host = createServerHost([f1, config, node, cwd], { currentDirectory: cwd.path });
+            const projectService = createProjectService(host);
+            projectService.openClientFile(f1.path);
+            projectService.checkNumberOfProjects({ configuredProjects: 1 });
+            checkProjectActualFiles(configuredProjectAt(projectService, 0), [f1.path, node.path, config.path]);
+        });
+    });
+
+    describe("unittests:: tsserver:: resolutionCache:: tsserverProjectSystem module resolution caching", () => {
+        const configFile: File = {
+            path: `${projectRoot}/tsconfig.json`,
+            content: JSON.stringify({ compilerOptions: { traceResolution: true } })
+        };
+
+        function getModules(module1Path: string, module2Path: string) {
+            const module1: File = {
+                path: module1Path,
+                content: `export function module1() {}`
+            };
+            const module2: File = {
+                path: module2Path,
+                content: `export function module2() {}`
+            };
+            return { module1, module2 };
+        }
+
+        function verifyTrace(resolutionTrace: string[], expected: string[]) {
+            assert.deepEqual(resolutionTrace, expected);
+            resolutionTrace.length = 0;
+        }
+
+        function getExpectedFileDoesNotExistResolutionTrace(host: TestServerHost, expectedTrace: string[], foundModule: boolean, module: File, directory: string, file: string, ignoreIfParentMissing?: boolean) {
+            if (!foundModule) {
+                const path = combinePaths(directory, file);
+                if (!ignoreIfParentMissing || host.directoryExists(getDirectoryPath(path))) {
+                    if (module.path === path) {
+                        foundModule = true;
+                    }
+                    else {
+                        expectedTrace.push(`File '${path}' does not exist.`);
+                    }
+                }
+            }
+            return foundModule;
+        }
+
+        function getExpectedMissedLocationResolutionTrace(host: TestServerHost, expectedTrace: string[], dirPath: string, module: File, moduleName: string, useNodeModules: boolean, cacheLocation?: string) {
+            let foundModule = false;
+            forEachAncestorDirectory(dirPath, dirPath => {
+                if (dirPath === cacheLocation) {
+                    return foundModule;
+                }
+
+                const directory = useNodeModules ? combinePaths(dirPath, nodeModules) : dirPath;
+                if (useNodeModules && !foundModule && !host.directoryExists(directory)) {
+                    expectedTrace.push(`Directory '${directory}' does not exist, skipping all lookups in it.`);
+                    return undefined;
+                }
+                foundModule = getExpectedFileDoesNotExistResolutionTrace(host, expectedTrace, foundModule, module, directory, `${moduleName}/package.json`, /*ignoreIfParentMissing*/ true);
+                foundModule = getExpectedFileDoesNotExistResolutionTrace(host, expectedTrace, foundModule, module, directory, `${moduleName}.ts`);
+                foundModule = getExpectedFileDoesNotExistResolutionTrace(host, expectedTrace, foundModule, module, directory, `${moduleName}.tsx`);
+                foundModule = getExpectedFileDoesNotExistResolutionTrace(host, expectedTrace, foundModule, module, directory, `${moduleName}.d.ts`);
+                foundModule = getExpectedFileDoesNotExistResolutionTrace(host, expectedTrace, foundModule, module, directory, `${moduleName}/index.ts`, /*ignoreIfParentMissing*/ true);
+                if (useNodeModules && !foundModule) {
+                    expectedTrace.push(`Directory '${directory}/@types' does not exist, skipping all lookups in it.`);
+                }
+                return foundModule ? true : undefined;
+            });
+        }
+
+        function getExpectedResolutionTraceHeader(expectedTrace: string[], file: File, moduleName: string) {
+            expectedTrace.push(
+                `======== Resolving module '${moduleName}' from '${file.path}'. ========`,
+                `Module resolution kind is not specified, using 'NodeJs'.`
+            );
+        }
+
+        function getExpectedResolutionTraceFooter(expectedTrace: string[], module: File, moduleName: string, addRealPathTrace: boolean, ignoreModuleFileFound?: boolean) {
+            if (!ignoreModuleFileFound) {
+                expectedTrace.push(`File '${module.path}' exist - use it as a name resolution result.`);
+            }
+            if (addRealPathTrace) {
+                expectedTrace.push(`Resolving real path for '${module.path}', result '${module.path}'.`);
+            }
+            expectedTrace.push(`======== Module name '${moduleName}' was successfully resolved to '${module.path}'. ========`);
+        }
+
+        function getExpectedRelativeModuleResolutionTrace(host: TestServerHost, file: File, module: File, moduleName: string, expectedTrace: string[] = []) {
+            getExpectedResolutionTraceHeader(expectedTrace, file, moduleName);
+            expectedTrace.push(`Loading module as file / folder, candidate module location '${removeFileExtension(module.path)}', target file type 'TypeScript'.`);
+            getExpectedMissedLocationResolutionTrace(host, expectedTrace, getDirectoryPath(normalizePath(combinePaths(getDirectoryPath(file.path), moduleName))), module, moduleName.substring(moduleName.lastIndexOf("/") + 1), /*useNodeModules*/ false);
+            getExpectedResolutionTraceFooter(expectedTrace, module, moduleName, /*addRealPathTrace*/ false);
+            return expectedTrace;
+        }
+
+        function getExpectedNonRelativeModuleResolutionTrace(host: TestServerHost, file: File, module: File, moduleName: string, expectedTrace: string[] = []) {
+            getExpectedResolutionTraceHeader(expectedTrace, file, moduleName);
+            expectedTrace.push(`Loading module '${moduleName}' from 'node_modules' folder, target file type 'TypeScript'.`);
+            getExpectedMissedLocationResolutionTrace(host, expectedTrace, getDirectoryPath(file.path), module, moduleName, /*useNodeModules*/ true);
+            getExpectedResolutionTraceFooter(expectedTrace, module, moduleName, /*addRealPathTrace*/ true);
+            return expectedTrace;
+        }
+
+        function getExpectedNonRelativeModuleResolutionFromCacheTrace(host: TestServerHost, file: File, module: File, moduleName: string, cacheLocation: string, expectedTrace: string[] = []) {
+            getExpectedResolutionTraceHeader(expectedTrace, file, moduleName);
+            expectedTrace.push(`Loading module '${moduleName}' from 'node_modules' folder, target file type 'TypeScript'.`);
+            getExpectedMissedLocationResolutionTrace(host, expectedTrace, getDirectoryPath(file.path), module, moduleName, /*useNodeModules*/ true, cacheLocation);
+            expectedTrace.push(`Resolution for module '${moduleName}' was found in cache from location '${cacheLocation}'.`);
+            getExpectedResolutionTraceFooter(expectedTrace, module, moduleName, /*addRealPathTrace*/ false, /*ignoreModuleFileFound*/ true);
+            return expectedTrace;
+        }
+
+        function getExpectedReusingResolutionFromOldProgram(file: File, moduleName: string) {
+            return `Reusing resolution of module '${moduleName}' to file '${file.path}' from old program.`;
+        }
+
+        function verifyWatchesWithConfigFile(host: TestServerHost, files: File[], openFile: File, extraExpectedDirectories?: readonly string[]) {
+            const expectedRecursiveDirectories = arrayToSet([projectRoot, `${projectRoot}/${nodeModulesAtTypes}`, ...(extraExpectedDirectories || emptyArray)]);
+            checkWatchedFiles(host, mapDefined(files, f => {
+                if (f === openFile) {
+                    return undefined;
+                }
+                const indexOfNodeModules = f.path.indexOf("/node_modules/");
+                if (indexOfNodeModules === -1) {
+                    return f.path;
+                }
+                expectedRecursiveDirectories.set(f.path.substr(0, indexOfNodeModules + "/node_modules".length), true);
+                return undefined;
+            }));
+            checkWatchedDirectories(host, [], /*recursive*/ false);
+            checkWatchedDirectories(host, arrayFrom(expectedRecursiveDirectories.keys()), /*recursive*/ true);
+        }
+
+        describe("from files in same folder", () => {
+            function getFiles(fileContent: string) {
+                const file1: File = {
+                    path: `${projectRoot}/src/file1.ts`,
+                    content: fileContent
+                };
+                const file2: File = {
+                    path: `${projectRoot}/src/file2.ts`,
+                    content: fileContent
+                };
+                return { file1, file2 };
+            }
+
+            it("relative module name", () => {
+                const module1Name = "./module1";
+                const module2Name = "../module2";
+                const fileContent = `import { module1 } from "${module1Name}";import { module2 } from "${module2Name}";`;
+                const { file1, file2 } = getFiles(fileContent);
+                const { module1, module2 } = getModules(`${projectRoot}/src/module1.ts`, `${projectRoot}/module2.ts`);
+                const files = [module1, module2, file1, file2, configFile, libFile];
+                const host = createServerHost(files);
+                const resolutionTrace = createHostModuleResolutionTrace(host);
+                const service = createProjectService(host);
+                service.openClientFile(file1.path);
+                const expectedTrace = getExpectedRelativeModuleResolutionTrace(host, file1, module1, module1Name);
+                getExpectedRelativeModuleResolutionTrace(host, file1, module2, module2Name, expectedTrace);
+                verifyTrace(resolutionTrace, expectedTrace);
+                verifyWatchesWithConfigFile(host, files, file1);
+
+                file1.content += fileContent;
+                file2.content += fileContent;
+                host.reloadFS(files);
+                host.runQueuedTimeoutCallbacks();
+                verifyTrace(resolutionTrace, [
+                    getExpectedReusingResolutionFromOldProgram(file1, module1Name),
+                    getExpectedReusingResolutionFromOldProgram(file1, module2Name)
+                ]);
+                verifyWatchesWithConfigFile(host, files, file1);
+            });
+
+            it("non relative module name", () => {
+                const expectedNonRelativeDirectories = [`${projectRoot}/node_modules`, `${projectRoot}/src`];
+                const module1Name = "module1";
+                const module2Name = "module2";
+                const fileContent = `import { module1 } from "${module1Name}";import { module2 } from "${module2Name}";`;
+                const { file1, file2 } = getFiles(fileContent);
+                const { module1, module2 } = getModules(`${projectRoot}/src/node_modules/module1/index.ts`, `${projectRoot}/node_modules/module2/index.ts`);
+                const files = [module1, module2, file1, file2, configFile, libFile];
+                const host = createServerHost(files);
+                const resolutionTrace = createHostModuleResolutionTrace(host);
+                const service = createProjectService(host);
+                service.openClientFile(file1.path);
+                const expectedTrace = getExpectedNonRelativeModuleResolutionTrace(host, file1, module1, module1Name);
+                getExpectedNonRelativeModuleResolutionTrace(host, file1, module2, module2Name, expectedTrace);
+                verifyTrace(resolutionTrace, expectedTrace);
+                verifyWatchesWithConfigFile(host, files, file1, expectedNonRelativeDirectories);
+
+                file1.content += fileContent;
+                file2.content += fileContent;
+                host.reloadFS(files);
+                host.runQueuedTimeoutCallbacks();
+                verifyTrace(resolutionTrace, [
+                    getExpectedReusingResolutionFromOldProgram(file1, module1Name),
+                    getExpectedReusingResolutionFromOldProgram(file1, module2Name)
+                ]);
+                verifyWatchesWithConfigFile(host, files, file1, expectedNonRelativeDirectories);
+            });
+        });
+
+        describe("from files in different folders", () => {
+            function getFiles(fileContent1: string, fileContent2 = fileContent1, fileContent3 = fileContent1, fileContent4 = fileContent1) {
+                const file1: File = {
+                    path: `${projectRoot}/product/src/file1.ts`,
+                    content: fileContent1
+                };
+                const file2: File = {
+                    path: `${projectRoot}/product/src/feature/file2.ts`,
+                    content: fileContent2
+                };
+                const file3: File = {
+                    path: `${projectRoot}/product/test/src/file3.ts`,
+                    content: fileContent3
+                };
+                const file4: File = {
+                    path: `${projectRoot}/product/test/file4.ts`,
+                    content: fileContent4
+                };
+                return { file1, file2, file3, file4 };
+            }
+
+            it("relative module name", () => {
+                const module1Name = "./module1";
+                const module2Name = "../module2";
+                const module3Name = "../module1";
+                const module4Name = "../../module2";
+                const module5Name = "../../src/module1";
+                const module6Name = "../src/module1";
+                const fileContent1 = `import { module1 } from "${module1Name}";import { module2 } from "${module2Name}";`;
+                const fileContent2 = `import { module1 } from "${module3Name}";import { module2 } from "${module4Name}";`;
+                const fileContent3 = `import { module1 } from "${module5Name}";import { module2 } from "${module4Name}";`;
+                const fileContent4 = `import { module1 } from "${module6Name}";import { module2 } from "${module2Name}";`;
+                const { file1, file2, file3, file4 } = getFiles(fileContent1, fileContent2, fileContent3, fileContent4);
+                const { module1, module2 } = getModules(`${projectRoot}/product/src/module1.ts`, `${projectRoot}/product/module2.ts`);
+                const files = [module1, module2, file1, file2, file3, file4, configFile, libFile];
+                const host = createServerHost(files);
+                const resolutionTrace = createHostModuleResolutionTrace(host);
+                const service = createProjectService(host);
+                service.openClientFile(file1.path);
+                const expectedTrace = getExpectedRelativeModuleResolutionTrace(host, file1, module1, module1Name);
+                getExpectedRelativeModuleResolutionTrace(host, file1, module2, module2Name, expectedTrace);
+                getExpectedRelativeModuleResolutionTrace(host, file2, module1, module3Name, expectedTrace);
+                getExpectedRelativeModuleResolutionTrace(host, file2, module2, module4Name, expectedTrace);
+                getExpectedRelativeModuleResolutionTrace(host, file4, module1, module6Name, expectedTrace);
+                getExpectedRelativeModuleResolutionTrace(host, file4, module2, module2Name, expectedTrace);
+                getExpectedRelativeModuleResolutionTrace(host, file3, module1, module5Name, expectedTrace);
+                getExpectedRelativeModuleResolutionTrace(host, file3, module2, module4Name, expectedTrace);
+                verifyTrace(resolutionTrace, expectedTrace);
+                verifyWatchesWithConfigFile(host, files, file1);
+
+                file1.content += fileContent1;
+                file2.content += fileContent2;
+                file3.content += fileContent3;
+                file4.content += fileContent4;
+                host.reloadFS(files);
+                host.runQueuedTimeoutCallbacks();
+
+                verifyTrace(resolutionTrace, [
+                    getExpectedReusingResolutionFromOldProgram(file1, module1Name),
+                    getExpectedReusingResolutionFromOldProgram(file1, module2Name)
+                ]);
+                verifyWatchesWithConfigFile(host, files, file1);
+            });
+
+            it("non relative module name", () => {
+                const expectedNonRelativeDirectories = [`${projectRoot}/node_modules`, `${projectRoot}/product`];
+                const module1Name = "module1";
+                const module2Name = "module2";
+                const fileContent = `import { module1 } from "${module1Name}";import { module2 } from "${module2Name}";`;
+                const { file1, file2, file3, file4 } = getFiles(fileContent);
+                const { module1, module2 } = getModules(`${projectRoot}/product/node_modules/module1/index.ts`, `${projectRoot}/node_modules/module2/index.ts`);
+                const files = [module1, module2, file1, file2, file3, file4, configFile, libFile];
+                const host = createServerHost(files);
+                const resolutionTrace = createHostModuleResolutionTrace(host);
+                const service = createProjectService(host);
+                service.openClientFile(file1.path);
+                const expectedTrace = getExpectedNonRelativeModuleResolutionTrace(host, file1, module1, module1Name);
+                getExpectedNonRelativeModuleResolutionTrace(host, file1, module2, module2Name, expectedTrace);
+                getExpectedNonRelativeModuleResolutionFromCacheTrace(host, file2, module1, module1Name, getDirectoryPath(file1.path), expectedTrace);
+                getExpectedNonRelativeModuleResolutionFromCacheTrace(host, file2, module2, module2Name, getDirectoryPath(file1.path), expectedTrace);
+                getExpectedNonRelativeModuleResolutionFromCacheTrace(host, file4, module1, module1Name, `${projectRoot}/product`, expectedTrace);
+                getExpectedNonRelativeModuleResolutionFromCacheTrace(host, file4, module2, module2Name, `${projectRoot}/product`, expectedTrace);
+                getExpectedNonRelativeModuleResolutionFromCacheTrace(host, file3, module1, module1Name, getDirectoryPath(file4.path), expectedTrace);
+                getExpectedNonRelativeModuleResolutionFromCacheTrace(host, file3, module2, module2Name, getDirectoryPath(file4.path), expectedTrace);
+                verifyTrace(resolutionTrace, expectedTrace);
+                verifyWatchesWithConfigFile(host, files, file1, expectedNonRelativeDirectories);
+
+                file1.content += fileContent;
+                file2.content += fileContent;
+                file3.content += fileContent;
+                file4.content += fileContent;
+                host.reloadFS(files);
+                host.runQueuedTimeoutCallbacks();
+
+                verifyTrace(resolutionTrace, [
+                    getExpectedReusingResolutionFromOldProgram(file1, module1Name),
+                    getExpectedReusingResolutionFromOldProgram(file1, module2Name)
+                ]);
+                verifyWatchesWithConfigFile(host, files, file1, expectedNonRelativeDirectories);
+            });
+
+            it("non relative module name from inferred project", () => {
+                const module1Name = "module1";
+                const module2Name = "module2";
+                const file2Name = "./feature/file2";
+                const file3Name = "../test/src/file3";
+                const file4Name = "../test/file4";
+                const importModuleContent = `import { module1 } from "${module1Name}";import { module2 } from "${module2Name}";`;
+                const { file1, file2, file3, file4 } = getFiles(`import "${file2Name}"; import "${file4Name}"; import "${file3Name}"; ${importModuleContent}`, importModuleContent, importModuleContent, importModuleContent);
+                const { module1, module2 } = getModules(`${projectRoot}/product/node_modules/module1/index.ts`, `${projectRoot}/node_modules/module2/index.ts`);
+                const files = [module1, module2, file1, file2, file3, file4, libFile];
+                const host = createServerHost(files);
+                const resolutionTrace = createHostModuleResolutionTrace(host);
+                const service = createProjectService(host);
+                service.setCompilerOptionsForInferredProjects({ traceResolution: true });
+                service.openClientFile(file1.path);
+                const expectedTrace = getExpectedRelativeModuleResolutionTrace(host, file1, file2, file2Name);
+                getExpectedRelativeModuleResolutionTrace(host, file1, file4, file4Name, expectedTrace);
+                getExpectedRelativeModuleResolutionTrace(host, file1, file3, file3Name, expectedTrace);
+                getExpectedNonRelativeModuleResolutionTrace(host, file1, module1, module1Name, expectedTrace);
+                getExpectedNonRelativeModuleResolutionTrace(host, file1, module2, module2Name, expectedTrace);
+                getExpectedNonRelativeModuleResolutionFromCacheTrace(host, file2, module1, module1Name, getDirectoryPath(file1.path), expectedTrace);
+                getExpectedNonRelativeModuleResolutionFromCacheTrace(host, file2, module2, module2Name, getDirectoryPath(file1.path), expectedTrace);
+                getExpectedNonRelativeModuleResolutionFromCacheTrace(host, file4, module1, module1Name, `${projectRoot}/product`, expectedTrace);
+                getExpectedNonRelativeModuleResolutionFromCacheTrace(host, file4, module2, module2Name, `${projectRoot}/product`, expectedTrace);
+                getExpectedNonRelativeModuleResolutionFromCacheTrace(host, file3, module1, module1Name, getDirectoryPath(file4.path), expectedTrace);
+                getExpectedNonRelativeModuleResolutionFromCacheTrace(host, file3, module2, module2Name, getDirectoryPath(file4.path), expectedTrace);
+                verifyTrace(resolutionTrace, expectedTrace);
+
+                const currentDirectory = getDirectoryPath(file1.path);
+                const watchedFiles = mapDefined(files, f => f === file1 || f.path.indexOf("/node_modules/") !== -1 ? undefined : f.path)
+                    .concat(getConfigFilesToWatch(`${projectRoot}/product/src`));
+                const watchedRecursiveDirectories = getTypeRootsFromLocation(currentDirectory).concat([
+                    `${currentDirectory}/node_modules`, `${currentDirectory}/feature`, `${projectRoot}/product/${nodeModules}`,
+                    `${projectRoot}/${nodeModules}`, `${projectRoot}/product/test/${nodeModules}`,
+                    `${projectRoot}/product/test/src/${nodeModules}`
+                ]);
+                checkWatches();
+
+                file1.content += importModuleContent;
+                file2.content += importModuleContent;
+                file3.content += importModuleContent;
+                file4.content += importModuleContent;
+                host.reloadFS(files);
+                host.runQueuedTimeoutCallbacks();
+
+                verifyTrace(resolutionTrace, [
+                    getExpectedReusingResolutionFromOldProgram(file1, file2Name),
+                    getExpectedReusingResolutionFromOldProgram(file1, file4Name),
+                    getExpectedReusingResolutionFromOldProgram(file1, file3Name),
+                    getExpectedReusingResolutionFromOldProgram(file1, module1Name),
+                    getExpectedReusingResolutionFromOldProgram(file1, module2Name)
+                ]);
+                checkWatches();
+
+                function checkWatches() {
+                    checkWatchedFiles(host, watchedFiles);
+                    checkWatchedDirectories(host, [], /*recursive*/ false);
+                    checkWatchedDirectories(host, watchedRecursiveDirectories, /*recursive*/ true);
+                }
+            });
+        });
+
+        describe("when watching directories for failed lookup locations in amd resolution", () => {
+            const nodeFile: File = {
+                path: `${projectRoot}/src/typings/node.d.ts`,
+                content: `
+declare module "fs" {
+    export interface something {
+    }
+}`
+            };
+            const electronFile: File = {
+                path: `${projectRoot}/src/typings/electron.d.ts`,
+                content: `
+declare module 'original-fs' {
+    import * as fs from 'fs';
+    export = fs;
+}`
+            };
+            const srcFile: File = {
+                path: `${projectRoot}/src/somefolder/srcfile.ts`,
+                content: `
+import { x } from "somefolder/module1";
+import { x } from "somefolder/module2";
+const y = x;`
+            };
+            const moduleFile: File = {
+                path: `${projectRoot}/src/somefolder/module1.ts`,
+                content: `
+export const x = 10;`
+            };
+            const configFile: File = {
+                path: `${projectRoot}/src/tsconfig.json`,
+                content: JSON.stringify({
+                    compilerOptions: {
+                        module: "amd",
+                        moduleResolution: "classic",
+                        target: "es5",
+                        outDir: "../out",
+                        baseUrl: "./",
+                        typeRoots: ["typings"]
+                    }
+                })
+            };
+
+            function verifyModuleResolution(useNodeFile: boolean) {
+                const files = [...(useNodeFile ? [nodeFile] : []), electronFile, srcFile, moduleFile, configFile, libFile];
+                const host = createServerHost(files);
+                const service = createProjectService(host);
+                service.openClientFile(srcFile.path, srcFile.content, ScriptKind.TS, projectRoot);
+                checkProjectActualFiles(service.configuredProjects.get(configFile.path)!, files.map(f => f.path));
+                checkWatchedFilesDetailed(host, mapDefined(files, f => f === srcFile ? undefined : f.path), 1);
+                if (useNodeFile) {
+                    checkWatchedDirectories(host, emptyArray,  /*recursive*/ false); // since fs resolves to ambient module, shouldnt watch failed lookup
+                }
+                else {
+                    checkWatchedDirectoriesDetailed(host, [`${projectRoot}`, `${projectRoot}/src`], 1,  /*recursive*/ false); // failed lookup for fs
+                }
+                const expectedWatchedDirectories = createMap<number>();
+                expectedWatchedDirectories.set(`${projectRoot}/src`, 1); // Wild card
+                expectedWatchedDirectories.set(`${projectRoot}/src/somefolder`, 1); // failedLookup for somefolder/module2
+                expectedWatchedDirectories.set(`${projectRoot}/src/node_modules`, 1); // failed lookup for somefolder/module2
+                expectedWatchedDirectories.set(`${projectRoot}/somefolder`, 1); // failed lookup for somefolder/module2
+                expectedWatchedDirectories.set(`${projectRoot}/node_modules`, 1); // failed lookup for with node_modules/@types/fs
+                expectedWatchedDirectories.set(`${projectRoot}/src/typings`, useNodeFile ? 1 : 2); // typeroot directory + failed lookup if not using node file
+                checkWatchedDirectoriesDetailed(host, expectedWatchedDirectories, /*recursive*/ true);
+            }
+
+            it("when resolves to ambient module", () => {
+                verifyModuleResolution(/*useNodeFile*/ true);
+            });
+
+            it("when resolution fails", () => {
+                verifyModuleResolution(/*useNodeFile*/ false);
+            });
+        });
+
+        describe("ignores files/folder changes in node_modules that start with '.'", () => {
+            const npmCacheFile: File = {
+                path: `${projectRoot}/node_modules/.cache/babel-loader/89c02171edab901b9926470ba6d5677e.ts`,
+                content: JSON.stringify({ something: 10 })
+            };
+            const file1: File = {
+                path: `${projectRoot}/test.ts`,
+                content: `import { x } from "somemodule";`
+            };
+            const file2: File = {
+                path: `${projectRoot}/node_modules/somemodule/index.d.ts`,
+                content: `export const x = 10;`
+            };
+            it("when watching node_modules in inferred project for failed lookup/closed script infos", () => {
+                const files = [libFile, file1, file2];
+                const host = createServerHost(files);
+                const service = createProjectService(host);
+                service.openClientFile(file1.path);
+                checkNumberOfProjects(service, { inferredProjects: 1 });
+                const project = service.inferredProjects[0];
+                checkProjectActualFiles(project, files.map(f => f.path));
+                (project as ResolutionCacheHost).maxNumberOfFilesToIterateForInvalidation = 1;
+                host.checkTimeoutQueueLength(0);
+
+                host.ensureFileOrFolder(npmCacheFile);
+                host.checkTimeoutQueueLength(0);
+            });
+            it("when watching node_modules as part of wild card directories in config project", () => {
+                const config: File = {
+                    path: `${projectRoot}/tsconfig.json`,
+                    content: "{}"
+                };
+                const files = [libFile, file1, file2, config];
+                const host = createServerHost(files);
+                const service = createProjectService(host);
+                service.openClientFile(file1.path);
+                checkNumberOfProjects(service, { configuredProjects: 1 });
+                const project = Debug.assertDefined(service.configuredProjects.get(config.path));
+                checkProjectActualFiles(project, files.map(f => f.path));
+                host.checkTimeoutQueueLength(0);
+
+                host.ensureFileOrFolder(npmCacheFile);
+                host.checkTimeoutQueueLength(0);
+            });
+        });
+
+        describe("avoid unnecessary invalidation", () => {
+            it("unnecessary lookup invalidation on save", () => {
+                const expectedNonRelativeDirectories = [`${projectRoot}/node_modules`, `${projectRoot}/src`];
+                const module1Name = "module1";
+                const module2Name = "module2";
+                const fileContent = `import { module1 } from "${module1Name}";import { module2 } from "${module2Name}";`;
+                const file1: File = {
+                    path: `${projectRoot}/src/file1.ts`,
+                    content: fileContent
+                };
+                const { module1, module2 } = getModules(`${projectRoot}/src/node_modules/module1/index.ts`, `${projectRoot}/node_modules/module2/index.ts`);
+                const files = [module1, module2, file1, configFile, libFile];
+                const host = createServerHost(files);
+                const resolutionTrace = createHostModuleResolutionTrace(host);
+                const service = createProjectService(host);
+                service.openClientFile(file1.path);
+                const project = service.configuredProjects.get(configFile.path)!;
+                (project as ResolutionCacheHost).maxNumberOfFilesToIterateForInvalidation = 1;
+                const expectedTrace = getExpectedNonRelativeModuleResolutionTrace(host, file1, module1, module1Name);
+                getExpectedNonRelativeModuleResolutionTrace(host, file1, module2, module2Name, expectedTrace);
+                verifyTrace(resolutionTrace, expectedTrace);
+                verifyWatchesWithConfigFile(host, files, file1, expectedNonRelativeDirectories);
+
+                // invoke callback to simulate saving
+                host.modifyFile(file1.path, file1.content, { invokeFileDeleteCreateAsPartInsteadOfChange: true });
+                host.checkTimeoutQueueLengthAndRun(0);
+            });
+        });
+    });
+}