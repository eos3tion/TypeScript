--- conflicted
+++ resolved
@@ -1,23 +1,14 @@
-<<<<<<< HEAD
-tests/cases/conformance/es6/yieldExpressions/YieldExpression16_es6.ts(1,9): error TS9001: Generators are not currently supported.
-tests/cases/conformance/es6/yieldExpressions/YieldExpression16_es6.ts(3,5): error TS1163: 'yield' expression must be contained within a generator declaration.
-=======
-tests/cases/conformance/es6/yieldExpressions/YieldExpression16_es6.ts(1,9): error TS1220: Generators are only available when targeting ECMAScript 6 or higher.
-tests/cases/conformance/es6/yieldExpressions/YieldExpression16_es6.ts(3,5): error TS1163: A 'yield' expression is only allowed in a generator body.
->>>>>>> 4fd3bcff
-
-
-==== tests/cases/conformance/es6/yieldExpressions/YieldExpression16_es6.ts (2 errors) ====
-    function* foo() {
-            ~
-!!! error TS1220: Generators are only available when targeting ECMAScript 6 or higher.
-      function bar() {
-        yield foo;
-        ~~~~~
-<<<<<<< HEAD
-!!! error TS1163: 'yield' expression must be contained within a generator declaration.
-=======
-!!! error TS1163: A 'yield' expression is only allowed in a generator body.
->>>>>>> 4fd3bcff
-      }
+tests/cases/conformance/es6/yieldExpressions/YieldExpression16_es6.ts(1,9): error TS1220: Generators are only available when targeting ECMAScript 6 or higher.
+tests/cases/conformance/es6/yieldExpressions/YieldExpression16_es6.ts(3,5): error TS1163: A 'yield' expression is only allowed in a generator body.
+
+
+==== tests/cases/conformance/es6/yieldExpressions/YieldExpression16_es6.ts (2 errors) ====
+    function* foo() {
+            ~
+!!! error TS1220: Generators are only available when targeting ECMAScript 6 or higher.
+      function bar() {
+        yield foo;
+        ~~~~~
+!!! error TS1163: A 'yield' expression is only allowed in a generator body.
+      }
     }