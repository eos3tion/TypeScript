/*! *****************************************************************************
Copyright (c) Microsoft Corporation. All rights reserved. 
Licensed under the Apache License, Version 2.0 (the "License"); you may not use
this file except in compliance with the License. You may obtain a copy of the
License at http://www.apache.org/licenses/LICENSE-2.0  
 
THIS CODE IS PROVIDED ON AN *AS IS* BASIS, WITHOUT WARRANTIES OR CONDITIONS OF ANY
KIND, EITHER EXPRESS OR IMPLIED, INCLUDING WITHOUT LIMITATION ANY IMPLIED
WARRANTIES OR CONDITIONS OF TITLE, FITNESS FOR A PARTICULAR PURPOSE, 
MERCHANTABLITY OR NON-INFRINGEMENT. 
 
See the Apache Version 2.0 License for specific language governing permissions
and limitations under the License.
***************************************************************************** */

declare namespace ts {
    const versionMajorMinor = "3.0";
    /** The version of the TypeScript compiler release */
    const version: string;
}
declare namespace ts {
    /**
     * Type of objects whose values are all of the same type.
     * The `in` and `for-in` operators can *not* be safely used,
     * since `Object.prototype` may be modified by outside code.
     */
    interface MapLike<T> {
        [index: string]: T;
    }
    interface SortedArray<T> extends Array<T> {
        " __sortedArrayBrand": any;
    }
    /** ES6 Map interface, only read methods included. */
    interface ReadonlyMap<T> {
        get(key: string): T | undefined;
        has(key: string): boolean;
        forEach(action: (value: T, key: string) => void): void;
        readonly size: number;
        keys(): Iterator<string>;
        values(): Iterator<T>;
        entries(): Iterator<[string, T]>;
    }
    /** ES6 Map interface. */
    interface Map<T> extends ReadonlyMap<T> {
        set(key: string, value: T): this;
        delete(key: string): boolean;
        clear(): void;
    }
    /** ES6 Iterator type. */
    interface Iterator<T> {
        next(): {
            value: T;
            done: false;
        } | {
            value: never;
            done: true;
        };
    }
    /** Array that is only intended to be pushed to, never read. */
    interface Push<T> {
        push(...values: T[]): void;
    }
}
declare namespace ts {
    type Path = string & {
        __pathBrand: any;
    };
    interface TextRange {
        pos: number;
        end: number;
    }
    type JsDocSyntaxKind = SyntaxKind.EndOfFileToken | SyntaxKind.WhitespaceTrivia | SyntaxKind.AtToken | SyntaxKind.NewLineTrivia | SyntaxKind.AsteriskToken | SyntaxKind.OpenBraceToken | SyntaxKind.CloseBraceToken | SyntaxKind.LessThanToken | SyntaxKind.OpenBracketToken | SyntaxKind.CloseBracketToken | SyntaxKind.EqualsToken | SyntaxKind.CommaToken | SyntaxKind.DotToken | SyntaxKind.Identifier | SyntaxKind.NoSubstitutionTemplateLiteral | SyntaxKind.Unknown;
    type JsxTokenSyntaxKind = SyntaxKind.LessThanSlashToken | SyntaxKind.EndOfFileToken | SyntaxKind.ConflictMarkerTrivia | SyntaxKind.JsxText | SyntaxKind.JsxTextAllWhiteSpaces | SyntaxKind.OpenBraceToken | SyntaxKind.LessThanToken;
    enum SyntaxKind {
        Unknown = 0,
        EndOfFileToken = 1,
        SingleLineCommentTrivia = 2,
        MultiLineCommentTrivia = 3,
        NewLineTrivia = 4,
        WhitespaceTrivia = 5,
        ShebangTrivia = 6,
        ConflictMarkerTrivia = 7,
        NumericLiteral = 8,
        StringLiteral = 9,
        JsxText = 10,
        JsxTextAllWhiteSpaces = 11,
        RegularExpressionLiteral = 12,
        NoSubstitutionTemplateLiteral = 13,
        TemplateHead = 14,
        TemplateMiddle = 15,
        TemplateTail = 16,
        OpenBraceToken = 17,
        CloseBraceToken = 18,
        OpenParenToken = 19,
        CloseParenToken = 20,
        OpenBracketToken = 21,
        CloseBracketToken = 22,
        DotToken = 23,
        DotDotDotToken = 24,
        SemicolonToken = 25,
        CommaToken = 26,
        LessThanToken = 27,
        LessThanSlashToken = 28,
        GreaterThanToken = 29,
        LessThanEqualsToken = 30,
        GreaterThanEqualsToken = 31,
        EqualsEqualsToken = 32,
        ExclamationEqualsToken = 33,
        EqualsEqualsEqualsToken = 34,
        ExclamationEqualsEqualsToken = 35,
        EqualsGreaterThanToken = 36,
        PlusToken = 37,
        MinusToken = 38,
        AsteriskToken = 39,
        AsteriskAsteriskToken = 40,
        SlashToken = 41,
        PercentToken = 42,
        PlusPlusToken = 43,
        MinusMinusToken = 44,
        LessThanLessThanToken = 45,
        GreaterThanGreaterThanToken = 46,
        GreaterThanGreaterThanGreaterThanToken = 47,
        AmpersandToken = 48,
        BarToken = 49,
        CaretToken = 50,
        ExclamationToken = 51,
        TildeToken = 52,
        AmpersandAmpersandToken = 53,
        BarBarToken = 54,
        QuestionToken = 55,
        ColonToken = 56,
        AtToken = 57,
        EqualsToken = 58,
        PlusEqualsToken = 59,
        MinusEqualsToken = 60,
        AsteriskEqualsToken = 61,
        AsteriskAsteriskEqualsToken = 62,
        SlashEqualsToken = 63,
        PercentEqualsToken = 64,
        LessThanLessThanEqualsToken = 65,
        GreaterThanGreaterThanEqualsToken = 66,
        GreaterThanGreaterThanGreaterThanEqualsToken = 67,
        AmpersandEqualsToken = 68,
        BarEqualsToken = 69,
        CaretEqualsToken = 70,
        Identifier = 71,
        BreakKeyword = 72,
        CaseKeyword = 73,
        CatchKeyword = 74,
        ClassKeyword = 75,
        ConstKeyword = 76,
        ContinueKeyword = 77,
        DebuggerKeyword = 78,
        DefaultKeyword = 79,
        DeleteKeyword = 80,
        DoKeyword = 81,
        ElseKeyword = 82,
        EnumKeyword = 83,
        ExportKeyword = 84,
        ExtendsKeyword = 85,
        FalseKeyword = 86,
        FinallyKeyword = 87,
        ForKeyword = 88,
        FunctionKeyword = 89,
        IfKeyword = 90,
        ImportKeyword = 91,
        InKeyword = 92,
        InstanceOfKeyword = 93,
        NewKeyword = 94,
        NullKeyword = 95,
        ReturnKeyword = 96,
        SuperKeyword = 97,
        SwitchKeyword = 98,
        ThisKeyword = 99,
        ThrowKeyword = 100,
        TrueKeyword = 101,
        TryKeyword = 102,
        TypeOfKeyword = 103,
        VarKeyword = 104,
        VoidKeyword = 105,
        WhileKeyword = 106,
        WithKeyword = 107,
        ImplementsKeyword = 108,
        InterfaceKeyword = 109,
        LetKeyword = 110,
        PackageKeyword = 111,
        PrivateKeyword = 112,
        ProtectedKeyword = 113,
        PublicKeyword = 114,
        StaticKeyword = 115,
        YieldKeyword = 116,
        AbstractKeyword = 117,
        AsKeyword = 118,
        AnyKeyword = 119,
        AsyncKeyword = 120,
        AwaitKeyword = 121,
        BooleanKeyword = 122,
        ConstructorKeyword = 123,
        DeclareKeyword = 124,
        GetKeyword = 125,
        InferKeyword = 126,
        IsKeyword = 127,
        KeyOfKeyword = 128,
        ModuleKeyword = 129,
        NamespaceKeyword = 130,
        NeverKeyword = 131,
        ReadonlyKeyword = 132,
        RequireKeyword = 133,
        NumberKeyword = 134,
        ObjectKeyword = 135,
        SetKeyword = 136,
        StringKeyword = 137,
        SymbolKeyword = 138,
        TypeKeyword = 139,
        UndefinedKeyword = 140,
        UniqueKeyword = 141,
        UnknownKeyword = 142,
        FromKeyword = 143,
        GlobalKeyword = 144,
        OfKeyword = 145,
        QualifiedName = 146,
        ComputedPropertyName = 147,
        TypeParameter = 148,
        Parameter = 149,
        Decorator = 150,
        PropertySignature = 151,
        PropertyDeclaration = 152,
        MethodSignature = 153,
        MethodDeclaration = 154,
        Constructor = 155,
        GetAccessor = 156,
        SetAccessor = 157,
        CallSignature = 158,
        ConstructSignature = 159,
        IndexSignature = 160,
        TypePredicate = 161,
        TypeReference = 162,
        FunctionType = 163,
        ConstructorType = 164,
        TypeQuery = 165,
        TypeLiteral = 166,
        ArrayType = 167,
        TupleType = 168,
        OptionalType = 169,
        RestType = 170,
        UnionType = 171,
        IntersectionType = 172,
        ConditionalType = 173,
        InferType = 174,
        ParenthesizedType = 175,
        ThisType = 176,
        TypeOperator = 177,
        IndexedAccessType = 178,
        MappedType = 179,
        LiteralType = 180,
        ImportType = 181,
        ObjectBindingPattern = 182,
        ArrayBindingPattern = 183,
        BindingElement = 184,
        ArrayLiteralExpression = 185,
        ObjectLiteralExpression = 186,
        PropertyAccessExpression = 187,
        ElementAccessExpression = 188,
        CallExpression = 189,
        NewExpression = 190,
        TaggedTemplateExpression = 191,
        TypeAssertionExpression = 192,
        ParenthesizedExpression = 193,
        FunctionExpression = 194,
        ArrowFunction = 195,
        DeleteExpression = 196,
        TypeOfExpression = 197,
        VoidExpression = 198,
        AwaitExpression = 199,
        PrefixUnaryExpression = 200,
        PostfixUnaryExpression = 201,
        BinaryExpression = 202,
        ConditionalExpression = 203,
        TemplateExpression = 204,
        YieldExpression = 205,
        SpreadElement = 206,
        ClassExpression = 207,
        OmittedExpression = 208,
        ExpressionWithTypeArguments = 209,
        AsExpression = 210,
        NonNullExpression = 211,
        MetaProperty = 212,
        SyntheticExpression = 213,
        TemplateSpan = 214,
        SemicolonClassElement = 215,
        Block = 216,
        VariableStatement = 217,
        EmptyStatement = 218,
        ExpressionStatement = 219,
        IfStatement = 220,
        DoStatement = 221,
        WhileStatement = 222,
        ForStatement = 223,
        ForInStatement = 224,
        ForOfStatement = 225,
        ContinueStatement = 226,
        BreakStatement = 227,
        ReturnStatement = 228,
        WithStatement = 229,
        SwitchStatement = 230,
        LabeledStatement = 231,
        ThrowStatement = 232,
        TryStatement = 233,
        DebuggerStatement = 234,
        VariableDeclaration = 235,
        VariableDeclarationList = 236,
        FunctionDeclaration = 237,
        ClassDeclaration = 238,
        InterfaceDeclaration = 239,
        TypeAliasDeclaration = 240,
        EnumDeclaration = 241,
        ModuleDeclaration = 242,
        ModuleBlock = 243,
        CaseBlock = 244,
        NamespaceExportDeclaration = 245,
        ImportEqualsDeclaration = 246,
        ImportDeclaration = 247,
        ImportClause = 248,
        NamespaceImport = 249,
        NamedImports = 250,
        ImportSpecifier = 251,
        ExportAssignment = 252,
        ExportDeclaration = 253,
        NamedExports = 254,
        ExportSpecifier = 255,
        MissingDeclaration = 256,
        ExternalModuleReference = 257,
        JsxElement = 258,
        JsxSelfClosingElement = 259,
        JsxOpeningElement = 260,
        JsxClosingElement = 261,
        JsxFragment = 262,
        JsxOpeningFragment = 263,
        JsxClosingFragment = 264,
        JsxAttribute = 265,
        JsxAttributes = 266,
        JsxSpreadAttribute = 267,
        JsxExpression = 268,
        CaseClause = 269,
        DefaultClause = 270,
        HeritageClause = 271,
        CatchClause = 272,
        PropertyAssignment = 273,
        ShorthandPropertyAssignment = 274,
        SpreadAssignment = 275,
        EnumMember = 276,
        SourceFile = 277,
        Bundle = 278,
        UnparsedSource = 279,
        InputFiles = 280,
        JSDocTypeExpression = 281,
        JSDocAllType = 282,
        JSDocUnknownType = 283,
        JSDocNullableType = 284,
        JSDocNonNullableType = 285,
        JSDocOptionalType = 286,
        JSDocFunctionType = 287,
        JSDocVariadicType = 288,
        JSDocComment = 289,
        JSDocTypeLiteral = 290,
        JSDocSignature = 291,
        JSDocTag = 292,
        JSDocAugmentsTag = 293,
        JSDocClassTag = 294,
        JSDocCallbackTag = 295,
        JSDocParameterTag = 296,
        JSDocReturnTag = 297,
        JSDocThisTag = 298,
        JSDocTypeTag = 299,
        JSDocTemplateTag = 300,
        JSDocTypedefTag = 301,
        JSDocPropertyTag = 302,
        SyntaxList = 303,
        NotEmittedStatement = 304,
        PartiallyEmittedExpression = 305,
        CommaListExpression = 306,
        MergeDeclarationMarker = 307,
        EndOfDeclarationMarker = 308,
        Count = 309,
        FirstAssignment = 58,
        LastAssignment = 70,
        FirstCompoundAssignment = 59,
        LastCompoundAssignment = 70,
        FirstReservedWord = 72,
        LastReservedWord = 107,
        FirstKeyword = 72,
        LastKeyword = 145,
        FirstFutureReservedWord = 108,
        LastFutureReservedWord = 116,
        FirstTypeNode = 161,
        LastTypeNode = 181,
        FirstPunctuation = 17,
        LastPunctuation = 70,
        FirstToken = 0,
        LastToken = 145,
        FirstTriviaToken = 2,
        LastTriviaToken = 7,
        FirstLiteralToken = 8,
        LastLiteralToken = 13,
        FirstTemplateToken = 13,
        LastTemplateToken = 16,
        FirstBinaryOperator = 27,
        LastBinaryOperator = 70,
        FirstNode = 146,
        FirstJSDocNode = 281,
        LastJSDocNode = 302,
        FirstJSDocTagNode = 292,
        LastJSDocTagNode = 302
    }
    enum NodeFlags {
        None = 0,
        Let = 1,
        Const = 2,
        NestedNamespace = 4,
        Synthesized = 8,
        Namespace = 16,
        ExportContext = 32,
        ContainsThis = 64,
        HasImplicitReturn = 128,
        HasExplicitReturn = 256,
        GlobalAugmentation = 512,
        HasAsyncFunctions = 1024,
        DisallowInContext = 2048,
        YieldContext = 4096,
        DecoratorContext = 8192,
        AwaitContext = 16384,
        ThisNodeHasError = 32768,
        JavaScriptFile = 65536,
        ThisNodeOrAnySubNodesHasError = 131072,
        HasAggregatedChildData = 262144,
        JSDoc = 2097152,
        JsonFile = 16777216,
        BlockScoped = 3,
        ReachabilityCheckFlags = 384,
        ReachabilityAndEmitFlags = 1408,
        ContextFlags = 12679168,
        TypeExcludesFlags = 20480
    }
    enum ModifierFlags {
        None = 0,
        Export = 1,
        Ambient = 2,
        Public = 4,
        Private = 8,
        Protected = 16,
        Static = 32,
        Readonly = 64,
        Abstract = 128,
        Async = 256,
        Default = 512,
        Const = 2048,
        HasComputedFlags = 536870912,
        AccessibilityModifier = 28,
        ParameterPropertyModifier = 92,
        NonPublicAccessibilityModifier = 24,
        TypeScriptModifier = 2270,
        ExportDefault = 513,
        All = 3071
    }
    enum JsxFlags {
        None = 0,
        /** An element from a named property of the JSX.IntrinsicElements interface */
        IntrinsicNamedElement = 1,
        /** An element inferred from the string index signature of the JSX.IntrinsicElements interface */
        IntrinsicIndexedElement = 2,
        IntrinsicElement = 3
    }
    interface Node extends TextRange {
        kind: SyntaxKind;
        flags: NodeFlags;
        decorators?: NodeArray<Decorator>;
        modifiers?: ModifiersArray;
        parent: Node;
    }
    interface JSDocContainer {
    }
    type HasJSDoc = ParameterDeclaration | CallSignatureDeclaration | ConstructSignatureDeclaration | MethodSignature | PropertySignature | ArrowFunction | ParenthesizedExpression | SpreadAssignment | ShorthandPropertyAssignment | PropertyAssignment | FunctionExpression | LabeledStatement | ExpressionStatement | VariableStatement | FunctionDeclaration | ConstructorDeclaration | MethodDeclaration | PropertyDeclaration | AccessorDeclaration | ClassLikeDeclaration | InterfaceDeclaration | TypeAliasDeclaration | EnumMember | EnumDeclaration | ModuleDeclaration | ImportEqualsDeclaration | IndexSignatureDeclaration | FunctionTypeNode | ConstructorTypeNode | JSDocFunctionType | EndOfFileToken;
    type HasType = SignatureDeclaration | VariableDeclaration | ParameterDeclaration | PropertySignature | PropertyDeclaration | TypePredicateNode | ParenthesizedTypeNode | TypeOperatorNode | MappedTypeNode | AssertionExpression | TypeAliasDeclaration | JSDocTypeExpression | JSDocNonNullableType | JSDocNullableType | JSDocOptionalType | JSDocVariadicType;
    type HasInitializer = HasExpressionInitializer | ForStatement | ForInStatement | ForOfStatement | JsxAttribute;
    type HasExpressionInitializer = VariableDeclaration | ParameterDeclaration | BindingElement | PropertySignature | PropertyDeclaration | PropertyAssignment | EnumMember;
    interface NodeArray<T extends Node> extends ReadonlyArray<T>, TextRange {
        hasTrailingComma?: boolean;
    }
    interface Token<TKind extends SyntaxKind> extends Node {
        kind: TKind;
    }
    type DotDotDotToken = Token<SyntaxKind.DotDotDotToken>;
    type QuestionToken = Token<SyntaxKind.QuestionToken>;
    type ExclamationToken = Token<SyntaxKind.ExclamationToken>;
    type ColonToken = Token<SyntaxKind.ColonToken>;
    type EqualsToken = Token<SyntaxKind.EqualsToken>;
    type AsteriskToken = Token<SyntaxKind.AsteriskToken>;
    type EqualsGreaterThanToken = Token<SyntaxKind.EqualsGreaterThanToken>;
    type EndOfFileToken = Token<SyntaxKind.EndOfFileToken> & JSDocContainer;
    type AtToken = Token<SyntaxKind.AtToken>;
    type ReadonlyToken = Token<SyntaxKind.ReadonlyKeyword>;
    type AwaitKeywordToken = Token<SyntaxKind.AwaitKeyword>;
    type PlusToken = Token<SyntaxKind.PlusToken>;
    type MinusToken = Token<SyntaxKind.MinusToken>;
    type Modifier = Token<SyntaxKind.AbstractKeyword> | Token<SyntaxKind.AsyncKeyword> | Token<SyntaxKind.ConstKeyword> | Token<SyntaxKind.DeclareKeyword> | Token<SyntaxKind.DefaultKeyword> | Token<SyntaxKind.ExportKeyword> | Token<SyntaxKind.PublicKeyword> | Token<SyntaxKind.PrivateKeyword> | Token<SyntaxKind.ProtectedKeyword> | Token<SyntaxKind.ReadonlyKeyword> | Token<SyntaxKind.StaticKeyword>;
    type ModifiersArray = NodeArray<Modifier>;
    interface Identifier extends PrimaryExpression, Declaration {
        kind: SyntaxKind.Identifier;
        /**
         * Prefer to use `id.unescapedText`. (Note: This is available only in services, not internally to the TypeScript compiler.)
         * Text of identifier, but if the identifier begins with two underscores, this will begin with three.
         */
        escapedText: __String;
        originalKeywordKind?: SyntaxKind;
        isInJSDocNamespace?: boolean;
    }
    interface TransientIdentifier extends Identifier {
        resolvedSymbol: Symbol;
    }
    interface QualifiedName extends Node {
        kind: SyntaxKind.QualifiedName;
        left: EntityName;
        right: Identifier;
    }
    type EntityName = Identifier | QualifiedName;
    type PropertyName = Identifier | StringLiteral | NumericLiteral | ComputedPropertyName;
    type DeclarationName = Identifier | StringLiteral | NumericLiteral | ComputedPropertyName | BindingPattern;
    interface Declaration extends Node {
        _declarationBrand: any;
    }
    interface NamedDeclaration extends Declaration {
        name?: DeclarationName;
    }
    interface DeclarationStatement extends NamedDeclaration, Statement {
        name?: Identifier | StringLiteral | NumericLiteral;
    }
    interface ComputedPropertyName extends Node {
        kind: SyntaxKind.ComputedPropertyName;
        expression: Expression;
    }
    interface Decorator extends Node {
        kind: SyntaxKind.Decorator;
        parent: NamedDeclaration;
        expression: LeftHandSideExpression;
    }
    interface TypeParameterDeclaration extends NamedDeclaration {
        kind: SyntaxKind.TypeParameter;
        parent: DeclarationWithTypeParameters | InferTypeNode;
        name: Identifier;
        constraint?: TypeNode;
        default?: TypeNode;
        expression?: Expression;
    }
    interface SignatureDeclarationBase extends NamedDeclaration, JSDocContainer {
        kind: SignatureDeclaration["kind"];
        name?: PropertyName;
        typeParameters?: NodeArray<TypeParameterDeclaration>;
        parameters: NodeArray<ParameterDeclaration>;
        type?: TypeNode;
    }
    type SignatureDeclaration = CallSignatureDeclaration | ConstructSignatureDeclaration | MethodSignature | IndexSignatureDeclaration | FunctionTypeNode | ConstructorTypeNode | JSDocFunctionType | FunctionDeclaration | MethodDeclaration | ConstructorDeclaration | AccessorDeclaration | FunctionExpression | ArrowFunction;
    interface CallSignatureDeclaration extends SignatureDeclarationBase, TypeElement {
        kind: SyntaxKind.CallSignature;
    }
    interface ConstructSignatureDeclaration extends SignatureDeclarationBase, TypeElement {
        kind: SyntaxKind.ConstructSignature;
    }
    type BindingName = Identifier | BindingPattern;
    interface VariableDeclaration extends NamedDeclaration {
        kind: SyntaxKind.VariableDeclaration;
        parent: VariableDeclarationList | CatchClause;
        name: BindingName;
        exclamationToken?: ExclamationToken;
        type?: TypeNode;
        initializer?: Expression;
    }
    interface VariableDeclarationList extends Node {
        kind: SyntaxKind.VariableDeclarationList;
        parent: VariableStatement | ForStatement | ForOfStatement | ForInStatement;
        declarations: NodeArray<VariableDeclaration>;
    }
    interface ParameterDeclaration extends NamedDeclaration, JSDocContainer {
        kind: SyntaxKind.Parameter;
        parent: SignatureDeclaration;
        dotDotDotToken?: DotDotDotToken;
        name: BindingName;
        questionToken?: QuestionToken;
        type?: TypeNode;
        initializer?: Expression;
    }
    interface BindingElement extends NamedDeclaration {
        kind: SyntaxKind.BindingElement;
        parent: BindingPattern;
        propertyName?: PropertyName;
        dotDotDotToken?: DotDotDotToken;
        name: BindingName;
        initializer?: Expression;
    }
    interface PropertySignature extends TypeElement, JSDocContainer {
        kind: SyntaxKind.PropertySignature;
        name: PropertyName;
        questionToken?: QuestionToken;
        type?: TypeNode;
        initializer?: Expression;
    }
    interface PropertyDeclaration extends ClassElement, JSDocContainer {
        kind: SyntaxKind.PropertyDeclaration;
        parent: ClassLikeDeclaration;
        name: PropertyName;
        questionToken?: QuestionToken;
        exclamationToken?: ExclamationToken;
        type?: TypeNode;
        initializer?: Expression;
    }
    interface ObjectLiteralElement extends NamedDeclaration {
        _objectLiteralBrandBrand: any;
        name?: PropertyName;
    }
    type ObjectLiteralElementLike = PropertyAssignment | ShorthandPropertyAssignment | SpreadAssignment | MethodDeclaration | AccessorDeclaration;
    interface PropertyAssignment extends ObjectLiteralElement, JSDocContainer {
        parent: ObjectLiteralExpression;
        kind: SyntaxKind.PropertyAssignment;
        name: PropertyName;
        questionToken?: QuestionToken;
        initializer: Expression;
    }
    interface ShorthandPropertyAssignment extends ObjectLiteralElement, JSDocContainer {
        parent: ObjectLiteralExpression;
        kind: SyntaxKind.ShorthandPropertyAssignment;
        name: Identifier;
        questionToken?: QuestionToken;
        equalsToken?: Token<SyntaxKind.EqualsToken>;
        objectAssignmentInitializer?: Expression;
    }
    interface SpreadAssignment extends ObjectLiteralElement, JSDocContainer {
        parent: ObjectLiteralExpression;
        kind: SyntaxKind.SpreadAssignment;
        expression: Expression;
    }
    type VariableLikeDeclaration = VariableDeclaration | ParameterDeclaration | BindingElement | PropertyDeclaration | PropertyAssignment | PropertySignature | JsxAttribute | ShorthandPropertyAssignment | EnumMember | JSDocPropertyTag | JSDocParameterTag;
    interface PropertyLikeDeclaration extends NamedDeclaration {
        name: PropertyName;
    }
    interface ObjectBindingPattern extends Node {
        kind: SyntaxKind.ObjectBindingPattern;
        parent: VariableDeclaration | ParameterDeclaration | BindingElement;
        elements: NodeArray<BindingElement>;
    }
    interface ArrayBindingPattern extends Node {
        kind: SyntaxKind.ArrayBindingPattern;
        parent: VariableDeclaration | ParameterDeclaration | BindingElement;
        elements: NodeArray<ArrayBindingElement>;
    }
    type BindingPattern = ObjectBindingPattern | ArrayBindingPattern;
    type ArrayBindingElement = BindingElement | OmittedExpression;
    /**
     * Several node kinds share function-like features such as a signature,
     * a name, and a body. These nodes should extend FunctionLikeDeclarationBase.
     * Examples:
     * - FunctionDeclaration
     * - MethodDeclaration
     * - AccessorDeclaration
     */
    interface FunctionLikeDeclarationBase extends SignatureDeclarationBase {
        _functionLikeDeclarationBrand: any;
        asteriskToken?: AsteriskToken;
        questionToken?: QuestionToken;
        body?: Block | Expression;
    }
    type FunctionLikeDeclaration = FunctionDeclaration | MethodDeclaration | GetAccessorDeclaration | SetAccessorDeclaration | ConstructorDeclaration | FunctionExpression | ArrowFunction;
    /** @deprecated Use SignatureDeclaration */
    type FunctionLike = SignatureDeclaration;
    interface FunctionDeclaration extends FunctionLikeDeclarationBase, DeclarationStatement {
        kind: SyntaxKind.FunctionDeclaration;
        name?: Identifier;
        body?: FunctionBody;
    }
    interface MethodSignature extends SignatureDeclarationBase, TypeElement {
        kind: SyntaxKind.MethodSignature;
        parent: ObjectTypeDeclaration;
        name: PropertyName;
    }
    interface MethodDeclaration extends FunctionLikeDeclarationBase, ClassElement, ObjectLiteralElement, JSDocContainer {
        kind: SyntaxKind.MethodDeclaration;
        parent: ClassLikeDeclaration | ObjectLiteralExpression;
        name: PropertyName;
        body?: FunctionBody;
    }
    interface ConstructorDeclaration extends FunctionLikeDeclarationBase, ClassElement, JSDocContainer {
        kind: SyntaxKind.Constructor;
        parent: ClassLikeDeclaration;
        body?: FunctionBody;
    }
    /** For when we encounter a semicolon in a class declaration. ES6 allows these as class elements. */
    interface SemicolonClassElement extends ClassElement {
        kind: SyntaxKind.SemicolonClassElement;
        parent: ClassLikeDeclaration;
    }
    interface GetAccessorDeclaration extends FunctionLikeDeclarationBase, ClassElement, ObjectLiteralElement, JSDocContainer {
        kind: SyntaxKind.GetAccessor;
        parent: ClassLikeDeclaration | ObjectLiteralExpression;
        name: PropertyName;
        body?: FunctionBody;
    }
    interface SetAccessorDeclaration extends FunctionLikeDeclarationBase, ClassElement, ObjectLiteralElement, JSDocContainer {
        kind: SyntaxKind.SetAccessor;
        parent: ClassLikeDeclaration | ObjectLiteralExpression;
        name: PropertyName;
        body?: FunctionBody;
    }
    type AccessorDeclaration = GetAccessorDeclaration | SetAccessorDeclaration;
    interface IndexSignatureDeclaration extends SignatureDeclarationBase, ClassElement, TypeElement {
        kind: SyntaxKind.IndexSignature;
        parent: ObjectTypeDeclaration;
    }
    interface TypeNode extends Node {
        _typeNodeBrand: any;
    }
    interface KeywordTypeNode extends TypeNode {
        kind: SyntaxKind.AnyKeyword | SyntaxKind.UnknownKeyword | SyntaxKind.NumberKeyword | SyntaxKind.ObjectKeyword | SyntaxKind.BooleanKeyword | SyntaxKind.StringKeyword | SyntaxKind.SymbolKeyword | SyntaxKind.ThisKeyword | SyntaxKind.VoidKeyword | SyntaxKind.UndefinedKeyword | SyntaxKind.NullKeyword | SyntaxKind.NeverKeyword;
    }
    interface ImportTypeNode extends NodeWithTypeArguments {
        kind: SyntaxKind.ImportType;
        isTypeOf?: boolean;
        argument: TypeNode;
        qualifier?: EntityName;
    }
    interface ThisTypeNode extends TypeNode {
        kind: SyntaxKind.ThisType;
    }
    type FunctionOrConstructorTypeNode = FunctionTypeNode | ConstructorTypeNode;
    interface FunctionOrConstructorTypeNodeBase extends TypeNode, SignatureDeclarationBase {
        kind: SyntaxKind.FunctionType | SyntaxKind.ConstructorType;
        type: TypeNode;
    }
    interface FunctionTypeNode extends FunctionOrConstructorTypeNodeBase {
        kind: SyntaxKind.FunctionType;
    }
    interface ConstructorTypeNode extends FunctionOrConstructorTypeNodeBase {
        kind: SyntaxKind.ConstructorType;
    }
    interface NodeWithTypeArguments extends TypeNode {
        typeArguments?: NodeArray<TypeNode>;
    }
    type TypeReferenceType = TypeReferenceNode | ExpressionWithTypeArguments;
    interface TypeReferenceNode extends NodeWithTypeArguments {
        kind: SyntaxKind.TypeReference;
        typeName: EntityName;
    }
    interface TypePredicateNode extends TypeNode {
        kind: SyntaxKind.TypePredicate;
        parent: SignatureDeclaration;
        parameterName: Identifier | ThisTypeNode;
        type: TypeNode;
    }
    interface TypeQueryNode extends TypeNode {
        kind: SyntaxKind.TypeQuery;
        exprName: EntityName;
    }
    interface TypeLiteralNode extends TypeNode, Declaration {
        kind: SyntaxKind.TypeLiteral;
        members: NodeArray<TypeElement>;
    }
    interface ArrayTypeNode extends TypeNode {
        kind: SyntaxKind.ArrayType;
        elementType: TypeNode;
    }
    interface TupleTypeNode extends TypeNode {
        kind: SyntaxKind.TupleType;
        elementTypes: NodeArray<TypeNode>;
    }
    interface OptionalTypeNode extends TypeNode {
        kind: SyntaxKind.OptionalType;
        type: TypeNode;
    }
    interface RestTypeNode extends TypeNode {
        kind: SyntaxKind.RestType;
        type: TypeNode;
    }
    type UnionOrIntersectionTypeNode = UnionTypeNode | IntersectionTypeNode;
    interface UnionTypeNode extends TypeNode {
        kind: SyntaxKind.UnionType;
        types: NodeArray<TypeNode>;
    }
    interface IntersectionTypeNode extends TypeNode {
        kind: SyntaxKind.IntersectionType;
        types: NodeArray<TypeNode>;
    }
    interface ConditionalTypeNode extends TypeNode {
        kind: SyntaxKind.ConditionalType;
        checkType: TypeNode;
        extendsType: TypeNode;
        trueType: TypeNode;
        falseType: TypeNode;
    }
    interface InferTypeNode extends TypeNode {
        kind: SyntaxKind.InferType;
        typeParameter: TypeParameterDeclaration;
    }
    interface ParenthesizedTypeNode extends TypeNode {
        kind: SyntaxKind.ParenthesizedType;
        type: TypeNode;
    }
    interface TypeOperatorNode extends TypeNode {
        kind: SyntaxKind.TypeOperator;
        operator: SyntaxKind.KeyOfKeyword | SyntaxKind.UniqueKeyword;
        type: TypeNode;
    }
    interface IndexedAccessTypeNode extends TypeNode {
        kind: SyntaxKind.IndexedAccessType;
        objectType: TypeNode;
        indexType: TypeNode;
    }
    interface MappedTypeNode extends TypeNode, Declaration {
        kind: SyntaxKind.MappedType;
        readonlyToken?: ReadonlyToken | PlusToken | MinusToken;
        typeParameter: TypeParameterDeclaration;
        questionToken?: QuestionToken | PlusToken | MinusToken;
        type?: TypeNode;
    }
    interface LiteralTypeNode extends TypeNode {
        kind: SyntaxKind.LiteralType;
        literal: BooleanLiteral | LiteralExpression | PrefixUnaryExpression;
    }
    interface StringLiteral extends LiteralExpression {
        kind: SyntaxKind.StringLiteral;
    }
    type StringLiteralLike = StringLiteral | NoSubstitutionTemplateLiteral;
    interface Expression extends Node {
        _expressionBrand: any;
    }
    interface OmittedExpression extends Expression {
        kind: SyntaxKind.OmittedExpression;
    }
    interface PartiallyEmittedExpression extends LeftHandSideExpression {
        kind: SyntaxKind.PartiallyEmittedExpression;
        expression: Expression;
    }
    interface UnaryExpression extends Expression {
        _unaryExpressionBrand: any;
    }
    /** Deprecated, please use UpdateExpression */
    type IncrementExpression = UpdateExpression;
    interface UpdateExpression extends UnaryExpression {
        _updateExpressionBrand: any;
    }
    type PrefixUnaryOperator = SyntaxKind.PlusPlusToken | SyntaxKind.MinusMinusToken | SyntaxKind.PlusToken | SyntaxKind.MinusToken | SyntaxKind.TildeToken | SyntaxKind.ExclamationToken;
    interface PrefixUnaryExpression extends UpdateExpression {
        kind: SyntaxKind.PrefixUnaryExpression;
        operator: PrefixUnaryOperator;
        operand: UnaryExpression;
    }
    type PostfixUnaryOperator = SyntaxKind.PlusPlusToken | SyntaxKind.MinusMinusToken;
    interface PostfixUnaryExpression extends UpdateExpression {
        kind: SyntaxKind.PostfixUnaryExpression;
        operand: LeftHandSideExpression;
        operator: PostfixUnaryOperator;
    }
    interface LeftHandSideExpression extends UpdateExpression {
        _leftHandSideExpressionBrand: any;
    }
    interface MemberExpression extends LeftHandSideExpression {
        _memberExpressionBrand: any;
    }
    interface PrimaryExpression extends MemberExpression {
        _primaryExpressionBrand: any;
    }
    interface NullLiteral extends PrimaryExpression, TypeNode {
        kind: SyntaxKind.NullKeyword;
    }
    interface BooleanLiteral extends PrimaryExpression, TypeNode {
        kind: SyntaxKind.TrueKeyword | SyntaxKind.FalseKeyword;
    }
    interface ThisExpression extends PrimaryExpression, KeywordTypeNode {
        kind: SyntaxKind.ThisKeyword;
    }
    interface SuperExpression extends PrimaryExpression {
        kind: SyntaxKind.SuperKeyword;
    }
    interface ImportExpression extends PrimaryExpression {
        kind: SyntaxKind.ImportKeyword;
    }
    interface DeleteExpression extends UnaryExpression {
        kind: SyntaxKind.DeleteExpression;
        expression: UnaryExpression;
    }
    interface TypeOfExpression extends UnaryExpression {
        kind: SyntaxKind.TypeOfExpression;
        expression: UnaryExpression;
    }
    interface VoidExpression extends UnaryExpression {
        kind: SyntaxKind.VoidExpression;
        expression: UnaryExpression;
    }
    interface AwaitExpression extends UnaryExpression {
        kind: SyntaxKind.AwaitExpression;
        expression: UnaryExpression;
    }
    interface YieldExpression extends Expression {
        kind: SyntaxKind.YieldExpression;
        asteriskToken?: AsteriskToken;
        expression?: Expression;
    }
    interface SyntheticExpression extends Expression {
        kind: SyntaxKind.SyntheticExpression;
        isSpread: boolean;
        type: Type;
    }
    type ExponentiationOperator = SyntaxKind.AsteriskAsteriskToken;
    type MultiplicativeOperator = SyntaxKind.AsteriskToken | SyntaxKind.SlashToken | SyntaxKind.PercentToken;
    type MultiplicativeOperatorOrHigher = ExponentiationOperator | MultiplicativeOperator;
    type AdditiveOperator = SyntaxKind.PlusToken | SyntaxKind.MinusToken;
    type AdditiveOperatorOrHigher = MultiplicativeOperatorOrHigher | AdditiveOperator;
    type ShiftOperator = SyntaxKind.LessThanLessThanToken | SyntaxKind.GreaterThanGreaterThanToken | SyntaxKind.GreaterThanGreaterThanGreaterThanToken;
    type ShiftOperatorOrHigher = AdditiveOperatorOrHigher | ShiftOperator;
    type RelationalOperator = SyntaxKind.LessThanToken | SyntaxKind.LessThanEqualsToken | SyntaxKind.GreaterThanToken | SyntaxKind.GreaterThanEqualsToken | SyntaxKind.InstanceOfKeyword | SyntaxKind.InKeyword;
    type RelationalOperatorOrHigher = ShiftOperatorOrHigher | RelationalOperator;
    type EqualityOperator = SyntaxKind.EqualsEqualsToken | SyntaxKind.EqualsEqualsEqualsToken | SyntaxKind.ExclamationEqualsEqualsToken | SyntaxKind.ExclamationEqualsToken;
    type EqualityOperatorOrHigher = RelationalOperatorOrHigher | EqualityOperator;
    type BitwiseOperator = SyntaxKind.AmpersandToken | SyntaxKind.BarToken | SyntaxKind.CaretToken;
    type BitwiseOperatorOrHigher = EqualityOperatorOrHigher | BitwiseOperator;
    type LogicalOperator = SyntaxKind.AmpersandAmpersandToken | SyntaxKind.BarBarToken;
    type LogicalOperatorOrHigher = BitwiseOperatorOrHigher | LogicalOperator;
    type CompoundAssignmentOperator = SyntaxKind.PlusEqualsToken | SyntaxKind.MinusEqualsToken | SyntaxKind.AsteriskAsteriskEqualsToken | SyntaxKind.AsteriskEqualsToken | SyntaxKind.SlashEqualsToken | SyntaxKind.PercentEqualsToken | SyntaxKind.AmpersandEqualsToken | SyntaxKind.BarEqualsToken | SyntaxKind.CaretEqualsToken | SyntaxKind.LessThanLessThanEqualsToken | SyntaxKind.GreaterThanGreaterThanGreaterThanEqualsToken | SyntaxKind.GreaterThanGreaterThanEqualsToken;
    type AssignmentOperator = SyntaxKind.EqualsToken | CompoundAssignmentOperator;
    type AssignmentOperatorOrHigher = LogicalOperatorOrHigher | AssignmentOperator;
    type BinaryOperator = AssignmentOperatorOrHigher | SyntaxKind.CommaToken;
    type BinaryOperatorToken = Token<BinaryOperator>;
    interface BinaryExpression extends Expression, Declaration {
        kind: SyntaxKind.BinaryExpression;
        left: Expression;
        operatorToken: BinaryOperatorToken;
        right: Expression;
    }
    type AssignmentOperatorToken = Token<AssignmentOperator>;
    interface AssignmentExpression<TOperator extends AssignmentOperatorToken> extends BinaryExpression {
        left: LeftHandSideExpression;
        operatorToken: TOperator;
    }
    interface ObjectDestructuringAssignment extends AssignmentExpression<EqualsToken> {
        left: ObjectLiteralExpression;
    }
    interface ArrayDestructuringAssignment extends AssignmentExpression<EqualsToken> {
        left: ArrayLiteralExpression;
    }
    type DestructuringAssignment = ObjectDestructuringAssignment | ArrayDestructuringAssignment;
    type BindingOrAssignmentElement = VariableDeclaration | ParameterDeclaration | BindingElement | PropertyAssignment | ShorthandPropertyAssignment | SpreadAssignment | OmittedExpression | SpreadElement | ArrayLiteralExpression | ObjectLiteralExpression | AssignmentExpression<EqualsToken> | Identifier | PropertyAccessExpression | ElementAccessExpression;
    type BindingOrAssignmentElementRestIndicator = DotDotDotToken | SpreadElement | SpreadAssignment;
    type BindingOrAssignmentElementTarget = BindingOrAssignmentPattern | Identifier | PropertyAccessExpression | ElementAccessExpression | OmittedExpression;
    type ObjectBindingOrAssignmentPattern = ObjectBindingPattern | ObjectLiteralExpression;
    type ArrayBindingOrAssignmentPattern = ArrayBindingPattern | ArrayLiteralExpression;
    type AssignmentPattern = ObjectLiteralExpression | ArrayLiteralExpression;
    type BindingOrAssignmentPattern = ObjectBindingOrAssignmentPattern | ArrayBindingOrAssignmentPattern;
    interface ConditionalExpression extends Expression {
        kind: SyntaxKind.ConditionalExpression;
        condition: Expression;
        questionToken: QuestionToken;
        whenTrue: Expression;
        colonToken: ColonToken;
        whenFalse: Expression;
    }
    type FunctionBody = Block;
    type ConciseBody = FunctionBody | Expression;
    interface FunctionExpression extends PrimaryExpression, FunctionLikeDeclarationBase, JSDocContainer {
        kind: SyntaxKind.FunctionExpression;
        name?: Identifier;
        body: FunctionBody;
    }
    interface ArrowFunction extends Expression, FunctionLikeDeclarationBase, JSDocContainer {
        kind: SyntaxKind.ArrowFunction;
        equalsGreaterThanToken: EqualsGreaterThanToken;
        body: ConciseBody;
        name: never;
    }
    interface LiteralLikeNode extends Node {
        text: string;
        isUnterminated?: boolean;
        hasExtendedUnicodeEscape?: boolean;
    }
    interface LiteralExpression extends LiteralLikeNode, PrimaryExpression {
        _literalExpressionBrand: any;
    }
    interface RegularExpressionLiteral extends LiteralExpression {
        kind: SyntaxKind.RegularExpressionLiteral;
    }
    interface NoSubstitutionTemplateLiteral extends LiteralExpression {
        kind: SyntaxKind.NoSubstitutionTemplateLiteral;
    }
    interface NumericLiteral extends LiteralExpression {
        kind: SyntaxKind.NumericLiteral;
    }
    interface TemplateHead extends LiteralLikeNode {
        kind: SyntaxKind.TemplateHead;
        parent: TemplateExpression;
    }
    interface TemplateMiddle extends LiteralLikeNode {
        kind: SyntaxKind.TemplateMiddle;
        parent: TemplateSpan;
    }
    interface TemplateTail extends LiteralLikeNode {
        kind: SyntaxKind.TemplateTail;
        parent: TemplateSpan;
    }
    type TemplateLiteral = TemplateExpression | NoSubstitutionTemplateLiteral;
    interface TemplateExpression extends PrimaryExpression {
        kind: SyntaxKind.TemplateExpression;
        head: TemplateHead;
        templateSpans: NodeArray<TemplateSpan>;
    }
    interface TemplateSpan extends Node {
        kind: SyntaxKind.TemplateSpan;
        parent: TemplateExpression;
        expression: Expression;
        literal: TemplateMiddle | TemplateTail;
    }
    interface ParenthesizedExpression extends PrimaryExpression, JSDocContainer {
        kind: SyntaxKind.ParenthesizedExpression;
        expression: Expression;
    }
    interface ArrayLiteralExpression extends PrimaryExpression {
        kind: SyntaxKind.ArrayLiteralExpression;
        elements: NodeArray<Expression>;
    }
    interface SpreadElement extends Expression {
        kind: SyntaxKind.SpreadElement;
        parent: ArrayLiteralExpression | CallExpression | NewExpression;
        expression: Expression;
    }
    /**
     * This interface is a base interface for ObjectLiteralExpression and JSXAttributes to extend from. JSXAttributes is similar to
     * ObjectLiteralExpression in that it contains array of properties; however, JSXAttributes' properties can only be
     * JSXAttribute or JSXSpreadAttribute. ObjectLiteralExpression, on the other hand, can only have properties of type
     * ObjectLiteralElement (e.g. PropertyAssignment, ShorthandPropertyAssignment etc.)
     */
    interface ObjectLiteralExpressionBase<T extends ObjectLiteralElement> extends PrimaryExpression, Declaration {
        properties: NodeArray<T>;
    }
    interface ObjectLiteralExpression extends ObjectLiteralExpressionBase<ObjectLiteralElementLike> {
        kind: SyntaxKind.ObjectLiteralExpression;
    }
    type EntityNameExpression = Identifier | PropertyAccessEntityNameExpression;
    type EntityNameOrEntityNameExpression = EntityName | EntityNameExpression;
    interface PropertyAccessExpression extends MemberExpression, NamedDeclaration {
        kind: SyntaxKind.PropertyAccessExpression;
        expression: LeftHandSideExpression;
        name: Identifier;
    }
    interface SuperPropertyAccessExpression extends PropertyAccessExpression {
        expression: SuperExpression;
    }
    /** Brand for a PropertyAccessExpression which, like a QualifiedName, consists of a sequence of identifiers separated by dots. */
    interface PropertyAccessEntityNameExpression extends PropertyAccessExpression {
        _propertyAccessExpressionLikeQualifiedNameBrand?: any;
        expression: EntityNameExpression;
    }
    interface ElementAccessExpression extends MemberExpression {
        kind: SyntaxKind.ElementAccessExpression;
        expression: LeftHandSideExpression;
        argumentExpression: Expression;
    }
    interface SuperElementAccessExpression extends ElementAccessExpression {
        expression: SuperExpression;
    }
    type SuperProperty = SuperPropertyAccessExpression | SuperElementAccessExpression;
    interface CallExpression extends LeftHandSideExpression, Declaration {
        kind: SyntaxKind.CallExpression;
        expression: LeftHandSideExpression;
        typeArguments?: NodeArray<TypeNode>;
        arguments: NodeArray<Expression>;
    }
    interface SuperCall extends CallExpression {
        expression: SuperExpression;
    }
    interface ImportCall extends CallExpression {
        expression: ImportExpression;
    }
    interface ExpressionWithTypeArguments extends NodeWithTypeArguments {
        kind: SyntaxKind.ExpressionWithTypeArguments;
        parent: HeritageClause;
        expression: LeftHandSideExpression;
    }
    interface NewExpression extends PrimaryExpression, Declaration {
        kind: SyntaxKind.NewExpression;
        expression: LeftHandSideExpression;
        typeArguments?: NodeArray<TypeNode>;
        arguments?: NodeArray<Expression>;
    }
    interface TaggedTemplateExpression extends MemberExpression {
        kind: SyntaxKind.TaggedTemplateExpression;
        tag: LeftHandSideExpression;
        typeArguments?: NodeArray<TypeNode>;
        template: TemplateLiteral;
    }
    type CallLikeExpression = CallExpression | NewExpression | TaggedTemplateExpression | Decorator | JsxOpeningLikeElement;
    interface AsExpression extends Expression {
        kind: SyntaxKind.AsExpression;
        expression: Expression;
        type: TypeNode;
    }
    interface TypeAssertion extends UnaryExpression {
        kind: SyntaxKind.TypeAssertionExpression;
        type: TypeNode;
        expression: UnaryExpression;
    }
    type AssertionExpression = TypeAssertion | AsExpression;
    interface NonNullExpression extends LeftHandSideExpression {
        kind: SyntaxKind.NonNullExpression;
        expression: Expression;
    }
    interface MetaProperty extends PrimaryExpression {
        kind: SyntaxKind.MetaProperty;
        keywordToken: SyntaxKind.NewKeyword | SyntaxKind.ImportKeyword;
        name: Identifier;
    }
    interface JsxElement extends PrimaryExpression {
        kind: SyntaxKind.JsxElement;
        openingElement: JsxOpeningElement;
        children: NodeArray<JsxChild>;
        closingElement: JsxClosingElement;
    }
    type JsxOpeningLikeElement = JsxSelfClosingElement | JsxOpeningElement;
    type JsxAttributeLike = JsxAttribute | JsxSpreadAttribute;
    type JsxTagNameExpression = Identifier | ThisExpression | JsxTagNamePropertyAccess;
    interface JsxTagNamePropertyAccess extends PropertyAccessExpression {
        expression: JsxTagNameExpression;
    }
    interface JsxAttributes extends ObjectLiteralExpressionBase<JsxAttributeLike> {
        parent: JsxOpeningLikeElement;
    }
    interface JsxOpeningElement extends Expression {
        kind: SyntaxKind.JsxOpeningElement;
        parent: JsxElement;
        tagName: JsxTagNameExpression;
        typeArguments?: NodeArray<TypeNode>;
        attributes: JsxAttributes;
    }
    interface JsxSelfClosingElement extends PrimaryExpression {
        kind: SyntaxKind.JsxSelfClosingElement;
        tagName: JsxTagNameExpression;
        typeArguments?: NodeArray<TypeNode>;
        attributes: JsxAttributes;
    }
    interface JsxFragment extends PrimaryExpression {
        kind: SyntaxKind.JsxFragment;
        openingFragment: JsxOpeningFragment;
        children: NodeArray<JsxChild>;
        closingFragment: JsxClosingFragment;
    }
    interface JsxOpeningFragment extends Expression {
        kind: SyntaxKind.JsxOpeningFragment;
        parent: JsxFragment;
    }
    interface JsxClosingFragment extends Expression {
        kind: SyntaxKind.JsxClosingFragment;
        parent: JsxFragment;
    }
    interface JsxAttribute extends ObjectLiteralElement {
        kind: SyntaxKind.JsxAttribute;
        parent: JsxAttributes;
        name: Identifier;
        initializer?: StringLiteral | JsxExpression;
    }
    interface JsxSpreadAttribute extends ObjectLiteralElement {
        kind: SyntaxKind.JsxSpreadAttribute;
        parent: JsxAttributes;
        expression: Expression;
    }
    interface JsxClosingElement extends Node {
        kind: SyntaxKind.JsxClosingElement;
        parent: JsxElement;
        tagName: JsxTagNameExpression;
    }
    interface JsxExpression extends Expression {
        kind: SyntaxKind.JsxExpression;
        parent: JsxElement | JsxAttributeLike;
        dotDotDotToken?: Token<SyntaxKind.DotDotDotToken>;
        expression?: Expression;
    }
    interface JsxText extends Node {
        kind: SyntaxKind.JsxText;
        containsOnlyWhiteSpaces: boolean;
        parent: JsxElement;
    }
    type JsxChild = JsxText | JsxExpression | JsxElement | JsxSelfClosingElement | JsxFragment;
    interface Statement extends Node {
        _statementBrand: any;
    }
    interface NotEmittedStatement extends Statement {
        kind: SyntaxKind.NotEmittedStatement;
    }
    /**
     * A list of comma-separated expressions. This node is only created by transformations.
     */
    interface CommaListExpression extends Expression {
        kind: SyntaxKind.CommaListExpression;
        elements: NodeArray<Expression>;
    }
    interface EmptyStatement extends Statement {
        kind: SyntaxKind.EmptyStatement;
    }
    interface DebuggerStatement extends Statement {
        kind: SyntaxKind.DebuggerStatement;
    }
    interface MissingDeclaration extends DeclarationStatement {
        kind: SyntaxKind.MissingDeclaration;
        name?: Identifier;
    }
    type BlockLike = SourceFile | Block | ModuleBlock | CaseOrDefaultClause;
    interface Block extends Statement {
        kind: SyntaxKind.Block;
        statements: NodeArray<Statement>;
    }
    interface VariableStatement extends Statement, JSDocContainer {
        kind: SyntaxKind.VariableStatement;
        declarationList: VariableDeclarationList;
    }
    interface ExpressionStatement extends Statement, JSDocContainer {
        kind: SyntaxKind.ExpressionStatement;
        expression: Expression;
    }
    interface IfStatement extends Statement {
        kind: SyntaxKind.IfStatement;
        expression: Expression;
        thenStatement: Statement;
        elseStatement?: Statement;
    }
    interface IterationStatement extends Statement {
        statement: Statement;
    }
    interface DoStatement extends IterationStatement {
        kind: SyntaxKind.DoStatement;
        expression: Expression;
    }
    interface WhileStatement extends IterationStatement {
        kind: SyntaxKind.WhileStatement;
        expression: Expression;
    }
    type ForInitializer = VariableDeclarationList | Expression;
    interface ForStatement extends IterationStatement {
        kind: SyntaxKind.ForStatement;
        initializer?: ForInitializer;
        condition?: Expression;
        incrementor?: Expression;
    }
    type ForInOrOfStatement = ForInStatement | ForOfStatement;
    interface ForInStatement extends IterationStatement {
        kind: SyntaxKind.ForInStatement;
        initializer: ForInitializer;
        expression: Expression;
    }
    interface ForOfStatement extends IterationStatement {
        kind: SyntaxKind.ForOfStatement;
        awaitModifier?: AwaitKeywordToken;
        initializer: ForInitializer;
        expression: Expression;
    }
    interface BreakStatement extends Statement {
        kind: SyntaxKind.BreakStatement;
        label?: Identifier;
    }
    interface ContinueStatement extends Statement {
        kind: SyntaxKind.ContinueStatement;
        label?: Identifier;
    }
    type BreakOrContinueStatement = BreakStatement | ContinueStatement;
    interface ReturnStatement extends Statement {
        kind: SyntaxKind.ReturnStatement;
        expression?: Expression;
    }
    interface WithStatement extends Statement {
        kind: SyntaxKind.WithStatement;
        expression: Expression;
        statement: Statement;
    }
    interface SwitchStatement extends Statement {
        kind: SyntaxKind.SwitchStatement;
        expression: Expression;
        caseBlock: CaseBlock;
        possiblyExhaustive?: boolean;
    }
    interface CaseBlock extends Node {
        kind: SyntaxKind.CaseBlock;
        parent: SwitchStatement;
        clauses: NodeArray<CaseOrDefaultClause>;
    }
    interface CaseClause extends Node {
        kind: SyntaxKind.CaseClause;
        parent: CaseBlock;
        expression: Expression;
        statements: NodeArray<Statement>;
    }
    interface DefaultClause extends Node {
        kind: SyntaxKind.DefaultClause;
        parent: CaseBlock;
        statements: NodeArray<Statement>;
    }
    type CaseOrDefaultClause = CaseClause | DefaultClause;
    interface LabeledStatement extends Statement, JSDocContainer {
        kind: SyntaxKind.LabeledStatement;
        label: Identifier;
        statement: Statement;
    }
    interface ThrowStatement extends Statement {
        kind: SyntaxKind.ThrowStatement;
        expression?: Expression;
    }
    interface TryStatement extends Statement {
        kind: SyntaxKind.TryStatement;
        tryBlock: Block;
        catchClause?: CatchClause;
        finallyBlock?: Block;
    }
    interface CatchClause extends Node {
        kind: SyntaxKind.CatchClause;
        parent: TryStatement;
        variableDeclaration?: VariableDeclaration;
        block: Block;
    }
    type ObjectTypeDeclaration = ClassLikeDeclaration | InterfaceDeclaration | TypeLiteralNode;
    type DeclarationWithTypeParameters = SignatureDeclaration | ClassLikeDeclaration | InterfaceDeclaration | TypeAliasDeclaration | JSDocTemplateTag | JSDocTypedefTag | JSDocCallbackTag | JSDocSignature;
    interface ClassLikeDeclarationBase extends NamedDeclaration, JSDocContainer {
        kind: SyntaxKind.ClassDeclaration | SyntaxKind.ClassExpression;
        name?: Identifier;
        typeParameters?: NodeArray<TypeParameterDeclaration>;
        heritageClauses?: NodeArray<HeritageClause>;
        members: NodeArray<ClassElement>;
    }
    interface ClassDeclaration extends ClassLikeDeclarationBase, DeclarationStatement {
        kind: SyntaxKind.ClassDeclaration;
        /** May be undefined in `export default class { ... }`. */
        name?: Identifier;
    }
    interface ClassExpression extends ClassLikeDeclarationBase, PrimaryExpression {
        kind: SyntaxKind.ClassExpression;
    }
    type ClassLikeDeclaration = ClassDeclaration | ClassExpression;
    interface ClassElement extends NamedDeclaration {
        _classElementBrand: any;
        name?: PropertyName;
    }
    interface TypeElement extends NamedDeclaration {
        _typeElementBrand: any;
        name?: PropertyName;
        questionToken?: QuestionToken;
    }
    interface InterfaceDeclaration extends DeclarationStatement, JSDocContainer {
        kind: SyntaxKind.InterfaceDeclaration;
        name: Identifier;
        typeParameters?: NodeArray<TypeParameterDeclaration>;
        heritageClauses?: NodeArray<HeritageClause>;
        members: NodeArray<TypeElement>;
    }
    interface HeritageClause extends Node {
        kind: SyntaxKind.HeritageClause;
        parent: InterfaceDeclaration | ClassLikeDeclaration;
        token: SyntaxKind.ExtendsKeyword | SyntaxKind.ImplementsKeyword;
        types: NodeArray<ExpressionWithTypeArguments>;
    }
    interface TypeAliasDeclaration extends DeclarationStatement, JSDocContainer {
        kind: SyntaxKind.TypeAliasDeclaration;
        name: Identifier;
        typeParameters?: NodeArray<TypeParameterDeclaration>;
        type: TypeNode;
    }
    interface EnumMember extends NamedDeclaration, JSDocContainer {
        kind: SyntaxKind.EnumMember;
        parent: EnumDeclaration;
        name: PropertyName;
        initializer?: Expression;
    }
    interface EnumDeclaration extends DeclarationStatement, JSDocContainer {
        kind: SyntaxKind.EnumDeclaration;
        name: Identifier;
        members: NodeArray<EnumMember>;
    }
    type ModuleName = Identifier | StringLiteral;
    type ModuleBody = NamespaceBody | JSDocNamespaceBody;
    interface ModuleDeclaration extends DeclarationStatement, JSDocContainer {
        kind: SyntaxKind.ModuleDeclaration;
        parent: ModuleBody | SourceFile;
        name: ModuleName;
        body?: ModuleBody | JSDocNamespaceDeclaration;
    }
    type NamespaceBody = ModuleBlock | NamespaceDeclaration;
    interface NamespaceDeclaration extends ModuleDeclaration {
        name: Identifier;
        body: NamespaceBody;
    }
    type JSDocNamespaceBody = Identifier | JSDocNamespaceDeclaration;
    interface JSDocNamespaceDeclaration extends ModuleDeclaration {
        name: Identifier;
        body?: JSDocNamespaceBody;
    }
    interface ModuleBlock extends Node, Statement {
        kind: SyntaxKind.ModuleBlock;
        parent: ModuleDeclaration;
        statements: NodeArray<Statement>;
    }
    type ModuleReference = EntityName | ExternalModuleReference;
    /**
     * One of:
     * - import x = require("mod");
     * - import x = M.x;
     */
    interface ImportEqualsDeclaration extends DeclarationStatement, JSDocContainer {
        kind: SyntaxKind.ImportEqualsDeclaration;
        parent: SourceFile | ModuleBlock;
        name: Identifier;
        moduleReference: ModuleReference;
    }
    interface ExternalModuleReference extends Node {
        kind: SyntaxKind.ExternalModuleReference;
        parent: ImportEqualsDeclaration;
        expression: Expression;
    }
    interface ImportDeclaration extends Statement {
        kind: SyntaxKind.ImportDeclaration;
        parent: SourceFile | ModuleBlock;
        importClause?: ImportClause;
        /** If this is not a StringLiteral it will be a grammar error. */
        moduleSpecifier: Expression;
    }
    type NamedImportBindings = NamespaceImport | NamedImports;
    interface ImportClause extends NamedDeclaration {
        kind: SyntaxKind.ImportClause;
        parent: ImportDeclaration;
        name?: Identifier;
        namedBindings?: NamedImportBindings;
    }
    interface NamespaceImport extends NamedDeclaration {
        kind: SyntaxKind.NamespaceImport;
        parent: ImportClause;
        name: Identifier;
    }
    interface NamespaceExportDeclaration extends DeclarationStatement {
        kind: SyntaxKind.NamespaceExportDeclaration;
        name: Identifier;
    }
    interface ExportDeclaration extends DeclarationStatement {
        kind: SyntaxKind.ExportDeclaration;
        parent: SourceFile | ModuleBlock;
        /** Will not be assigned in the case of `export * from "foo";` */
        exportClause?: NamedExports;
        /** If this is not a StringLiteral it will be a grammar error. */
        moduleSpecifier?: Expression;
    }
    interface NamedImports extends Node {
        kind: SyntaxKind.NamedImports;
        parent: ImportClause;
        elements: NodeArray<ImportSpecifier>;
    }
    interface NamedExports extends Node {
        kind: SyntaxKind.NamedExports;
        parent: ExportDeclaration;
        elements: NodeArray<ExportSpecifier>;
    }
    type NamedImportsOrExports = NamedImports | NamedExports;
    interface ImportSpecifier extends NamedDeclaration {
        kind: SyntaxKind.ImportSpecifier;
        parent: NamedImports;
        propertyName?: Identifier;
        name: Identifier;
    }
    interface ExportSpecifier extends NamedDeclaration {
        kind: SyntaxKind.ExportSpecifier;
        parent: NamedExports;
        propertyName?: Identifier;
        name: Identifier;
    }
    type ImportOrExportSpecifier = ImportSpecifier | ExportSpecifier;
    /**
     * This is either an `export =` or an `export default` declaration.
     * Unless `isExportEquals` is set, this node was parsed as an `export default`.
     */
    interface ExportAssignment extends DeclarationStatement {
        kind: SyntaxKind.ExportAssignment;
        parent: SourceFile;
        isExportEquals?: boolean;
        expression: Expression;
    }
    interface FileReference extends TextRange {
        fileName: string;
    }
    interface CheckJsDirective extends TextRange {
        enabled: boolean;
    }
    type CommentKind = SyntaxKind.SingleLineCommentTrivia | SyntaxKind.MultiLineCommentTrivia;
    interface CommentRange extends TextRange {
        hasTrailingNewLine?: boolean;
        kind: CommentKind;
    }
    interface SynthesizedComment extends CommentRange {
        text: string;
        pos: -1;
        end: -1;
    }
    interface JSDocTypeExpression extends TypeNode {
        kind: SyntaxKind.JSDocTypeExpression;
        type: TypeNode;
    }
    interface JSDocType extends TypeNode {
        _jsDocTypeBrand: any;
    }
    interface JSDocAllType extends JSDocType {
        kind: SyntaxKind.JSDocAllType;
    }
    interface JSDocUnknownType extends JSDocType {
        kind: SyntaxKind.JSDocUnknownType;
    }
    interface JSDocNonNullableType extends JSDocType {
        kind: SyntaxKind.JSDocNonNullableType;
        type: TypeNode;
    }
    interface JSDocNullableType extends JSDocType {
        kind: SyntaxKind.JSDocNullableType;
        type: TypeNode;
    }
    interface JSDocOptionalType extends JSDocType {
        kind: SyntaxKind.JSDocOptionalType;
        type: TypeNode;
    }
    interface JSDocFunctionType extends JSDocType, SignatureDeclarationBase {
        kind: SyntaxKind.JSDocFunctionType;
    }
    interface JSDocVariadicType extends JSDocType {
        kind: SyntaxKind.JSDocVariadicType;
        type: TypeNode;
    }
    type JSDocTypeReferencingNode = JSDocVariadicType | JSDocOptionalType | JSDocNullableType | JSDocNonNullableType;
    interface JSDoc extends Node {
        kind: SyntaxKind.JSDocComment;
        parent: HasJSDoc;
        tags?: NodeArray<JSDocTag>;
        comment?: string;
    }
    interface JSDocTag extends Node {
        parent: JSDoc | JSDocTypeLiteral;
        atToken: AtToken;
        tagName: Identifier;
        comment?: string;
    }
    interface JSDocUnknownTag extends JSDocTag {
        kind: SyntaxKind.JSDocTag;
    }
    /**
     * Note that `@extends` is a synonym of `@augments`.
     * Both tags are represented by this interface.
     */
    interface JSDocAugmentsTag extends JSDocTag {
        kind: SyntaxKind.JSDocAugmentsTag;
        class: ExpressionWithTypeArguments & {
            expression: Identifier | PropertyAccessEntityNameExpression;
        };
    }
    interface JSDocClassTag extends JSDocTag {
        kind: SyntaxKind.JSDocClassTag;
    }
    interface JSDocThisTag extends JSDocTag {
        kind: SyntaxKind.JSDocThisTag;
        typeExpression?: JSDocTypeExpression;
    }
    interface JSDocTemplateTag extends JSDocTag {
        kind: SyntaxKind.JSDocTemplateTag;
        typeParameters: NodeArray<TypeParameterDeclaration>;
    }
    interface JSDocReturnTag extends JSDocTag {
        kind: SyntaxKind.JSDocReturnTag;
        typeExpression?: JSDocTypeExpression;
    }
    interface JSDocTypeTag extends JSDocTag {
        kind: SyntaxKind.JSDocTypeTag;
        typeExpression?: JSDocTypeExpression;
    }
    interface JSDocTypedefTag extends JSDocTag, NamedDeclaration {
        parent: JSDoc;
        kind: SyntaxKind.JSDocTypedefTag;
        fullName?: JSDocNamespaceDeclaration | Identifier;
        name?: Identifier;
        typeExpression?: JSDocTypeExpression | JSDocTypeLiteral;
    }
    interface JSDocCallbackTag extends JSDocTag, NamedDeclaration {
        parent: JSDoc;
        kind: SyntaxKind.JSDocCallbackTag;
        fullName?: JSDocNamespaceDeclaration | Identifier;
        name?: Identifier;
        typeExpression: JSDocSignature;
    }
    interface JSDocSignature extends JSDocType, Declaration {
        kind: SyntaxKind.JSDocSignature;
        typeParameters?: ReadonlyArray<JSDocTemplateTag>;
        parameters: ReadonlyArray<JSDocParameterTag>;
        type: JSDocReturnTag | undefined;
    }
    interface JSDocPropertyLikeTag extends JSDocTag, Declaration {
        parent: JSDoc;
        name: EntityName;
        typeExpression?: JSDocTypeExpression;
        /** Whether the property name came before the type -- non-standard for JSDoc, but Typescript-like */
        isNameFirst: boolean;
        isBracketed: boolean;
    }
    interface JSDocPropertyTag extends JSDocPropertyLikeTag {
        kind: SyntaxKind.JSDocPropertyTag;
    }
    interface JSDocParameterTag extends JSDocPropertyLikeTag {
        kind: SyntaxKind.JSDocParameterTag;
    }
    interface JSDocTypeLiteral extends JSDocType {
        kind: SyntaxKind.JSDocTypeLiteral;
        jsDocPropertyTags?: ReadonlyArray<JSDocPropertyLikeTag>;
        /** If true, then this type literal represents an *array* of its type. */
        isArrayType?: boolean;
    }
    enum FlowFlags {
        Unreachable = 1,
        Start = 2,
        BranchLabel = 4,
        LoopLabel = 8,
        Assignment = 16,
        TrueCondition = 32,
        FalseCondition = 64,
        SwitchClause = 128,
        ArrayMutation = 256,
        Referenced = 512,
        Shared = 1024,
        PreFinally = 2048,
        AfterFinally = 4096,
        Label = 12,
        Condition = 96
    }
    interface FlowLock {
        locked?: boolean;
    }
    interface AfterFinallyFlow extends FlowNodeBase, FlowLock {
        antecedent: FlowNode;
    }
    interface PreFinallyFlow extends FlowNodeBase {
        antecedent: FlowNode;
        lock: FlowLock;
    }
    type FlowNode = AfterFinallyFlow | PreFinallyFlow | FlowStart | FlowLabel | FlowAssignment | FlowCondition | FlowSwitchClause | FlowArrayMutation;
    interface FlowNodeBase {
        flags: FlowFlags;
        id?: number;
    }
    interface FlowStart extends FlowNodeBase {
        container?: FunctionExpression | ArrowFunction | MethodDeclaration;
    }
    interface FlowLabel extends FlowNodeBase {
        antecedents: FlowNode[] | undefined;
    }
    interface FlowAssignment extends FlowNodeBase {
        node: Expression | VariableDeclaration | BindingElement;
        antecedent: FlowNode;
    }
    interface FlowCondition extends FlowNodeBase {
        expression: Expression;
        antecedent: FlowNode;
    }
    interface FlowSwitchClause extends FlowNodeBase {
        switchStatement: SwitchStatement;
        clauseStart: number;
        clauseEnd: number;
        antecedent: FlowNode;
    }
    interface FlowArrayMutation extends FlowNodeBase {
        node: CallExpression | BinaryExpression;
        antecedent: FlowNode;
    }
    type FlowType = Type | IncompleteType;
    interface IncompleteType {
        flags: TypeFlags;
        type: Type;
    }
    interface AmdDependency {
        path: string;
        name?: string;
    }
    interface SourceFile extends Declaration {
        kind: SyntaxKind.SourceFile;
        statements: NodeArray<Statement>;
        endOfFileToken: Token<SyntaxKind.EndOfFileToken>;
        fileName: string;
        text: string;
        amdDependencies: ReadonlyArray<AmdDependency>;
        moduleName?: string;
        referencedFiles: ReadonlyArray<FileReference>;
        typeReferenceDirectives: ReadonlyArray<FileReference>;
        libReferenceDirectives: ReadonlyArray<FileReference>;
        languageVariant: LanguageVariant;
        isDeclarationFile: boolean;
        /**
         * lib.d.ts should have a reference comment like
         *
         *  /// <reference no-default-lib="true"/>
         *
         * If any other file has this comment, it signals not to include lib.d.ts
         * because this containing file is intended to act as a default library.
         */
        hasNoDefaultLib: boolean;
        languageVersion: ScriptTarget;
    }
    interface Bundle extends Node {
        kind: SyntaxKind.Bundle;
        prepends: ReadonlyArray<InputFiles | UnparsedSource>;
        sourceFiles: ReadonlyArray<SourceFile>;
    }
    interface InputFiles extends Node {
        kind: SyntaxKind.InputFiles;
        javascriptText: string;
        javascriptMapPath?: string;
        javascriptMapText?: string;
        declarationText: string;
        declarationMapPath?: string;
        declarationMapText?: string;
    }
    interface UnparsedSource extends Node {
        kind: SyntaxKind.UnparsedSource;
        text: string;
        sourceMapPath?: string;
        sourceMapText?: string;
    }
    interface JsonSourceFile extends SourceFile {
        statements: NodeArray<JsonObjectExpressionStatement>;
    }
    interface TsConfigSourceFile extends JsonSourceFile {
        extendedSourceFiles?: string[];
    }
    interface JsonMinusNumericLiteral extends PrefixUnaryExpression {
        kind: SyntaxKind.PrefixUnaryExpression;
        operator: SyntaxKind.MinusToken;
        operand: NumericLiteral;
    }
    interface JsonObjectExpressionStatement extends ExpressionStatement {
        expression: ObjectLiteralExpression | ArrayLiteralExpression | JsonMinusNumericLiteral | NumericLiteral | StringLiteral | BooleanLiteral | NullLiteral;
    }
    interface ScriptReferenceHost {
        getCompilerOptions(): CompilerOptions;
        getSourceFile(fileName: string): SourceFile | undefined;
        getSourceFileByPath(path: Path): SourceFile | undefined;
        getCurrentDirectory(): string;
    }
    interface ParseConfigHost {
        useCaseSensitiveFileNames: boolean;
        readDirectory(rootDir: string, extensions: ReadonlyArray<string>, excludes: ReadonlyArray<string> | undefined, includes: ReadonlyArray<string>, depth?: number): string[];
        /**
         * Gets a value indicating whether the specified path exists and is a file.
         * @param path The path to test.
         */
        fileExists(path: string): boolean;
        readFile(path: string): string | undefined;
    }
    /**
     * Branded string for keeping track of when we've turned an ambiguous path
     * specified like "./blah" to an absolute path to an actual
     * tsconfig file, e.g. "/root/blah/tsconfig.json"
     */
    type ResolvedConfigFileName = string & {
        _isResolvedConfigFileName: never;
    };
    type WriteFileCallback = (fileName: string, data: string, writeByteOrderMark: boolean, onError: ((message: string) => void) | undefined, sourceFiles?: ReadonlyArray<SourceFile>) => void;
    class OperationCanceledException {
    }
    interface CancellationToken {
        isCancellationRequested(): boolean;
        /** @throws OperationCanceledException if isCancellationRequested is true */
        throwIfCancellationRequested(): void;
    }
    interface Program extends ScriptReferenceHost {
        /**
         * Get a list of root file names that were passed to a 'createProgram'
         */
        getRootFileNames(): ReadonlyArray<string>;
        /**
         * Get a list of files in the program
         */
        getSourceFiles(): ReadonlyArray<SourceFile>;
        /**
         * Emits the JavaScript and declaration files.  If targetSourceFile is not specified, then
         * the JavaScript and declaration files will be produced for all the files in this program.
         * If targetSourceFile is specified, then only the JavaScript and declaration for that
         * specific file will be generated.
         *
         * If writeFile is not specified then the writeFile callback from the compiler host will be
         * used for writing the JavaScript and declaration files.  Otherwise, the writeFile parameter
         * will be invoked when writing the JavaScript and declaration files.
         */
        emit(targetSourceFile?: SourceFile, writeFile?: WriteFileCallback, cancellationToken?: CancellationToken, emitOnlyDtsFiles?: boolean, customTransformers?: CustomTransformers): EmitResult;
        getOptionsDiagnostics(cancellationToken?: CancellationToken): ReadonlyArray<Diagnostic>;
        getGlobalDiagnostics(cancellationToken?: CancellationToken): ReadonlyArray<Diagnostic>;
        getSyntacticDiagnostics(sourceFile?: SourceFile, cancellationToken?: CancellationToken): ReadonlyArray<DiagnosticWithLocation>;
        /** The first time this is called, it will return global diagnostics (no location). */
        getSemanticDiagnostics(sourceFile?: SourceFile, cancellationToken?: CancellationToken): ReadonlyArray<Diagnostic>;
        getDeclarationDiagnostics(sourceFile?: SourceFile, cancellationToken?: CancellationToken): ReadonlyArray<DiagnosticWithLocation>;
        getConfigFileParsingDiagnostics(): ReadonlyArray<Diagnostic>;
        /**
         * Gets a type checker that can be used to semantically analyze source files in the program.
         */
        getTypeChecker(): TypeChecker;
        isSourceFileFromExternalLibrary(file: SourceFile): boolean;
        isSourceFileDefaultLibrary(file: SourceFile): boolean;
        getProjectReferences(): (ResolvedProjectReference | undefined)[] | undefined;
    }
    interface ResolvedProjectReference {
        commandLine: ParsedCommandLine;
        sourceFile: SourceFile;
    }
    interface CustomTransformers {
        /** Custom transformers to evaluate before built-in .js transformations. */
        before?: TransformerFactory<SourceFile>[];
        /** Custom transformers to evaluate after built-in .js transformations. */
        after?: TransformerFactory<SourceFile>[];
        /** Custom transformers to evaluate after built-in .d.ts transformations. */
        afterDeclarations?: TransformerFactory<Bundle | SourceFile>[];
    }
    interface SourceMapSpan {
        /** Line number in the .js file. */
        emittedLine: number;
        /** Column number in the .js file. */
        emittedColumn: number;
        /** Line number in the .ts file. */
        sourceLine: number;
        /** Column number in the .ts file. */
        sourceColumn: number;
        /** Optional name (index into names array) associated with this span. */
        nameIndex?: number;
        /** .ts file (index into sources array) associated with this span */
        sourceIndex: number;
    }
    interface SourceMapData {
        sourceMapFilePath: string;
        jsSourceMappingURL: string;
        sourceMapFile: string;
        sourceMapSourceRoot: string;
        sourceMapSources: string[];
        sourceMapSourcesContent?: (string | null)[];
        inputSourceFileNames: string[];
        sourceMapNames?: string[];
        sourceMapMappings: string;
    }
    /** Return code used by getEmitOutput function to indicate status of the function */
    enum ExitStatus {
        Success = 0,
        DiagnosticsPresent_OutputsSkipped = 1,
        DiagnosticsPresent_OutputsGenerated = 2
    }
    interface EmitResult {
        emitSkipped: boolean;
        /** Contains declaration emit diagnostics */
        diagnostics: ReadonlyArray<Diagnostic>;
        emittedFiles?: string[];
    }
    interface TypeChecker {
        getTypeOfSymbolAtLocation(symbol: Symbol, node: Node): Type;
        getDeclaredTypeOfSymbol(symbol: Symbol): Type;
        getPropertiesOfType(type: Type): Symbol[];
        getPropertyOfType(type: Type, propertyName: string): Symbol | undefined;
        getIndexInfoOfType(type: Type, kind: IndexKind): IndexInfo | undefined;
        getSignaturesOfType(type: Type, kind: SignatureKind): ReadonlyArray<Signature>;
        getIndexTypeOfType(type: Type, kind: IndexKind): Type | undefined;
        getBaseTypes(type: InterfaceType): BaseType[];
        getBaseTypeOfLiteralType(type: Type): Type;
        getWidenedType(type: Type): Type;
        getReturnTypeOfSignature(signature: Signature): Type;
        getNullableType(type: Type, flags: TypeFlags): Type;
        getNonNullableType(type: Type): Type;
        /** Note that the resulting nodes cannot be checked. */
        typeToTypeNode(type: Type, enclosingDeclaration?: Node, flags?: NodeBuilderFlags): TypeNode | undefined;
        /** Note that the resulting nodes cannot be checked. */
        signatureToSignatureDeclaration(signature: Signature, kind: SyntaxKind, enclosingDeclaration?: Node, flags?: NodeBuilderFlags): (SignatureDeclaration & {
            typeArguments?: NodeArray<TypeNode>;
        }) | undefined;
        /** Note that the resulting nodes cannot be checked. */
        indexInfoToIndexSignatureDeclaration(indexInfo: IndexInfo, kind: IndexKind, enclosingDeclaration?: Node, flags?: NodeBuilderFlags): IndexSignatureDeclaration | undefined;
        /** Note that the resulting nodes cannot be checked. */
        symbolToEntityName(symbol: Symbol, meaning: SymbolFlags, enclosingDeclaration?: Node, flags?: NodeBuilderFlags): EntityName | undefined;
        /** Note that the resulting nodes cannot be checked. */
        symbolToExpression(symbol: Symbol, meaning: SymbolFlags, enclosingDeclaration?: Node, flags?: NodeBuilderFlags): Expression | undefined;
        /** Note that the resulting nodes cannot be checked. */
        symbolToTypeParameterDeclarations(symbol: Symbol, enclosingDeclaration?: Node, flags?: NodeBuilderFlags): NodeArray<TypeParameterDeclaration> | undefined;
        /** Note that the resulting nodes cannot be checked. */
        symbolToParameterDeclaration(symbol: Symbol, enclosingDeclaration?: Node, flags?: NodeBuilderFlags): ParameterDeclaration | undefined;
        /** Note that the resulting nodes cannot be checked. */
        typeParameterToDeclaration(parameter: TypeParameter, enclosingDeclaration?: Node, flags?: NodeBuilderFlags): TypeParameterDeclaration | undefined;
        getSymbolsInScope(location: Node, meaning: SymbolFlags): Symbol[];
        getSymbolAtLocation(node: Node): Symbol | undefined;
        getSymbolsOfParameterPropertyDeclaration(parameter: ParameterDeclaration, parameterName: string): Symbol[];
        /**
         * The function returns the value (local variable) symbol of an identifier in the short-hand property assignment.
         * This is necessary as an identifier in short-hand property assignment can contains two meaning: property name and property value.
         */
        getShorthandAssignmentValueSymbol(location: Node): Symbol | undefined;
        getExportSpecifierLocalTargetSymbol(location: ExportSpecifier): Symbol | undefined;
        /**
         * If a symbol is a local symbol with an associated exported symbol, returns the exported symbol.
         * Otherwise returns its input.
         * For example, at `export type T = number;`:
         *     - `getSymbolAtLocation` at the location `T` will return the exported symbol for `T`.
         *     - But the result of `getSymbolsInScope` will contain the *local* symbol for `T`, not the exported symbol.
         *     - Calling `getExportSymbolOfSymbol` on that local symbol will return the exported symbol.
         */
        getExportSymbolOfSymbol(symbol: Symbol): Symbol;
        getPropertySymbolOfDestructuringAssignment(location: Identifier): Symbol | undefined;
        getTypeAtLocation(node: Node): Type;
        getTypeFromTypeNode(node: TypeNode): Type;
        signatureToString(signature: Signature, enclosingDeclaration?: Node, flags?: TypeFormatFlags, kind?: SignatureKind): string;
        typeToString(type: Type, enclosingDeclaration?: Node, flags?: TypeFormatFlags): string;
        symbolToString(symbol: Symbol, enclosingDeclaration?: Node, meaning?: SymbolFlags, flags?: SymbolFormatFlags): string;
        typePredicateToString(predicate: TypePredicate, enclosingDeclaration?: Node, flags?: TypeFormatFlags): string;
        getFullyQualifiedName(symbol: Symbol): string;
        getAugmentedPropertiesOfType(type: Type): Symbol[];
        getRootSymbols(symbol: Symbol): Symbol[];
        getContextualType(node: Expression): Type | undefined;
        /**
         * returns unknownSignature in the case of an error.
         * returns undefined if the node is not valid.
         * @param argumentCount Apparent number of arguments, passed in case of a possibly incomplete call. This should come from an ArgumentListInfo. See `signatureHelp.ts`.
         */
        getResolvedSignature(node: CallLikeExpression, candidatesOutArray?: Signature[], argumentCount?: number): Signature | undefined;
        getSignatureFromDeclaration(declaration: SignatureDeclaration): Signature | undefined;
        isImplementationOfOverload(node: SignatureDeclaration): boolean | undefined;
        isUndefinedSymbol(symbol: Symbol): boolean;
        isArgumentsSymbol(symbol: Symbol): boolean;
        isUnknownSymbol(symbol: Symbol): boolean;
        getConstantValue(node: EnumMember | PropertyAccessExpression | ElementAccessExpression): string | number | undefined;
        isValidPropertyAccess(node: PropertyAccessExpression | QualifiedName | ImportTypeNode, propertyName: string): boolean;
        /** Follow all aliases to get the original symbol. */
        getAliasedSymbol(symbol: Symbol): Symbol;
        getExportsOfModule(moduleSymbol: Symbol): Symbol[];
        getAllAttributesTypeFromJsxOpeningLikeElement(elementNode: JsxOpeningLikeElement): Type | undefined;
        getJsxIntrinsicTagNamesAt(location: Node): Symbol[];
        isOptionalParameter(node: ParameterDeclaration): boolean;
        getAmbientModules(): Symbol[];
        tryGetMemberInModuleExports(memberName: string, moduleSymbol: Symbol): Symbol | undefined;
        getApparentType(type: Type): Type;
        getBaseConstraintOfType(type: Type): Type | undefined;
        getDefaultFromTypeParameter(type: Type): Type | undefined;
        /**
         * Depending on the operation performed, it may be appropriate to throw away the checker
         * if the cancellation token is triggered. Typically, if it is used for error checking
         * and the operation is cancelled, then it should be discarded, otherwise it is safe to keep.
         */
        runWithCancellationToken<T>(token: CancellationToken, cb: (checker: TypeChecker) => T): T;
    }
    enum NodeBuilderFlags {
        None = 0,
        NoTruncation = 1,
        WriteArrayAsGenericType = 2,
        GenerateNamesForShadowedTypeParams = 4,
        UseStructuralFallback = 8,
        ForbidIndexedAccessSymbolReferences = 16,
        WriteTypeArgumentsOfSignature = 32,
        UseFullyQualifiedType = 64,
        UseOnlyExternalAliasing = 128,
        SuppressAnyReturnType = 256,
        WriteTypeParametersInQualifiedName = 512,
        MultilineObjectLiterals = 1024,
        WriteClassExpressionAsTypeLiteral = 2048,
        UseTypeOfFunction = 4096,
        OmitParameterModifiers = 8192,
        UseAliasDefinedOutsideCurrentScope = 16384,
        AllowThisInObjectLiteral = 32768,
        AllowQualifedNameInPlaceOfIdentifier = 65536,
        AllowAnonymousIdentifier = 131072,
        AllowEmptyUnionOrIntersection = 262144,
        AllowEmptyTuple = 524288,
        AllowUniqueESSymbolType = 1048576,
        AllowEmptyIndexInfoType = 2097152,
        IgnoreErrors = 3112960,
        InObjectTypeLiteral = 4194304,
        InTypeAlias = 8388608,
        InInitialEntityName = 16777216,
        InReverseMappedType = 33554432
    }
    enum TypeFormatFlags {
        None = 0,
        NoTruncation = 1,
        WriteArrayAsGenericType = 2,
        UseStructuralFallback = 8,
        WriteTypeArgumentsOfSignature = 32,
        UseFullyQualifiedType = 64,
        SuppressAnyReturnType = 256,
        MultilineObjectLiterals = 1024,
        WriteClassExpressionAsTypeLiteral = 2048,
        UseTypeOfFunction = 4096,
        OmitParameterModifiers = 8192,
        UseAliasDefinedOutsideCurrentScope = 16384,
        AllowUniqueESSymbolType = 1048576,
        AddUndefined = 131072,
        WriteArrowStyleSignature = 262144,
        InArrayType = 524288,
        InElementType = 2097152,
        InFirstTypeArgument = 4194304,
        InTypeAlias = 8388608,
        /** @deprecated */ WriteOwnNameForAnyLike = 0,
        NodeBuilderFlagsMask = 9469291
    }
    enum SymbolFormatFlags {
        None = 0,
        WriteTypeParametersOrArguments = 1,
        UseOnlyExternalAliasing = 2,
        AllowAnyNodeKind = 4,
        UseAliasDefinedOutsideCurrentScope = 8
    }
    enum TypePredicateKind {
        This = 0,
        Identifier = 1
    }
    interface TypePredicateBase {
        kind: TypePredicateKind;
        type: Type;
    }
    interface ThisTypePredicate extends TypePredicateBase {
        kind: TypePredicateKind.This;
    }
    interface IdentifierTypePredicate extends TypePredicateBase {
        kind: TypePredicateKind.Identifier;
        parameterName: string;
        parameterIndex: number;
    }
    type TypePredicate = IdentifierTypePredicate | ThisTypePredicate;
    enum SymbolFlags {
        None = 0,
        FunctionScopedVariable = 1,
        BlockScopedVariable = 2,
        Property = 4,
        EnumMember = 8,
        Function = 16,
        Class = 32,
        Interface = 64,
        ConstEnum = 128,
        RegularEnum = 256,
        ValueModule = 512,
        NamespaceModule = 1024,
        TypeLiteral = 2048,
        ObjectLiteral = 4096,
        Method = 8192,
        Constructor = 16384,
        GetAccessor = 32768,
        SetAccessor = 65536,
        Signature = 131072,
        TypeParameter = 262144,
        TypeAlias = 524288,
        ExportValue = 1048576,
        Alias = 2097152,
        Prototype = 4194304,
        ExportStar = 8388608,
        Optional = 16777216,
        Transient = 33554432,
        JSContainer = 67108864,
        Enum = 384,
        Variable = 3,
        Value = 67216319,
        Type = 67901928,
        Namespace = 1920,
        Module = 1536,
        Accessor = 98304,
        FunctionScopedVariableExcludes = 67216318,
        BlockScopedVariableExcludes = 67216319,
        ParameterExcludes = 67216319,
        PropertyExcludes = 0,
        EnumMemberExcludes = 68008959,
        FunctionExcludes = 67215791,
        ClassExcludes = 68008383,
        InterfaceExcludes = 67901832,
        RegularEnumExcludes = 68008191,
        ConstEnumExcludes = 68008831,
        ValueModuleExcludes = 67215503,
        NamespaceModuleExcludes = 0,
        MethodExcludes = 67208127,
        GetAccessorExcludes = 67150783,
        SetAccessorExcludes = 67183551,
        TypeParameterExcludes = 67639784,
        TypeAliasExcludes = 67901928,
        AliasExcludes = 2097152,
        ModuleMember = 2623475,
        ExportHasLocal = 944,
        BlockScoped = 418,
        PropertyOrAccessor = 98308,
        ClassMember = 106500
    }
    interface Symbol {
        flags: SymbolFlags;
        escapedName: __String;
        declarations: Declaration[];
        valueDeclaration: Declaration;
        members?: SymbolTable;
        exports?: SymbolTable;
        globalExports?: SymbolTable;
    }
    enum InternalSymbolName {
        Call = "__call",
        Constructor = "__constructor",
        New = "__new",
        Index = "__index",
        ExportStar = "__export",
        Global = "__global",
        Missing = "__missing",
        Type = "__type",
        Object = "__object",
        JSXAttributes = "__jsxAttributes",
        Class = "__class",
        Function = "__function",
        Computed = "__computed",
        Resolving = "__resolving__",
        ExportEquals = "export=",
        Default = "default"
    }
    /**
     * This represents a string whose leading underscore have been escaped by adding extra leading underscores.
     * The shape of this brand is rather unique compared to others we've used.
     * Instead of just an intersection of a string and an object, it is that union-ed
     * with an intersection of void and an object. This makes it wholly incompatible
     * with a normal string (which is good, it cannot be misused on assignment or on usage),
     * while still being comparable with a normal string via === (also good) and castable from a string.
     */
    type __String = (string & {
        __escapedIdentifier: void;
    }) | (void & {
        __escapedIdentifier: void;
    }) | InternalSymbolName;
    /** ReadonlyMap where keys are `__String`s. */
    interface ReadonlyUnderscoreEscapedMap<T> {
        get(key: __String): T | undefined;
        has(key: __String): boolean;
        forEach(action: (value: T, key: __String) => void): void;
        readonly size: number;
        keys(): Iterator<__String>;
        values(): Iterator<T>;
        entries(): Iterator<[__String, T]>;
    }
    /** Map where keys are `__String`s. */
    interface UnderscoreEscapedMap<T> extends ReadonlyUnderscoreEscapedMap<T> {
        set(key: __String, value: T): this;
        delete(key: __String): boolean;
        clear(): void;
    }
    /** SymbolTable based on ES6 Map interface. */
    type SymbolTable = UnderscoreEscapedMap<Symbol>;
    enum TypeFlags {
        Any = 1,
        Unknown = 2,
        String = 4,
        Number = 8,
        Boolean = 16,
        Enum = 32,
        StringLiteral = 64,
        NumberLiteral = 128,
        BooleanLiteral = 256,
        EnumLiteral = 512,
        ESSymbol = 1024,
        UniqueESSymbol = 2048,
        Void = 4096,
        Undefined = 8192,
        Null = 16384,
        Never = 32768,
        TypeParameter = 65536,
        Object = 131072,
        Union = 262144,
        Intersection = 524288,
        Index = 1048576,
        IndexedAccess = 2097152,
        Conditional = 4194304,
        Substitution = 8388608,
        NonPrimitive = 16777216,
        Literal = 448,
        Unit = 27072,
        StringOrNumberLiteral = 192,
        PossiblyFalsy = 29148,
        StringLike = 68,
        NumberLike = 168,
        BooleanLike = 272,
        EnumLike = 544,
        ESSymbolLike = 3072,
        VoidLike = 12288,
        UnionOrIntersection = 786432,
        StructuredType = 917504,
        TypeVariable = 2162688,
        InstantiableNonPrimitive = 14745600,
        InstantiablePrimitive = 1048576,
        Instantiable = 15794176,
        StructuredOrInstantiable = 16711680,
        Narrowable = 33492479,
        NotUnionOrUnit = 16909315
    }
    type DestructuringPattern = BindingPattern | ObjectLiteralExpression | ArrayLiteralExpression;
    interface Type {
        flags: TypeFlags;
        symbol: Symbol;
        pattern?: DestructuringPattern;
        aliasSymbol?: Symbol;
        aliasTypeArguments?: ReadonlyArray<Type>;
    }
    interface LiteralType extends Type {
        value: string | number;
        freshType: LiteralType;
        regularType: LiteralType;
    }
    interface UniqueESSymbolType extends Type {
        symbol: Symbol;
    }
    interface StringLiteralType extends LiteralType {
        value: string;
    }
    interface NumberLiteralType extends LiteralType {
        value: number;
    }
    interface EnumType extends Type {
    }
    enum ObjectFlags {
        Class = 1,
        Interface = 2,
        Reference = 4,
        Tuple = 8,
        Anonymous = 16,
        Mapped = 32,
        Instantiated = 64,
        ObjectLiteral = 128,
        EvolvingArray = 256,
        ObjectLiteralPatternWithComputedProperties = 512,
        ContainsSpread = 1024,
        ReverseMapped = 2048,
        JsxAttributes = 4096,
        MarkerType = 8192,
        ClassOrInterface = 3
    }
    interface ObjectType extends Type {
        objectFlags: ObjectFlags;
    }
    /** Class and interface types (ObjectFlags.Class and ObjectFlags.Interface). */
    interface InterfaceType extends ObjectType {
        typeParameters: TypeParameter[] | undefined;
        outerTypeParameters: TypeParameter[] | undefined;
        localTypeParameters: TypeParameter[] | undefined;
        thisType: TypeParameter | undefined;
    }
    type BaseType = ObjectType | IntersectionType;
    interface InterfaceTypeWithDeclaredMembers extends InterfaceType {
        declaredProperties: Symbol[];
        declaredCallSignatures: Signature[];
        declaredConstructSignatures: Signature[];
        declaredStringIndexInfo?: IndexInfo;
        declaredNumberIndexInfo?: IndexInfo;
    }
    /**
     * Type references (ObjectFlags.Reference). When a class or interface has type parameters or
     * a "this" type, references to the class or interface are made using type references. The
     * typeArguments property specifies the types to substitute for the type parameters of the
     * class or interface and optionally includes an extra element that specifies the type to
     * substitute for "this" in the resulting instantiation. When no extra argument is present,
     * the type reference itself is substituted for "this". The typeArguments property is undefined
     * if the class or interface has no type parameters and the reference isn't specifying an
     * explicit "this" argument.
     */
    interface TypeReference extends ObjectType {
        target: GenericType;
        typeArguments?: ReadonlyArray<Type>;
    }
    interface GenericType extends InterfaceType, TypeReference {
    }
    interface TupleType extends GenericType {
        minLength: number;
        hasRestElement: boolean;
        associatedNames?: __String[];
    }
    interface TupleTypeReference extends TypeReference {
        target: TupleType;
    }
    interface UnionOrIntersectionType extends Type {
        types: Type[];
    }
    interface UnionType extends UnionOrIntersectionType {
    }
    interface IntersectionType extends UnionOrIntersectionType {
    }
    type StructuredType = ObjectType | UnionType | IntersectionType;
    interface EvolvingArrayType extends ObjectType {
        elementType: Type;
        finalArrayType?: Type;
    }
    interface InstantiableType extends Type {
    }
    interface TypeParameter extends InstantiableType {
    }
    interface IndexedAccessType extends InstantiableType {
        objectType: Type;
        indexType: Type;
        constraint?: Type;
        simplified?: Type;
    }
    type TypeVariable = TypeParameter | IndexedAccessType;
    interface IndexType extends InstantiableType {
        type: InstantiableType | UnionOrIntersectionType;
    }
    interface ConditionalRoot {
        node: ConditionalTypeNode;
        checkType: Type;
        extendsType: Type;
        trueType: Type;
        falseType: Type;
        isDistributive: boolean;
        inferTypeParameters?: TypeParameter[];
        outerTypeParameters?: TypeParameter[];
        instantiations?: Map<Type>;
        aliasSymbol?: Symbol;
        aliasTypeArguments?: Type[];
    }
    interface ConditionalType extends InstantiableType {
        root: ConditionalRoot;
        checkType: Type;
        extendsType: Type;
        resolvedTrueType?: Type;
        resolvedFalseType?: Type;
    }
    interface SubstitutionType extends InstantiableType {
        typeVariable: TypeVariable;
        substitute: Type;
    }
    enum SignatureKind {
        Call = 0,
        Construct = 1
    }
    interface Signature {
        declaration?: SignatureDeclaration | JSDocSignature;
        typeParameters?: ReadonlyArray<TypeParameter>;
        parameters: ReadonlyArray<Symbol>;
    }
    enum IndexKind {
        String = 0,
        Number = 1
    }
    interface IndexInfo {
        type: Type;
        isReadonly: boolean;
        declaration?: IndexSignatureDeclaration;
    }
    enum InferencePriority {
        NakedTypeVariable = 1,
        HomomorphicMappedType = 2,
        MappedTypeConstraint = 4,
        ReturnType = 8,
        LiteralKeyof = 16,
        NoConstraints = 32,
        AlwaysStrict = 64,
        PriorityImpliesCombination = 28
    }
    /** @deprecated Use FileExtensionInfo instead. */
    type JsFileExtensionInfo = FileExtensionInfo;
    interface FileExtensionInfo {
        extension: string;
        isMixedContent: boolean;
        scriptKind?: ScriptKind;
    }
    interface DiagnosticMessage {
        key: string;
        category: DiagnosticCategory;
        code: number;
        message: string;
        reportsUnnecessary?: {};
    }
    /**
     * A linked list of formatted diagnostic messages to be used as part of a multiline message.
     * It is built from the bottom up, leaving the head to be the "main" diagnostic.
     * While it seems that DiagnosticMessageChain is structurally similar to DiagnosticMessage,
     * the difference is that messages are all preformatted in DMC.
     */
    interface DiagnosticMessageChain {
        messageText: string;
        category: DiagnosticCategory;
        code: number;
        next?: DiagnosticMessageChain;
    }
    interface Diagnostic extends DiagnosticRelatedInformation {
        /** May store more in future. For now, this will simply be `true` to indicate when a diagnostic is an unused-identifier diagnostic. */
        reportsUnnecessary?: {};
        source?: string;
        relatedInformation?: DiagnosticRelatedInformation[];
    }
    interface DiagnosticRelatedInformation {
        category: DiagnosticCategory;
        code: number;
        file: SourceFile | undefined;
        start: number | undefined;
        length: number | undefined;
        messageText: string | DiagnosticMessageChain;
    }
    interface DiagnosticWithLocation extends Diagnostic {
        file: SourceFile;
        start: number;
        length: number;
    }
    enum DiagnosticCategory {
        Warning = 0,
        Error = 1,
        Suggestion = 2,
        Message = 3
    }
    enum ModuleResolutionKind {
        Classic = 1,
        NodeJs = 2
    }
    interface PluginImport {
        name: string;
    }
    interface ProjectReference {
        /** A normalized path on disk */
        path: string;
        /** The path as the user originally wrote it */
        originalPath?: string;
        /** True if the output of this reference should be prepended to the output of this project. Only valid for --outFile compilations */
        prepend?: boolean;
        /** True if it is intended that this reference form a circularity */
        circular?: boolean;
    }
    type CompilerOptionsValue = string | number | boolean | (string | number)[] | string[] | MapLike<string[]> | PluginImport[] | ProjectReference[] | null | undefined;
    interface CompilerOptions {
        allowJs?: boolean;
        allowSyntheticDefaultImports?: boolean;
        allowUnreachableCode?: boolean;
        allowUnusedLabels?: boolean;
        alwaysStrict?: boolean;
        baseUrl?: string;
        charset?: string;
        checkJs?: boolean;
        declaration?: boolean;
        declarationMap?: boolean;
        emitDeclarationOnly?: boolean;
        declarationDir?: string;
        disableSizeLimit?: boolean;
        downlevelIteration?: boolean;
        emitBOM?: boolean;
        emitDecoratorMetadata?: boolean;
        experimentalDecorators?: boolean;
        forceConsistentCasingInFileNames?: boolean;
        importHelpers?: boolean;
        inlineSourceMap?: boolean;
        inlineSources?: boolean;
        isolatedModules?: boolean;
        jsx?: JsxEmit;
        keyofStringsOnly?: boolean;
        lib?: string[];
        locale?: string;
        mapRoot?: string;
        maxNodeModuleJsDepth?: number;
        module?: ModuleKind;
        moduleResolution?: ModuleResolutionKind;
        newLine?: NewLineKind;
        noEmit?: boolean;
        noEmitHelpers?: boolean;
        noEmitOnError?: boolean;
        noErrorTruncation?: boolean;
        noFallthroughCasesInSwitch?: boolean;
        noImplicitAny?: boolean;
        noImplicitReturns?: boolean;
        noImplicitThis?: boolean;
        noStrictGenericChecks?: boolean;
        noUnusedLocals?: boolean;
        noUnusedParameters?: boolean;
        noImplicitUseStrict?: boolean;
        noLib?: boolean;
        noResolve?: boolean;
        out?: string;
        outDir?: string;
        outFile?: string;
        paths?: MapLike<string[]>;
        preserveConstEnums?: boolean;
        preserveSymlinks?: boolean;
        project?: string;
        reactNamespace?: string;
        jsxFactory?: string;
        composite?: boolean;
        removeComments?: boolean;
        rootDir?: string;
        rootDirs?: string[];
        skipLibCheck?: boolean;
        skipDefaultLibCheck?: boolean;
        sourceMap?: boolean;
        sourceRoot?: string;
        strict?: boolean;
        strictFunctionTypes?: boolean;
        strictNullChecks?: boolean;
        strictPropertyInitialization?: boolean;
        suppressExcessPropertyErrors?: boolean;
        suppressImplicitAnyIndexErrors?: boolean;
        target?: ScriptTarget;
        traceResolution?: boolean;
        resolveJsonModule?: boolean;
        types?: string[];
        /** Paths used to compute primary types search locations */
        typeRoots?: string[];
        esModuleInterop?: boolean;
        [option: string]: CompilerOptionsValue | TsConfigSourceFile | undefined;
    }
    interface TypeAcquisition {
        enableAutoDiscovery?: boolean;
        enable?: boolean;
        include?: string[];
        exclude?: string[];
        [option: string]: string[] | boolean | undefined;
    }
    enum ModuleKind {
        None = 0,
        CommonJS = 1,
        AMD = 2,
        UMD = 3,
        System = 4,
        ES2015 = 5,
        ESNext = 6
    }
    enum JsxEmit {
        None = 0,
        Preserve = 1,
        React = 2,
        ReactNative = 3
    }
    enum NewLineKind {
        CarriageReturnLineFeed = 0,
        LineFeed = 1
    }
    interface LineAndCharacter {
        /** 0-based. */
        line: number;
        character: number;
    }
    enum ScriptKind {
        Unknown = 0,
        JS = 1,
        JSX = 2,
        TS = 3,
        TSX = 4,
        External = 5,
        JSON = 6,
        /**
         * Used on extensions that doesn't define the ScriptKind but the content defines it.
         * Deferred extensions are going to be included in all project contexts.
         */
        Deferred = 7
    }
    enum ScriptTarget {
        ES3 = 0,
        ES5 = 1,
        ES2015 = 2,
        ES2016 = 3,
        ES2017 = 4,
        ES2018 = 5,
        ESNext = 6,
        JSON = 100,
        Latest = 6
    }
    enum LanguageVariant {
        Standard = 0,
        JSX = 1
    }
    /** Either a parsed command line or a parsed tsconfig.json */
    interface ParsedCommandLine {
        options: CompilerOptions;
        typeAcquisition?: TypeAcquisition;
        fileNames: string[];
        projectReferences?: ReadonlyArray<ProjectReference>;
        raw?: any;
        errors: Diagnostic[];
        wildcardDirectories?: MapLike<WatchDirectoryFlags>;
        compileOnSave?: boolean;
    }
    enum WatchDirectoryFlags {
        None = 0,
        Recursive = 1
    }
    interface ExpandResult {
        fileNames: string[];
        projectReferences: ReadonlyArray<ProjectReference> | undefined;
        wildcardDirectories: MapLike<WatchDirectoryFlags>;
    }
    interface CreateProgramOptions {
        rootNames: ReadonlyArray<string>;
        options: CompilerOptions;
        projectReferences?: ReadonlyArray<ProjectReference>;
        host?: CompilerHost;
        oldProgram?: Program;
        configFileParsingDiagnostics?: ReadonlyArray<Diagnostic>;
    }
    interface UpToDateHost {
        fileExists(fileName: string): boolean;
        getModifiedTime(fileName: string): Date;
        getUnchangedTime?(fileName: string): Date | undefined;
        getLastStatus?(fileName: string): UpToDateStatus | undefined;
        setLastStatus?(fileName: string, status: UpToDateStatus): void;
        parseConfigFile?(configFilePath: ResolvedConfigFileName): ParsedCommandLine | undefined;
    }
    interface ModuleResolutionHost {
        fileExists(fileName: string): boolean;
        readFile(fileName: string): string | undefined;
        trace?(s: string): void;
        directoryExists?(directoryName: string): boolean;
        /**
         * Resolve a symbolic link.
         * @see https://nodejs.org/api/fs.html#fs_fs_realpathsync_path_options
         */
        realpath?(path: string): string;
        getCurrentDirectory?(): string;
        getDirectories?(path: string): string[];
    }
    /**
     * Represents the result of module resolution.
     * Module resolution will pick up tsx/jsx/js files even if '--jsx' and '--allowJs' are turned off.
     * The Program will then filter results based on these flags.
     *
     * Prefer to return a `ResolvedModuleFull` so that the file type does not have to be inferred.
     */
    interface ResolvedModule {
        /** Path of the file the module was resolved to. */
        resolvedFileName: string;
        /** True if `resolvedFileName` comes from `node_modules`. */
        isExternalLibraryImport?: boolean;
    }
    /**
     * ResolvedModule with an explicitly provided `extension` property.
     * Prefer this over `ResolvedModule`.
     * If changing this, remember to change `moduleResolutionIsEqualTo`.
     */
    interface ResolvedModuleFull extends ResolvedModule {
        /**
         * Extension of resolvedFileName. This must match what's at the end of resolvedFileName.
         * This is optional for backwards-compatibility, but will be added if not provided.
         */
        extension: Extension;
        packageId?: PackageId;
    }
    /**
     * Unique identifier with a package name and version.
     * If changing this, remember to change `packageIdIsEqual`.
     */
    interface PackageId {
        /**
         * Name of the package.
         * Should not include `@types`.
         * If accessing a non-index file, this should include its name e.g. "foo/bar".
         */
        name: string;
        /**
         * Name of a submodule within this package.
         * May be "".
         */
        subModuleName: string;
        /** Version of the package, e.g. "1.2.3" */
        version: string;
    }
    enum Extension {
        Ts = ".ts",
        Tsx = ".tsx",
        Dts = ".d.ts",
        Js = ".js",
        Jsx = ".jsx",
        Json = ".json"
    }
    interface ResolvedModuleWithFailedLookupLocations {
        readonly resolvedModule: ResolvedModuleFull | undefined;
    }
    interface ResolvedTypeReferenceDirective {
        primary: boolean;
        resolvedFileName: string | undefined;
        packageId?: PackageId;
    }
    interface ResolvedTypeReferenceDirectiveWithFailedLookupLocations {
        readonly resolvedTypeReferenceDirective: ResolvedTypeReferenceDirective | undefined;
        readonly failedLookupLocations: ReadonlyArray<string>;
    }
    interface CompilerHost extends ModuleResolutionHost {
        getSourceFile(fileName: string, languageVersion: ScriptTarget, onError?: (message: string) => void, shouldCreateNewSourceFile?: boolean): SourceFile | undefined;
        getSourceFileByPath?(fileName: string, path: Path, languageVersion: ScriptTarget, onError?: (message: string) => void, shouldCreateNewSourceFile?: boolean): SourceFile | undefined;
        getCancellationToken?(): CancellationToken;
        getDefaultLibFileName(options: CompilerOptions): string;
        getDefaultLibLocation?(): string;
        writeFile: WriteFileCallback;
        getCurrentDirectory(): string;
        getDirectories(path: string): string[];
        getCanonicalFileName(fileName: string): string;
        useCaseSensitiveFileNames(): boolean;
        getNewLine(): string;
        readDirectory?(rootDir: string, extensions: ReadonlyArray<string>, excludes: ReadonlyArray<string> | undefined, includes: ReadonlyArray<string>, depth?: number): string[];
        resolveModuleNames?(moduleNames: string[], containingFile: string, reusedNames?: string[]): (ResolvedModule | undefined)[];
        /**
         * This method is a companion for 'resolveModuleNames' and is used to resolve 'types' references to actual type declaration files
         */
        resolveTypeReferenceDirectives?(typeReferenceDirectiveNames: string[], containingFile: string): ResolvedTypeReferenceDirective[];
        getEnvironmentVariable?(name: string): string | undefined;
        createHash?(data: string): string;
        getModifiedTime?(fileName: string): Date;
        setModifiedTime?(fileName: string, date: Date): void;
        deleteFile?(fileName: string): void;
    }
    interface SourceMapRange extends TextRange {
        source?: SourceMapSource;
    }
    interface SourceMapSource {
        fileName: string;
        text: string;
        skipTrivia?: (pos: number) => number;
    }
    enum EmitFlags {
        None = 0,
        SingleLine = 1,
        AdviseOnEmitNode = 2,
        NoSubstitution = 4,
        CapturesThis = 8,
        NoLeadingSourceMap = 16,
        NoTrailingSourceMap = 32,
        NoSourceMap = 48,
        NoNestedSourceMaps = 64,
        NoTokenLeadingSourceMaps = 128,
        NoTokenTrailingSourceMaps = 256,
        NoTokenSourceMaps = 384,
        NoLeadingComments = 512,
        NoTrailingComments = 1024,
        NoComments = 1536,
        NoNestedComments = 2048,
        HelperName = 4096,
        ExportName = 8192,
        LocalName = 16384,
        InternalName = 32768,
        Indented = 65536,
        NoIndentation = 131072,
        AsyncFunctionBody = 262144,
        ReuseTempVariableScope = 524288,
        CustomPrologue = 1048576,
        NoHoisting = 2097152,
        HasEndOfDeclarationMarker = 4194304,
        Iterator = 8388608,
        NoAsciiEscaping = 16777216
    }
    interface EmitHelper {
        readonly name: string;
        readonly scoped: boolean;
        readonly text: string | ((node: EmitHelperUniqueNameCallback) => string);
        readonly priority?: number;
    }
    type EmitHelperUniqueNameCallback = (name: string) => string;
    enum EmitHint {
        SourceFile = 0,
        Expression = 1,
        IdentifierName = 2,
        MappedTypeParameter = 3,
        Unspecified = 4
    }
    interface TransformationContext {
        /** Gets the compiler options supplied to the transformer. */
        getCompilerOptions(): CompilerOptions;
        /** Starts a new lexical environment. */
        startLexicalEnvironment(): void;
        /** Suspends the current lexical environment, usually after visiting a parameter list. */
        suspendLexicalEnvironment(): void;
        /** Resumes a suspended lexical environment, usually before visiting a function body. */
        resumeLexicalEnvironment(): void;
        /** Ends a lexical environment, returning any declarations. */
        endLexicalEnvironment(): Statement[] | undefined;
        /** Hoists a function declaration to the containing scope. */
        hoistFunctionDeclaration(node: FunctionDeclaration): void;
        /** Hoists a variable declaration to the containing scope. */
        hoistVariableDeclaration(node: Identifier): void;
        /** Records a request for a non-scoped emit helper in the current context. */
        requestEmitHelper(helper: EmitHelper): void;
        /** Gets and resets the requested non-scoped emit helpers. */
        readEmitHelpers(): EmitHelper[] | undefined;
        /** Enables expression substitutions in the pretty printer for the provided SyntaxKind. */
        enableSubstitution(kind: SyntaxKind): void;
        /** Determines whether expression substitutions are enabled for the provided node. */
        isSubstitutionEnabled(node: Node): boolean;
        /**
         * Hook used by transformers to substitute expressions just before they
         * are emitted by the pretty printer.
         *
         * NOTE: Transformation hooks should only be modified during `Transformer` initialization,
         * before returning the `NodeTransformer` callback.
         */
        onSubstituteNode: (hint: EmitHint, node: Node) => Node;
        /**
         * Enables before/after emit notifications in the pretty printer for the provided
         * SyntaxKind.
         */
        enableEmitNotification(kind: SyntaxKind): void;
        /**
         * Determines whether before/after emit notifications should be raised in the pretty
         * printer when it emits a node.
         */
        isEmitNotificationEnabled(node: Node): boolean;
        /**
         * Hook used to allow transformers to capture state before or after
         * the printer emits a node.
         *
         * NOTE: Transformation hooks should only be modified during `Transformer` initialization,
         * before returning the `NodeTransformer` callback.
         */
        onEmitNode: (hint: EmitHint, node: Node, emitCallback: (hint: EmitHint, node: Node) => void) => void;
    }
    interface TransformationResult<T extends Node> {
        /** Gets the transformed source files. */
        transformed: T[];
        /** Gets diagnostics for the transformation. */
        diagnostics?: DiagnosticWithLocation[];
        /**
         * Gets a substitute for a node, if one is available; otherwise, returns the original node.
         *
         * @param hint A hint as to the intended usage of the node.
         * @param node The node to substitute.
         */
        substituteNode(hint: EmitHint, node: Node): Node;
        /**
         * Emits a node with possible notification.
         *
         * @param hint A hint as to the intended usage of the node.
         * @param node The node to emit.
         * @param emitCallback A callback used to emit the node.
         */
        emitNodeWithNotification(hint: EmitHint, node: Node, emitCallback: (hint: EmitHint, node: Node) => void): void;
        /**
         * Clean up EmitNode entries on any parse-tree nodes.
         */
        dispose(): void;
    }
    /**
     * A function that is used to initialize and return a `Transformer` callback, which in turn
     * will be used to transform one or more nodes.
     */
    type TransformerFactory<T extends Node> = (context: TransformationContext) => Transformer<T>;
    /**
     * A function that transforms a node.
     */
    type Transformer<T extends Node> = (node: T) => T;
    /**
     * A function that accepts and possibly transforms a node.
     */
    type Visitor = (node: Node) => VisitResult<Node>;
    type VisitResult<T extends Node> = T | T[] | undefined;
    interface Printer {
        /**
         * Print a node and its subtree as-is, without any emit transformations.
         * @param hint A value indicating the purpose of a node. This is primarily used to
         * distinguish between an `Identifier` used in an expression position, versus an
         * `Identifier` used as an `IdentifierName` as part of a declaration. For most nodes you
         * should just pass `Unspecified`.
         * @param node The node to print. The node and its subtree are printed as-is, without any
         * emit transformations.
         * @param sourceFile A source file that provides context for the node. The source text of
         * the file is used to emit the original source content for literals and identifiers, while
         * the identifiers of the source file are used when generating unique names to avoid
         * collisions.
         */
        printNode(hint: EmitHint, node: Node, sourceFile: SourceFile): string;
        /**
         * Prints a list of nodes using the given format flags
         */
        printList<T extends Node>(format: ListFormat, list: NodeArray<T>, sourceFile: SourceFile): string;
        /**
         * Prints a source file as-is, without any emit transformations.
         */
        printFile(sourceFile: SourceFile): string;
        /**
         * Prints a bundle of source files as-is, without any emit transformations.
         */
        printBundle(bundle: Bundle): string;
    }
    interface PrintHandlers {
        /**
         * A hook used by the Printer when generating unique names to avoid collisions with
         * globally defined names that exist outside of the current source file.
         */
        hasGlobalName?(name: string): boolean;
        /**
         * A hook used by the Printer to provide notifications prior to emitting a node. A
         * compatible implementation **must** invoke `emitCallback` with the provided `hint` and
         * `node` values.
         * @param hint A hint indicating the intended purpose of the node.
         * @param node The node to emit.
         * @param emitCallback A callback that, when invoked, will emit the node.
         * @example
         * ```ts
         * var printer = createPrinter(printerOptions, {
         *   onEmitNode(hint, node, emitCallback) {
         *     // set up or track state prior to emitting the node...
         *     emitCallback(hint, node);
         *     // restore state after emitting the node...
         *   }
         * });
         * ```
         */
        onEmitNode?(hint: EmitHint, node: Node | undefined, emitCallback: (hint: EmitHint, node: Node | undefined) => void): void;
        /**
         * A hook used by the Printer to perform just-in-time substitution of a node. This is
         * primarily used by node transformations that need to substitute one node for another,
         * such as replacing `myExportedVar` with `exports.myExportedVar`.
         * @param hint A hint indicating the intended purpose of the node.
         * @param node The node to emit.
         * @example
         * ```ts
         * var printer = createPrinter(printerOptions, {
         *   substituteNode(hint, node) {
         *     // perform substitution if necessary...
         *     return node;
         *   }
         * });
         * ```
         */
        substituteNode?(hint: EmitHint, node: Node): Node;
    }
    interface PrinterOptions {
        removeComments?: boolean;
        newLine?: NewLineKind;
        omitTrailingSemicolon?: boolean;
        noEmitHelpers?: boolean;
    }
    interface GetEffectiveTypeRootsHost {
        directoryExists?(directoryName: string): boolean;
        getCurrentDirectory?(): string;
    }
    interface TextSpan {
        start: number;
        length: number;
    }
    interface TextChangeRange {
        span: TextSpan;
        newLength: number;
    }
    interface SyntaxList extends Node {
        _children: Node[];
    }
    enum ListFormat {
        None = 0,
        SingleLine = 0,
        MultiLine = 1,
        PreserveLines = 2,
        LinesMask = 3,
        NotDelimited = 0,
        BarDelimited = 4,
        AmpersandDelimited = 8,
        CommaDelimited = 16,
        DelimitersMask = 28,
        AllowTrailingComma = 32,
        Indented = 64,
        SpaceBetweenBraces = 128,
        SpaceBetweenSiblings = 256,
        Braces = 512,
        Parenthesis = 1024,
        AngleBrackets = 2048,
        SquareBrackets = 4096,
        BracketsMask = 7680,
        OptionalIfUndefined = 8192,
        OptionalIfEmpty = 16384,
        Optional = 24576,
        PreferNewLine = 32768,
        NoTrailingNewLine = 65536,
        NoInterveningComments = 131072,
        NoSpaceIfEmpty = 262144,
        SingleElement = 524288,
        Modifiers = 131328,
        HeritageClauses = 256,
        SingleLineTypeLiteralMembers = 384,
        MultiLineTypeLiteralMembers = 16449,
        TupleTypeElements = 272,
        UnionTypeConstituents = 260,
        IntersectionTypeConstituents = 264,
        ObjectBindingPatternElements = 262576,
        ArrayBindingPatternElements = 262448,
        ObjectLiteralExpressionProperties = 263122,
        ArrayLiteralExpressionElements = 4466,
        CommaListElements = 272,
        CallExpressionArguments = 1296,
        NewExpressionArguments = 9488,
        TemplateExpressionSpans = 131072,
        SingleLineBlockStatements = 384,
        MultiLineBlockStatements = 65,
        VariableDeclarationList = 272,
        SingleLineFunctionBodyStatements = 384,
        MultiLineFunctionBodyStatements = 1,
        ClassHeritageClauses = 0,
        ClassMembers = 65,
        InterfaceMembers = 65,
        EnumMembers = 81,
        CaseBlockClauses = 65,
        NamedImportsOrExportsElements = 262576,
        JsxElementOrFragmentChildren = 131072,
        JsxElementAttributes = 131328,
        CaseOrDefaultClauseStatements = 81985,
        HeritageClauseTypes = 272,
        SourceFileStatements = 65537,
        Decorators = 24577,
        TypeArguments = 26896,
        TypeParameters = 26896,
        Parameters = 1296,
        IndexSignatureParameters = 4432
    }
}
<<<<<<< HEAD
declare namespace ts {
    const versionMajorMinor = "2.9";
    /** The version of the TypeScript compiler release */
    const version: string;
}
declare namespace ts {
    function isExternalModuleNameRelative(moduleName: string): boolean;
    function sortAndDeduplicateDiagnostics<T extends Diagnostic>(diagnostics: ReadonlyArray<T>): T[];
}
=======
>>>>>>> dedf5d41
declare function setTimeout(handler: (...args: any[]) => void, timeout: number): any;
declare function clearTimeout(handle: any): void;
declare namespace ts {
    enum FileWatcherEventKind {
        Created = 0,
        Changed = 1,
        Deleted = 2
    }
    type FileWatcherCallback = (fileName: string, eventKind: FileWatcherEventKind) => void;
    type DirectoryWatcherCallback = (fileName: string) => void;
    interface System {
        args: string[];
        newLine: string;
        useCaseSensitiveFileNames: boolean;
        write(s: string): void;
        writeOutputIsTTY?(): boolean;
        readFile(path: string, encoding?: string): string | undefined;
        getFileSize?(path: string): number;
        writeFile(path: string, data: string, writeByteOrderMark?: boolean): void;
        /**
         * @pollingInterval - this parameter is used in polling-based watchers and ignored in watchers that
         * use native OS file watching
         */
        watchFile?(path: string, callback: FileWatcherCallback, pollingInterval?: number): FileWatcher;
        watchDirectory?(path: string, callback: DirectoryWatcherCallback, recursive?: boolean): FileWatcher;
        resolvePath(path: string): string;
        fileExists(path: string): boolean;
        directoryExists(path: string): boolean;
        createDirectory(path: string): void;
        getExecutingFilePath(): string;
        getCurrentDirectory(): string;
        getDirectories(path: string): string[];
        readDirectory(path: string, extensions?: ReadonlyArray<string>, exclude?: ReadonlyArray<string>, include?: ReadonlyArray<string>, depth?: number): string[];
        getModifiedTime?(path: string): Date;
        setModifiedTime?(path: string, time: Date): void;
        deleteFile?(path: string): void;
        /**
         * A good implementation is node.js' `crypto.createHash`. (https://nodejs.org/api/crypto.html#crypto_crypto_createhash_algorithm)
         */
        createHash?(data: string): string;
        /** This must be cryptographically secure. Only implement this method using `crypto.createHash("sha256")`. */
        createSHA256Hash?(data: string): string;
        getMemoryUsage?(): number;
        exit(exitCode?: number): void;
        realpath?(path: string): string;
        setTimeout?(callback: (...args: any[]) => void, ms: number, ...args: any[]): any;
        clearTimeout?(timeoutId: any): void;
        clearScreen?(): void;
        base64decode?(input: string): string;
        base64encode?(input: string): string;
    }
    interface FileWatcher {
        close(): void;
    }
    function getNodeMajorVersion(): number | undefined;
    let sys: System;
}
declare namespace ts {
    type ErrorCallback = (message: DiagnosticMessage, length: number) => void;
    interface Scanner {
        getStartPos(): number;
        getToken(): SyntaxKind;
        getTextPos(): number;
        getTokenPos(): number;
        getTokenText(): string;
        getTokenValue(): string;
        hasExtendedUnicodeEscape(): boolean;
        hasPrecedingLineBreak(): boolean;
        isIdentifier(): boolean;
        isReservedWord(): boolean;
        isUnterminated(): boolean;
        reScanGreaterToken(): SyntaxKind;
        reScanSlashToken(): SyntaxKind;
        reScanTemplateToken(): SyntaxKind;
        scanJsxIdentifier(): SyntaxKind;
        scanJsxAttributeValue(): SyntaxKind;
        reScanJsxToken(): JsxTokenSyntaxKind;
        scanJsxToken(): JsxTokenSyntaxKind;
        scanJSDocToken(): JsDocSyntaxKind;
        scan(): SyntaxKind;
        getText(): string;
        setText(text: string | undefined, start?: number, length?: number): void;
        setOnError(onError: ErrorCallback | undefined): void;
        setScriptTarget(scriptTarget: ScriptTarget): void;
        setLanguageVariant(variant: LanguageVariant): void;
        setTextPos(textPos: number): void;
        lookAhead<T>(callback: () => T): T;
        scanRange<T>(start: number, length: number, callback: () => T): T;
        tryScan<T>(callback: () => T): T;
    }
    function tokenToString(t: SyntaxKind): string | undefined;
    function getPositionOfLineAndCharacter(sourceFile: SourceFileLike, line: number, character: number): number;
    function getLineAndCharacterOfPosition(sourceFile: SourceFileLike, position: number): LineAndCharacter;
    function isWhiteSpaceLike(ch: number): boolean;
    /** Does not include line breaks. For that, see isWhiteSpaceLike. */
    function isWhiteSpaceSingleLine(ch: number): boolean;
    function isLineBreak(ch: number): boolean;
    function couldStartTrivia(text: string, pos: number): boolean;
    function forEachLeadingCommentRange<U>(text: string, pos: number, cb: (pos: number, end: number, kind: CommentKind, hasTrailingNewLine: boolean) => U): U | undefined;
    function forEachLeadingCommentRange<T, U>(text: string, pos: number, cb: (pos: number, end: number, kind: CommentKind, hasTrailingNewLine: boolean, state: T) => U, state: T): U | undefined;
    function forEachTrailingCommentRange<U>(text: string, pos: number, cb: (pos: number, end: number, kind: CommentKind, hasTrailingNewLine: boolean) => U): U | undefined;
    function forEachTrailingCommentRange<T, U>(text: string, pos: number, cb: (pos: number, end: number, kind: CommentKind, hasTrailingNewLine: boolean, state: T) => U, state: T): U | undefined;
    function reduceEachLeadingCommentRange<T, U>(text: string, pos: number, cb: (pos: number, end: number, kind: CommentKind, hasTrailingNewLine: boolean, state: T, memo: U) => U, state: T, initial: U): U | undefined;
    function reduceEachTrailingCommentRange<T, U>(text: string, pos: number, cb: (pos: number, end: number, kind: CommentKind, hasTrailingNewLine: boolean, state: T, memo: U) => U, state: T, initial: U): U | undefined;
    function getLeadingCommentRanges(text: string, pos: number): CommentRange[] | undefined;
    function getTrailingCommentRanges(text: string, pos: number): CommentRange[] | undefined;
    /** Optionally, get the shebang */
    function getShebang(text: string): string | undefined;
    function isIdentifierStart(ch: number, languageVersion: ScriptTarget | undefined): boolean;
    function isIdentifierPart(ch: number, languageVersion: ScriptTarget | undefined): boolean;
    function createScanner(languageVersion: ScriptTarget, skipTrivia: boolean, languageVariant?: LanguageVariant, textInitial?: string, onError?: ErrorCallback, start?: number, length?: number): Scanner;
}
/** Non-internal stuff goes here */
declare namespace ts {
    function isExternalModuleNameRelative(moduleName: string): boolean;
    function sortAndDeduplicateDiagnostics<T extends Diagnostic>(diagnostics: ReadonlyArray<T>): T[];
}
declare namespace ts {
    function getDefaultLibFileName(options: CompilerOptions): string;
    function textSpanEnd(span: TextSpan): number;
    function textSpanIsEmpty(span: TextSpan): boolean;
    function textSpanContainsPosition(span: TextSpan, position: number): boolean;
    function textSpanContainsTextSpan(span: TextSpan, other: TextSpan): boolean;
    function textSpanOverlapsWith(span: TextSpan, other: TextSpan): boolean;
    function textSpanOverlap(span1: TextSpan, span2: TextSpan): TextSpan | undefined;
    function textSpanIntersectsWithTextSpan(span: TextSpan, other: TextSpan): boolean;
    function textSpanIntersectsWith(span: TextSpan, start: number, length: number): boolean;
    function decodedTextSpanIntersectsWith(start1: number, length1: number, start2: number, length2: number): boolean;
    function textSpanIntersectsWithPosition(span: TextSpan, position: number): boolean;
    function textSpanIntersection(span1: TextSpan, span2: TextSpan): TextSpan | undefined;
    function createTextSpan(start: number, length: number): TextSpan;
    function createTextSpanFromBounds(start: number, end: number): TextSpan;
    function textChangeRangeNewSpan(range: TextChangeRange): TextSpan;
    function textChangeRangeIsUnchanged(range: TextChangeRange): boolean;
    function createTextChangeRange(span: TextSpan, newLength: number): TextChangeRange;
    let unchangedTextChangeRange: TextChangeRange;
    /**
     * Called to merge all the changes that occurred across several versions of a script snapshot
     * into a single change.  i.e. if a user keeps making successive edits to a script we will
     * have a text change from V1 to V2, V2 to V3, ..., Vn.
     *
     * This function will then merge those changes into a single change range valid between V1 and
     * Vn.
     */
    function collapseTextChangeRangesAcrossMultipleVersions(changes: ReadonlyArray<TextChangeRange>): TextChangeRange;
    function getTypeParameterOwner(d: Declaration): Declaration | undefined;
    type ParameterPropertyDeclaration = ParameterDeclaration & {
        parent: ConstructorDeclaration;
        name: Identifier;
    };
    function isParameterPropertyDeclaration(node: Node): node is ParameterPropertyDeclaration;
    function isEmptyBindingPattern(node: BindingName): node is BindingPattern;
    function isEmptyBindingElement(node: BindingElement): boolean;
    function walkUpBindingElementsAndPatterns(binding: BindingElement): VariableDeclaration | ParameterDeclaration;
    function getCombinedModifierFlags(node: Declaration): ModifierFlags;
    function getCombinedNodeFlags(node: Node): NodeFlags;
    /**
     * Checks to see if the locale is in the appropriate format,
     * and if it is, attempts to set the appropriate language.
     */
    function validateLocaleAndSetLanguage(locale: string, sys: {
        getExecutingFilePath(): string;
        resolvePath(path: string): string;
        fileExists(fileName: string): boolean;
        readFile(fileName: string): string | undefined;
    }, errors?: Push<Diagnostic>): void;
    function getOriginalNode(node: Node): Node;
    function getOriginalNode<T extends Node>(node: Node, nodeTest: (node: Node) => node is T): T;
    function getOriginalNode(node: Node | undefined): Node | undefined;
    function getOriginalNode<T extends Node>(node: Node | undefined, nodeTest: (node: Node | undefined) => node is T): T | undefined;
    /**
     * Gets a value indicating whether a node originated in the parse tree.
     *
     * @param node The node to test.
     */
    function isParseTreeNode(node: Node): boolean;
    /**
     * Gets the original parse tree node for a node.
     *
     * @param node The original node.
     * @returns The original parse tree node if found; otherwise, undefined.
     */
    function getParseTreeNode(node: Node): Node;
    /**
     * Gets the original parse tree node for a node.
     *
     * @param node The original node.
     * @param nodeTest A callback used to ensure the correct type of parse tree node is returned.
     * @returns The original parse tree node if found; otherwise, undefined.
     */
    function getParseTreeNode<T extends Node>(node: Node | undefined, nodeTest?: (node: Node) => node is T): T | undefined;
    /**
     * Remove extra underscore from escaped identifier text content.
     *
     * @param identifier The escaped identifier text.
     * @returns The unescaped identifier text.
     */
    function unescapeLeadingUnderscores(identifier: __String): string;
    function idText(identifier: Identifier): string;
    function symbolName(symbol: Symbol): string;
    function getNameOfJSDocTypedef(declaration: JSDocTypedefTag): Identifier | undefined;
    function getNameOfDeclaration(declaration: Declaration | Expression): DeclarationName | undefined;
    /**
     * Gets the JSDoc parameter tags for the node if present.
     *
     * @remarks Returns any JSDoc param tag that matches the provided
     * parameter, whether a param tag on a containing function
     * expression, or a param tag on a variable declaration whose
     * initializer is the containing function. The tags closest to the
     * node are returned first, so in the previous example, the param
     * tag on the containing function expression would be first.
     *
     * Does not return tags for binding patterns, because JSDoc matches
     * parameters by name and binding patterns do not have a name.
     */
    function getJSDocParameterTags(param: ParameterDeclaration): ReadonlyArray<JSDocParameterTag>;
    /**
     * Return true if the node has JSDoc parameter tags.
     *
     * @remarks Includes parameter tags that are not directly on the node,
     * for example on a variable declaration whose initializer is a function expression.
     */
    function hasJSDocParameterTags(node: FunctionLikeDeclaration | SignatureDeclaration): boolean;
    /** Gets the JSDoc augments tag for the node if present */
    function getJSDocAugmentsTag(node: Node): JSDocAugmentsTag | undefined;
    /** Gets the JSDoc class tag for the node if present */
    function getJSDocClassTag(node: Node): JSDocClassTag | undefined;
    /** Gets the JSDoc this tag for the node if present */
    function getJSDocThisTag(node: Node): JSDocThisTag | undefined;
    /** Gets the JSDoc return tag for the node if present */
    function getJSDocReturnTag(node: Node): JSDocReturnTag | undefined;
    /** Gets the JSDoc template tag for the node if present */
    function getJSDocTemplateTag(node: Node): JSDocTemplateTag | undefined;
    /** Gets the JSDoc type tag for the node if present and valid */
    function getJSDocTypeTag(node: Node): JSDocTypeTag | undefined;
    /**
     * Gets the type node for the node if provided via JSDoc.
     *
     * @remarks The search includes any JSDoc param tag that relates
     * to the provided parameter, for example a type tag on the
     * parameter itself, or a param tag on a containing function
     * expression, or a param tag on a variable declaration whose
     * initializer is the containing function. The tags closest to the
     * node are examined first, so in the previous example, the type
     * tag directly on the node would be returned.
     */
    function getJSDocType(node: Node): TypeNode | undefined;
    /**
     * Gets the return type node for the node if provided via JSDoc return tag or type tag.
     *
     * @remarks `getJSDocReturnTag` just gets the whole JSDoc tag. This function
     * gets the type from inside the braces, after the fat arrow, etc.
     */
    function getJSDocReturnType(node: Node): TypeNode | undefined;
    /** Get all JSDoc tags related to a node, including those on parent nodes. */
    function getJSDocTags(node: Node): ReadonlyArray<JSDocTag>;
    /** Gets all JSDoc tags of a specified kind, or undefined if not present. */
    function getAllJSDocTagsOfKind(node: Node, kind: SyntaxKind): ReadonlyArray<JSDocTag>;
    /**
     * Gets the effective type parameters. If the node was parsed in a
     * JavaScript file, gets the type parameters from the `@template` tag from JSDoc.
     */
    function getEffectiveTypeParameterDeclarations(node: DeclarationWithTypeParameters): ReadonlyArray<TypeParameterDeclaration>;
}
declare namespace ts {
    function isNumericLiteral(node: Node): node is NumericLiteral;
    function isStringLiteral(node: Node): node is StringLiteral;
    function isJsxText(node: Node): node is JsxText;
    function isRegularExpressionLiteral(node: Node): node is RegularExpressionLiteral;
    function isNoSubstitutionTemplateLiteral(node: Node): node is NoSubstitutionTemplateLiteral;
    function isTemplateHead(node: Node): node is TemplateHead;
    function isTemplateMiddle(node: Node): node is TemplateMiddle;
    function isTemplateTail(node: Node): node is TemplateTail;
    function isIdentifier(node: Node): node is Identifier;
    function isQualifiedName(node: Node): node is QualifiedName;
    function isComputedPropertyName(node: Node): node is ComputedPropertyName;
    function isTypeParameterDeclaration(node: Node): node is TypeParameterDeclaration;
    function isParameter(node: Node): node is ParameterDeclaration;
    function isDecorator(node: Node): node is Decorator;
    function isPropertySignature(node: Node): node is PropertySignature;
    function isPropertyDeclaration(node: Node): node is PropertyDeclaration;
    function isMethodSignature(node: Node): node is MethodSignature;
    function isMethodDeclaration(node: Node): node is MethodDeclaration;
    function isConstructorDeclaration(node: Node): node is ConstructorDeclaration;
    function isGetAccessorDeclaration(node: Node): node is GetAccessorDeclaration;
    function isSetAccessorDeclaration(node: Node): node is SetAccessorDeclaration;
    function isCallSignatureDeclaration(node: Node): node is CallSignatureDeclaration;
    function isConstructSignatureDeclaration(node: Node): node is ConstructSignatureDeclaration;
    function isIndexSignatureDeclaration(node: Node): node is IndexSignatureDeclaration;
    function isTypePredicateNode(node: Node): node is TypePredicateNode;
    function isTypeReferenceNode(node: Node): node is TypeReferenceNode;
    function isFunctionTypeNode(node: Node): node is FunctionTypeNode;
    function isConstructorTypeNode(node: Node): node is ConstructorTypeNode;
    function isTypeQueryNode(node: Node): node is TypeQueryNode;
    function isTypeLiteralNode(node: Node): node is TypeLiteralNode;
    function isArrayTypeNode(node: Node): node is ArrayTypeNode;
    function isTupleTypeNode(node: Node): node is TupleTypeNode;
    function isUnionTypeNode(node: Node): node is UnionTypeNode;
    function isIntersectionTypeNode(node: Node): node is IntersectionTypeNode;
    function isConditionalTypeNode(node: Node): node is ConditionalTypeNode;
    function isInferTypeNode(node: Node): node is InferTypeNode;
    function isParenthesizedTypeNode(node: Node): node is ParenthesizedTypeNode;
    function isThisTypeNode(node: Node): node is ThisTypeNode;
    function isTypeOperatorNode(node: Node): node is TypeOperatorNode;
    function isIndexedAccessTypeNode(node: Node): node is IndexedAccessTypeNode;
    function isMappedTypeNode(node: Node): node is MappedTypeNode;
    function isLiteralTypeNode(node: Node): node is LiteralTypeNode;
    function isImportTypeNode(node: Node): node is ImportTypeNode;
    function isObjectBindingPattern(node: Node): node is ObjectBindingPattern;
    function isArrayBindingPattern(node: Node): node is ArrayBindingPattern;
    function isBindingElement(node: Node): node is BindingElement;
    function isArrayLiteralExpression(node: Node): node is ArrayLiteralExpression;
    function isObjectLiteralExpression(node: Node): node is ObjectLiteralExpression;
    function isPropertyAccessExpression(node: Node): node is PropertyAccessExpression;
    function isElementAccessExpression(node: Node): node is ElementAccessExpression;
    function isCallExpression(node: Node): node is CallExpression;
    function isNewExpression(node: Node): node is NewExpression;
    function isTaggedTemplateExpression(node: Node): node is TaggedTemplateExpression;
    function isTypeAssertion(node: Node): node is TypeAssertion;
    function isParenthesizedExpression(node: Node): node is ParenthesizedExpression;
    function skipPartiallyEmittedExpressions(node: Expression): Expression;
    function skipPartiallyEmittedExpressions(node: Node): Node;
    function isFunctionExpression(node: Node): node is FunctionExpression;
    function isArrowFunction(node: Node): node is ArrowFunction;
    function isDeleteExpression(node: Node): node is DeleteExpression;
    function isTypeOfExpression(node: Node): node is TypeOfExpression;
    function isVoidExpression(node: Node): node is VoidExpression;
    function isAwaitExpression(node: Node): node is AwaitExpression;
    function isPrefixUnaryExpression(node: Node): node is PrefixUnaryExpression;
    function isPostfixUnaryExpression(node: Node): node is PostfixUnaryExpression;
    function isBinaryExpression(node: Node): node is BinaryExpression;
    function isConditionalExpression(node: Node): node is ConditionalExpression;
    function isTemplateExpression(node: Node): node is TemplateExpression;
    function isYieldExpression(node: Node): node is YieldExpression;
    function isSpreadElement(node: Node): node is SpreadElement;
    function isClassExpression(node: Node): node is ClassExpression;
    function isOmittedExpression(node: Node): node is OmittedExpression;
    function isExpressionWithTypeArguments(node: Node): node is ExpressionWithTypeArguments;
    function isAsExpression(node: Node): node is AsExpression;
    function isNonNullExpression(node: Node): node is NonNullExpression;
    function isMetaProperty(node: Node): node is MetaProperty;
    function isTemplateSpan(node: Node): node is TemplateSpan;
    function isSemicolonClassElement(node: Node): node is SemicolonClassElement;
    function isBlock(node: Node): node is Block;
    function isVariableStatement(node: Node): node is VariableStatement;
    function isEmptyStatement(node: Node): node is EmptyStatement;
    function isExpressionStatement(node: Node): node is ExpressionStatement;
    function isIfStatement(node: Node): node is IfStatement;
    function isDoStatement(node: Node): node is DoStatement;
    function isWhileStatement(node: Node): node is WhileStatement;
    function isForStatement(node: Node): node is ForStatement;
    function isForInStatement(node: Node): node is ForInStatement;
    function isForOfStatement(node: Node): node is ForOfStatement;
    function isContinueStatement(node: Node): node is ContinueStatement;
    function isBreakStatement(node: Node): node is BreakStatement;
    function isBreakOrContinueStatement(node: Node): node is BreakOrContinueStatement;
    function isReturnStatement(node: Node): node is ReturnStatement;
    function isWithStatement(node: Node): node is WithStatement;
    function isSwitchStatement(node: Node): node is SwitchStatement;
    function isLabeledStatement(node: Node): node is LabeledStatement;
    function isThrowStatement(node: Node): node is ThrowStatement;
    function isTryStatement(node: Node): node is TryStatement;
    function isDebuggerStatement(node: Node): node is DebuggerStatement;
    function isVariableDeclaration(node: Node): node is VariableDeclaration;
    function isVariableDeclarationList(node: Node): node is VariableDeclarationList;
    function isFunctionDeclaration(node: Node): node is FunctionDeclaration;
    function isClassDeclaration(node: Node): node is ClassDeclaration;
    function isInterfaceDeclaration(node: Node): node is InterfaceDeclaration;
    function isTypeAliasDeclaration(node: Node): node is TypeAliasDeclaration;
    function isEnumDeclaration(node: Node): node is EnumDeclaration;
    function isModuleDeclaration(node: Node): node is ModuleDeclaration;
    function isModuleBlock(node: Node): node is ModuleBlock;
    function isCaseBlock(node: Node): node is CaseBlock;
    function isNamespaceExportDeclaration(node: Node): node is NamespaceExportDeclaration;
    function isImportEqualsDeclaration(node: Node): node is ImportEqualsDeclaration;
    function isImportDeclaration(node: Node): node is ImportDeclaration;
    function isImportClause(node: Node): node is ImportClause;
    function isNamespaceImport(node: Node): node is NamespaceImport;
    function isNamedImports(node: Node): node is NamedImports;
    function isImportSpecifier(node: Node): node is ImportSpecifier;
    function isExportAssignment(node: Node): node is ExportAssignment;
    function isExportDeclaration(node: Node): node is ExportDeclaration;
    function isNamedExports(node: Node): node is NamedExports;
    function isExportSpecifier(node: Node): node is ExportSpecifier;
    function isMissingDeclaration(node: Node): node is MissingDeclaration;
    function isExternalModuleReference(node: Node): node is ExternalModuleReference;
    function isJsxElement(node: Node): node is JsxElement;
    function isJsxSelfClosingElement(node: Node): node is JsxSelfClosingElement;
    function isJsxOpeningElement(node: Node): node is JsxOpeningElement;
    function isJsxClosingElement(node: Node): node is JsxClosingElement;
    function isJsxFragment(node: Node): node is JsxFragment;
    function isJsxOpeningFragment(node: Node): node is JsxOpeningFragment;
    function isJsxClosingFragment(node: Node): node is JsxClosingFragment;
    function isJsxAttribute(node: Node): node is JsxAttribute;
    function isJsxAttributes(node: Node): node is JsxAttributes;
    function isJsxSpreadAttribute(node: Node): node is JsxSpreadAttribute;
    function isJsxExpression(node: Node): node is JsxExpression;
    function isCaseClause(node: Node): node is CaseClause;
    function isDefaultClause(node: Node): node is DefaultClause;
    function isHeritageClause(node: Node): node is HeritageClause;
    function isCatchClause(node: Node): node is CatchClause;
    function isPropertyAssignment(node: Node): node is PropertyAssignment;
    function isShorthandPropertyAssignment(node: Node): node is ShorthandPropertyAssignment;
    function isSpreadAssignment(node: Node): node is SpreadAssignment;
    function isEnumMember(node: Node): node is EnumMember;
    function isSourceFile(node: Node): node is SourceFile;
    function isBundle(node: Node): node is Bundle;
    function isUnparsedSource(node: Node): node is UnparsedSource;
    function isJSDocTypeExpression(node: Node): node is JSDocTypeExpression;
    function isJSDocAllType(node: JSDocAllType): node is JSDocAllType;
    function isJSDocUnknownType(node: Node): node is JSDocUnknownType;
    function isJSDocNullableType(node: Node): node is JSDocNullableType;
    function isJSDocNonNullableType(node: Node): node is JSDocNonNullableType;
    function isJSDocOptionalType(node: Node): node is JSDocOptionalType;
    function isJSDocFunctionType(node: Node): node is JSDocFunctionType;
    function isJSDocVariadicType(node: Node): node is JSDocVariadicType;
    function isJSDoc(node: Node): node is JSDoc;
    function isJSDocAugmentsTag(node: Node): node is JSDocAugmentsTag;
    function isJSDocClassTag(node: Node): node is JSDocClassTag;
    function isJSDocThisTag(node: Node): node is JSDocThisTag;
    function isJSDocParameterTag(node: Node): node is JSDocParameterTag;
    function isJSDocReturnTag(node: Node): node is JSDocReturnTag;
    function isJSDocTypeTag(node: Node): node is JSDocTypeTag;
    function isJSDocTemplateTag(node: Node): node is JSDocTemplateTag;
    function isJSDocTypedefTag(node: Node): node is JSDocTypedefTag;
    function isJSDocPropertyTag(node: Node): node is JSDocPropertyTag;
    function isJSDocPropertyLikeTag(node: Node): node is JSDocPropertyLikeTag;
    function isJSDocTypeLiteral(node: Node): node is JSDocTypeLiteral;
    function isJSDocCallbackTag(node: Node): node is JSDocCallbackTag;
    function isJSDocSignature(node: Node): node is JSDocSignature;
}
declare namespace ts {
    /**
     * True if node is of some token syntax kind.
     * For example, this is true for an IfKeyword but not for an IfStatement.
     * Literals are considered tokens, except TemplateLiteral, but does include TemplateHead/Middle/Tail.
     */
    function isToken(n: Node): boolean;
    function isLiteralExpression(node: Node): node is LiteralExpression;
    type TemplateLiteralToken = NoSubstitutionTemplateLiteral | TemplateHead | TemplateMiddle | TemplateTail;
    function isTemplateLiteralToken(node: Node): node is TemplateLiteralToken;
    function isTemplateMiddleOrTemplateTail(node: Node): node is TemplateMiddle | TemplateTail;
    function isStringTextContainingNode(node: Node): node is StringLiteral | TemplateLiteralToken;
    function isModifier(node: Node): node is Modifier;
    function isEntityName(node: Node): node is EntityName;
    function isPropertyName(node: Node): node is PropertyName;
    function isBindingName(node: Node): node is BindingName;
    function isFunctionLike(node: Node): node is SignatureDeclaration;
    function isClassElement(node: Node): node is ClassElement;
    function isClassLike(node: Node): node is ClassLikeDeclaration;
    function isAccessor(node: Node): node is AccessorDeclaration;
    function isTypeElement(node: Node): node is TypeElement;
    function isClassOrTypeElement(node: Node): node is ClassElement | TypeElement;
    function isObjectLiteralElementLike(node: Node): node is ObjectLiteralElementLike;
    /**
     * Node test that determines whether a node is a valid type node.
     * This differs from the `isPartOfTypeNode` function which determines whether a node is *part*
     * of a TypeNode.
     */
    function isTypeNode(node: Node): node is TypeNode;
    function isFunctionOrConstructorTypeNode(node: Node): node is FunctionTypeNode | ConstructorTypeNode;
    function isPropertyAccessOrQualifiedName(node: Node): node is PropertyAccessExpression | QualifiedName;
    function isCallLikeExpression(node: Node): node is CallLikeExpression;
    function isCallOrNewExpression(node: Node): node is CallExpression | NewExpression;
    function isTemplateLiteral(node: Node): node is TemplateLiteral;
    function isAssertionExpression(node: Node): node is AssertionExpression;
    function isIterationStatement(node: Node, lookInLabeledStatements: false): node is IterationStatement;
    function isIterationStatement(node: Node, lookInLabeledStatements: boolean): node is IterationStatement | LabeledStatement;
    function isJsxOpeningLikeElement(node: Node): node is JsxOpeningLikeElement;
    function isCaseOrDefaultClause(node: Node): node is CaseOrDefaultClause;
    /** True if node is of a kind that may contain comment text. */
    function isJSDocCommentContainingNode(node: Node): boolean;
    function isSetAccessor(node: Node): node is SetAccessorDeclaration;
    function isGetAccessor(node: Node): node is GetAccessorDeclaration;
    function isObjectLiteralElement(node: Node): node is ObjectLiteralElement;
    function isStringLiteralLike(node: Node): node is StringLiteralLike;
}
declare namespace ts {
    function createNode(kind: SyntaxKind, pos?: number, end?: number): Node;
    /**
     * Invokes a callback for each child of the given node. The 'cbNode' callback is invoked for all child nodes
     * stored in properties. If a 'cbNodes' callback is specified, it is invoked for embedded arrays; otherwise,
     * embedded arrays are flattened and the 'cbNode' callback is invoked for each element. If a callback returns
     * a truthy value, iteration stops and that value is returned. Otherwise, undefined is returned.
     *
     * @param node a given node to visit its children
     * @param cbNode a callback to be invoked for all child nodes
     * @param cbNodes a callback to be invoked for embedded array
     *
     * @remarks `forEachChild` must visit the children of a node in the order
     * that they appear in the source code. The language service depends on this property to locate nodes by position.
     */
    function forEachChild<T>(node: Node, cbNode: (node: Node) => T | undefined, cbNodes?: (nodes: NodeArray<Node>) => T | undefined): T | undefined;
    function createSourceFile(fileName: string, sourceText: string, languageVersion: ScriptTarget, setParentNodes?: boolean, scriptKind?: ScriptKind): SourceFile;
    function parseIsolatedEntityName(text: string, languageVersion: ScriptTarget): EntityName | undefined;
    /**
     * Parse json text into SyntaxTree and return node and parse errors if any
     * @param fileName
     * @param sourceText
     */
    function parseJsonText(fileName: string, sourceText: string): JsonSourceFile;
    function isExternalModule(file: SourceFile): boolean;
    function updateSourceFile(sourceFile: SourceFile, newText: string, textChangeRange: TextChangeRange, aggressiveChecks?: boolean): SourceFile;
}
declare namespace ts {
    function parseCommandLine(commandLine: ReadonlyArray<string>, readFile?: (path: string) => string | undefined): ParsedCommandLine;
    type DiagnosticReporter = (diagnostic: Diagnostic) => void;
    /**
     * Reports config file diagnostics
     */
    interface ConfigFileDiagnosticsReporter {
        /**
         * Reports unrecoverable error when parsing config file
         */
        onUnRecoverableConfigFileDiagnostic: DiagnosticReporter;
    }
    /**
     * Interface extending ParseConfigHost to support ParseConfigFile that reads config file and reports errors
     */
    interface ParseConfigFileHost extends ParseConfigHost, ConfigFileDiagnosticsReporter {
        getCurrentDirectory(): string;
    }
    /**
     * Reads the config file, reports errors if any and exits if the config file cannot be found
     */
    function getParsedCommandLineOfConfigFile(configFileName: string, optionsToExtend: CompilerOptions, host: ParseConfigFileHost): ParsedCommandLine | undefined;
    /**
     * Read tsconfig.json file
     * @param fileName The path to the config file
     */
    function readConfigFile(fileName: string, readFile: (path: string) => string | undefined): {
        config?: any;
        error?: Diagnostic;
    };
    /**
     * Parse the text of the tsconfig.json file
     * @param fileName The path to the config file
     * @param jsonText The text of the config file
     */
    function parseConfigFileTextToJson(fileName: string, jsonText: string): {
        config?: any;
        error?: Diagnostic;
    };
    /**
     * Read tsconfig.json file
     * @param fileName The path to the config file
     */
    function readJsonConfigFile(fileName: string, readFile: (path: string) => string | undefined): TsConfigSourceFile;
    /**
     * Convert the json syntax tree into the json value
     */
    function convertToObject(sourceFile: JsonSourceFile, errors: Push<Diagnostic>): any;
    /**
     * Parse the contents of a config file (tsconfig.json).
     * @param json The contents of the config file to parse
     * @param host Instance of ParseConfigHost used to enumerate files in folder.
     * @param basePath A root directory to resolve relative path entries in the config
     *    file to. e.g. outDir
     */
    function parseJsonConfigFileContent(json: any, host: ParseConfigHost, basePath: string, existingOptions?: CompilerOptions, configFileName?: string, resolutionStack?: Path[], extraFileExtensions?: ReadonlyArray<FileExtensionInfo>): ParsedCommandLine;
    /**
     * Parse the contents of a config file (tsconfig.json).
     * @param jsonNode The contents of the config file to parse
     * @param host Instance of ParseConfigHost used to enumerate files in folder.
     * @param basePath A root directory to resolve relative path entries in the config
     *    file to. e.g. outDir
     */
    function parseJsonSourceFileConfigFileContent(sourceFile: TsConfigSourceFile, host: ParseConfigHost, basePath: string, existingOptions?: CompilerOptions, configFileName?: string, resolutionStack?: Path[], extraFileExtensions?: ReadonlyArray<FileExtensionInfo>): ParsedCommandLine;
    function convertCompilerOptionsFromJson(jsonOptions: any, basePath: string, configFileName?: string): {
        options: CompilerOptions;
        errors: Diagnostic[];
    };
    function convertTypeAcquisitionFromJson(jsonOptions: any, basePath: string, configFileName?: string): {
        options: TypeAcquisition;
        errors: Diagnostic[];
    };
}
declare namespace ts {
    function getEffectiveTypeRoots(options: CompilerOptions, host: GetEffectiveTypeRootsHost): string[] | undefined;
    /**
     * @param {string | undefined} containingFile - file that contains type reference directive, can be undefined if containing file is unknown.
     * This is possible in case if resolution is performed for directives specified via 'types' parameter. In this case initial path for secondary lookups
     * is assumed to be the same as root directory of the project.
     */
    function resolveTypeReferenceDirective(typeReferenceDirectiveName: string, containingFile: string | undefined, options: CompilerOptions, host: ModuleResolutionHost): ResolvedTypeReferenceDirectiveWithFailedLookupLocations;
    /**
     * Given a set of options, returns the set of type directive names
     *   that should be included for this program automatically.
     * This list could either come from the config file,
     *   or from enumerating the types root + initial secondary types lookup location.
     * More type directives might appear in the program later as a result of loading actual source files;
     *   this list is only the set of defaults that are implicitly included.
     */
    function getAutomaticTypeDirectiveNames(options: CompilerOptions, host: ModuleResolutionHost): string[];
    /**
     * Cached module resolutions per containing directory.
     * This assumes that any module id will have the same resolution for sibling files located in the same folder.
     */
    interface ModuleResolutionCache extends NonRelativeModuleNameResolutionCache {
        getOrCreateCacheForDirectory(directoryName: string): Map<ResolvedModuleWithFailedLookupLocations>;
    }
    /**
     * Stored map from non-relative module name to a table: directory -> result of module lookup in this directory
     * We support only non-relative module names because resolution of relative module names is usually more deterministic and thus less expensive.
     */
    interface NonRelativeModuleNameResolutionCache {
        getOrCreateCacheForModuleName(nonRelativeModuleName: string): PerModuleNameCache;
    }
    interface PerModuleNameCache {
        get(directory: string): ResolvedModuleWithFailedLookupLocations | undefined;
        set(directory: string, result: ResolvedModuleWithFailedLookupLocations): void;
    }
    function createModuleResolutionCache(currentDirectory: string, getCanonicalFileName: (s: string) => string): ModuleResolutionCache;
    function resolveModuleNameFromCache(moduleName: string, containingFile: string, cache: ModuleResolutionCache): ResolvedModuleWithFailedLookupLocations | undefined;
    function resolveModuleName(moduleName: string, containingFile: string, compilerOptions: CompilerOptions, host: ModuleResolutionHost, cache?: ModuleResolutionCache): ResolvedModuleWithFailedLookupLocations;
    function nodeModuleNameResolver(moduleName: string, containingFile: string, compilerOptions: CompilerOptions, host: ModuleResolutionHost, cache?: ModuleResolutionCache): ResolvedModuleWithFailedLookupLocations;
    function classicNameResolver(moduleName: string, containingFile: string, compilerOptions: CompilerOptions, host: ModuleResolutionHost, cache?: NonRelativeModuleNameResolutionCache): ResolvedModuleWithFailedLookupLocations;
}
declare namespace ts {
    function createNodeArray<T extends Node>(elements?: ReadonlyArray<T>, hasTrailingComma?: boolean): NodeArray<T>;
    /** If a node is passed, creates a string literal whose source text is read from a source node during emit. */
    function createLiteral(value: string | StringLiteral | NoSubstitutionTemplateLiteral | NumericLiteral | Identifier): StringLiteral;
    function createLiteral(value: number): NumericLiteral;
    function createLiteral(value: boolean): BooleanLiteral;
    function createLiteral(value: string | number | boolean): PrimaryExpression;
    function createNumericLiteral(value: string): NumericLiteral;
    function createStringLiteral(text: string): StringLiteral;
    function createRegularExpressionLiteral(text: string): RegularExpressionLiteral;
    function createIdentifier(text: string): Identifier;
    function updateIdentifier(node: Identifier): Identifier;
    /** Create a unique temporary variable. */
    function createTempVariable(recordTempVariable: ((node: Identifier) => void) | undefined): Identifier;
    /** Create a unique temporary variable for use in a loop. */
    function createLoopVariable(): Identifier;
    /** Create a unique name based on the supplied text. */
    function createUniqueName(text: string): Identifier;
    /** Create a unique name based on the supplied text. */
    function createOptimisticUniqueName(text: string): Identifier;
    /** Create a unique name based on the supplied text. This does not consider names injected by the transformer. */
    function createFileLevelUniqueName(text: string): Identifier;
    /** Create a unique name generated for a node. */
    function getGeneratedNameForNode(node: Node | undefined): Identifier;
    function createToken<TKind extends SyntaxKind>(token: TKind): Token<TKind>;
    function createSuper(): SuperExpression;
    function createThis(): ThisExpression & Token<SyntaxKind.ThisKeyword>;
    function createNull(): NullLiteral & Token<SyntaxKind.NullKeyword>;
    function createTrue(): BooleanLiteral & Token<SyntaxKind.TrueKeyword>;
    function createFalse(): BooleanLiteral & Token<SyntaxKind.FalseKeyword>;
    function createModifier<T extends Modifier["kind"]>(kind: T): Token<T>;
    function createModifiersFromModifierFlags(flags: ModifierFlags): Modifier[];
    function createQualifiedName(left: EntityName, right: string | Identifier): QualifiedName;
    function updateQualifiedName(node: QualifiedName, left: EntityName, right: Identifier): QualifiedName;
    function createComputedPropertyName(expression: Expression): ComputedPropertyName;
    function updateComputedPropertyName(node: ComputedPropertyName, expression: Expression): ComputedPropertyName;
    function createTypeParameterDeclaration(name: string | Identifier, constraint?: TypeNode, defaultType?: TypeNode): TypeParameterDeclaration;
    function updateTypeParameterDeclaration(node: TypeParameterDeclaration, name: Identifier, constraint: TypeNode | undefined, defaultType: TypeNode | undefined): TypeParameterDeclaration;
    function createParameter(decorators: ReadonlyArray<Decorator> | undefined, modifiers: ReadonlyArray<Modifier> | undefined, dotDotDotToken: DotDotDotToken | undefined, name: string | BindingName, questionToken?: QuestionToken, type?: TypeNode, initializer?: Expression): ParameterDeclaration;
    function updateParameter(node: ParameterDeclaration, decorators: ReadonlyArray<Decorator> | undefined, modifiers: ReadonlyArray<Modifier> | undefined, dotDotDotToken: DotDotDotToken | undefined, name: string | BindingName, questionToken: QuestionToken | undefined, type: TypeNode | undefined, initializer: Expression | undefined): ParameterDeclaration;
    function createDecorator(expression: Expression): Decorator;
    function updateDecorator(node: Decorator, expression: Expression): Decorator;
    function createPropertySignature(modifiers: ReadonlyArray<Modifier> | undefined, name: PropertyName | string, questionToken: QuestionToken | undefined, type: TypeNode | undefined, initializer: Expression | undefined): PropertySignature;
    function updatePropertySignature(node: PropertySignature, modifiers: ReadonlyArray<Modifier> | undefined, name: PropertyName, questionToken: QuestionToken | undefined, type: TypeNode | undefined, initializer: Expression | undefined): PropertySignature;
    function createProperty(decorators: ReadonlyArray<Decorator> | undefined, modifiers: ReadonlyArray<Modifier> | undefined, name: string | PropertyName, questionOrExclamationToken: QuestionToken | ExclamationToken | undefined, type: TypeNode | undefined, initializer: Expression | undefined): PropertyDeclaration;
    function updateProperty(node: PropertyDeclaration, decorators: ReadonlyArray<Decorator> | undefined, modifiers: ReadonlyArray<Modifier> | undefined, name: string | PropertyName, questionOrExclamationToken: QuestionToken | ExclamationToken | undefined, type: TypeNode | undefined, initializer: Expression | undefined): PropertyDeclaration;
    function createMethodSignature(typeParameters: ReadonlyArray<TypeParameterDeclaration> | undefined, parameters: ReadonlyArray<ParameterDeclaration>, type: TypeNode | undefined, name: string | PropertyName, questionToken: QuestionToken | undefined): MethodSignature;
    function updateMethodSignature(node: MethodSignature, typeParameters: NodeArray<TypeParameterDeclaration> | undefined, parameters: NodeArray<ParameterDeclaration>, type: TypeNode | undefined, name: PropertyName, questionToken: QuestionToken | undefined): MethodSignature;
    function createMethod(decorators: ReadonlyArray<Decorator> | undefined, modifiers: ReadonlyArray<Modifier> | undefined, asteriskToken: AsteriskToken | undefined, name: string | PropertyName, questionToken: QuestionToken | undefined, typeParameters: ReadonlyArray<TypeParameterDeclaration> | undefined, parameters: ReadonlyArray<ParameterDeclaration>, type: TypeNode | undefined, body: Block | undefined): MethodDeclaration;
    function updateMethod(node: MethodDeclaration, decorators: ReadonlyArray<Decorator> | undefined, modifiers: ReadonlyArray<Modifier> | undefined, asteriskToken: AsteriskToken | undefined, name: PropertyName, questionToken: QuestionToken | undefined, typeParameters: ReadonlyArray<TypeParameterDeclaration> | undefined, parameters: ReadonlyArray<ParameterDeclaration>, type: TypeNode | undefined, body: Block | undefined): MethodDeclaration;
    function createConstructor(decorators: ReadonlyArray<Decorator> | undefined, modifiers: ReadonlyArray<Modifier> | undefined, parameters: ReadonlyArray<ParameterDeclaration>, body: Block | undefined): ConstructorDeclaration;
    function updateConstructor(node: ConstructorDeclaration, decorators: ReadonlyArray<Decorator> | undefined, modifiers: ReadonlyArray<Modifier> | undefined, parameters: ReadonlyArray<ParameterDeclaration>, body: Block | undefined): ConstructorDeclaration;
    function createGetAccessor(decorators: ReadonlyArray<Decorator> | undefined, modifiers: ReadonlyArray<Modifier> | undefined, name: string | PropertyName, parameters: ReadonlyArray<ParameterDeclaration>, type: TypeNode | undefined, body: Block | undefined): GetAccessorDeclaration;
    function updateGetAccessor(node: GetAccessorDeclaration, decorators: ReadonlyArray<Decorator> | undefined, modifiers: ReadonlyArray<Modifier> | undefined, name: PropertyName, parameters: ReadonlyArray<ParameterDeclaration>, type: TypeNode | undefined, body: Block | undefined): GetAccessorDeclaration;
    function createSetAccessor(decorators: ReadonlyArray<Decorator> | undefined, modifiers: ReadonlyArray<Modifier> | undefined, name: string | PropertyName, parameters: ReadonlyArray<ParameterDeclaration>, body: Block | undefined): SetAccessorDeclaration;
    function updateSetAccessor(node: SetAccessorDeclaration, decorators: ReadonlyArray<Decorator> | undefined, modifiers: ReadonlyArray<Modifier> | undefined, name: PropertyName, parameters: ReadonlyArray<ParameterDeclaration>, body: Block | undefined): SetAccessorDeclaration;
    function createCallSignature(typeParameters: ReadonlyArray<TypeParameterDeclaration> | undefined, parameters: ReadonlyArray<ParameterDeclaration>, type: TypeNode | undefined): CallSignatureDeclaration;
    function updateCallSignature(node: CallSignatureDeclaration, typeParameters: NodeArray<TypeParameterDeclaration> | undefined, parameters: NodeArray<ParameterDeclaration>, type: TypeNode | undefined): CallSignatureDeclaration;
    function createConstructSignature(typeParameters: ReadonlyArray<TypeParameterDeclaration> | undefined, parameters: ReadonlyArray<ParameterDeclaration>, type: TypeNode | undefined): ConstructSignatureDeclaration;
    function updateConstructSignature(node: ConstructSignatureDeclaration, typeParameters: NodeArray<TypeParameterDeclaration> | undefined, parameters: NodeArray<ParameterDeclaration>, type: TypeNode | undefined): ConstructSignatureDeclaration;
    function createIndexSignature(decorators: ReadonlyArray<Decorator> | undefined, modifiers: ReadonlyArray<Modifier> | undefined, parameters: ReadonlyArray<ParameterDeclaration>, type: TypeNode): IndexSignatureDeclaration;
    function updateIndexSignature(node: IndexSignatureDeclaration, decorators: ReadonlyArray<Decorator> | undefined, modifiers: ReadonlyArray<Modifier> | undefined, parameters: ReadonlyArray<ParameterDeclaration>, type: TypeNode): IndexSignatureDeclaration;
    function createKeywordTypeNode(kind: KeywordTypeNode["kind"]): KeywordTypeNode;
    function createTypePredicateNode(parameterName: Identifier | ThisTypeNode | string, type: TypeNode): TypePredicateNode;
    function updateTypePredicateNode(node: TypePredicateNode, parameterName: Identifier | ThisTypeNode, type: TypeNode): TypePredicateNode;
    function createTypeReferenceNode(typeName: string | EntityName, typeArguments: ReadonlyArray<TypeNode> | undefined): TypeReferenceNode;
    function updateTypeReferenceNode(node: TypeReferenceNode, typeName: EntityName, typeArguments: NodeArray<TypeNode> | undefined): TypeReferenceNode;
    function createFunctionTypeNode(typeParameters: ReadonlyArray<TypeParameterDeclaration> | undefined, parameters: ReadonlyArray<ParameterDeclaration>, type: TypeNode | undefined): FunctionTypeNode;
    function updateFunctionTypeNode(node: FunctionTypeNode, typeParameters: NodeArray<TypeParameterDeclaration> | undefined, parameters: NodeArray<ParameterDeclaration>, type: TypeNode | undefined): FunctionTypeNode;
    function createConstructorTypeNode(typeParameters: ReadonlyArray<TypeParameterDeclaration> | undefined, parameters: ReadonlyArray<ParameterDeclaration>, type: TypeNode | undefined): ConstructorTypeNode;
    function updateConstructorTypeNode(node: ConstructorTypeNode, typeParameters: NodeArray<TypeParameterDeclaration> | undefined, parameters: NodeArray<ParameterDeclaration>, type: TypeNode | undefined): ConstructorTypeNode;
    function createTypeQueryNode(exprName: EntityName): TypeQueryNode;
    function updateTypeQueryNode(node: TypeQueryNode, exprName: EntityName): TypeQueryNode;
    function createTypeLiteralNode(members: ReadonlyArray<TypeElement> | undefined): TypeLiteralNode;
    function updateTypeLiteralNode(node: TypeLiteralNode, members: NodeArray<TypeElement>): TypeLiteralNode;
    function createArrayTypeNode(elementType: TypeNode): ArrayTypeNode;
    function updateArrayTypeNode(node: ArrayTypeNode, elementType: TypeNode): ArrayTypeNode;
    function createTupleTypeNode(elementTypes: ReadonlyArray<TypeNode>): TupleTypeNode;
    function updateTupleTypeNode(node: TupleTypeNode, elementTypes: ReadonlyArray<TypeNode>): TupleTypeNode;
    function createOptionalTypeNode(type: TypeNode): OptionalTypeNode;
    function updateOptionalTypeNode(node: OptionalTypeNode, type: TypeNode): OptionalTypeNode;
    function createRestTypeNode(type: TypeNode): RestTypeNode;
    function updateRestTypeNode(node: RestTypeNode, type: TypeNode): RestTypeNode;
    function createUnionTypeNode(types: ReadonlyArray<TypeNode>): UnionTypeNode;
    function updateUnionTypeNode(node: UnionTypeNode, types: NodeArray<TypeNode>): UnionTypeNode;
    function createIntersectionTypeNode(types: ReadonlyArray<TypeNode>): IntersectionTypeNode;
    function updateIntersectionTypeNode(node: IntersectionTypeNode, types: NodeArray<TypeNode>): IntersectionTypeNode;
    function createUnionOrIntersectionTypeNode(kind: SyntaxKind.UnionType | SyntaxKind.IntersectionType, types: ReadonlyArray<TypeNode>): UnionOrIntersectionTypeNode;
    function createConditionalTypeNode(checkType: TypeNode, extendsType: TypeNode, trueType: TypeNode, falseType: TypeNode): ConditionalTypeNode;
    function updateConditionalTypeNode(node: ConditionalTypeNode, checkType: TypeNode, extendsType: TypeNode, trueType: TypeNode, falseType: TypeNode): ConditionalTypeNode;
    function createInferTypeNode(typeParameter: TypeParameterDeclaration): InferTypeNode;
    function updateInferTypeNode(node: InferTypeNode, typeParameter: TypeParameterDeclaration): InferTypeNode;
    function createImportTypeNode(argument: TypeNode, qualifier?: EntityName, typeArguments?: ReadonlyArray<TypeNode>, isTypeOf?: boolean): ImportTypeNode;
    function updateImportTypeNode(node: ImportTypeNode, argument: TypeNode, qualifier?: EntityName, typeArguments?: ReadonlyArray<TypeNode>, isTypeOf?: boolean): ImportTypeNode;
    function createParenthesizedType(type: TypeNode): ParenthesizedTypeNode;
    function updateParenthesizedType(node: ParenthesizedTypeNode, type: TypeNode): ParenthesizedTypeNode;
    function createThisTypeNode(): ThisTypeNode;
    function createTypeOperatorNode(type: TypeNode): TypeOperatorNode;
    function createTypeOperatorNode(operator: SyntaxKind.KeyOfKeyword | SyntaxKind.UniqueKeyword, type: TypeNode): TypeOperatorNode;
    function updateTypeOperatorNode(node: TypeOperatorNode, type: TypeNode): TypeOperatorNode;
    function createIndexedAccessTypeNode(objectType: TypeNode, indexType: TypeNode): IndexedAccessTypeNode;
    function updateIndexedAccessTypeNode(node: IndexedAccessTypeNode, objectType: TypeNode, indexType: TypeNode): IndexedAccessTypeNode;
    function createMappedTypeNode(readonlyToken: ReadonlyToken | PlusToken | MinusToken | undefined, typeParameter: TypeParameterDeclaration, questionToken: QuestionToken | PlusToken | MinusToken | undefined, type: TypeNode | undefined): MappedTypeNode;
    function updateMappedTypeNode(node: MappedTypeNode, readonlyToken: ReadonlyToken | PlusToken | MinusToken | undefined, typeParameter: TypeParameterDeclaration, questionToken: QuestionToken | PlusToken | MinusToken | undefined, type: TypeNode | undefined): MappedTypeNode;
    function createLiteralTypeNode(literal: LiteralTypeNode["literal"]): LiteralTypeNode;
    function updateLiteralTypeNode(node: LiteralTypeNode, literal: LiteralTypeNode["literal"]): LiteralTypeNode;
    function createObjectBindingPattern(elements: ReadonlyArray<BindingElement>): ObjectBindingPattern;
    function updateObjectBindingPattern(node: ObjectBindingPattern, elements: ReadonlyArray<BindingElement>): ObjectBindingPattern;
    function createArrayBindingPattern(elements: ReadonlyArray<ArrayBindingElement>): ArrayBindingPattern;
    function updateArrayBindingPattern(node: ArrayBindingPattern, elements: ReadonlyArray<ArrayBindingElement>): ArrayBindingPattern;
    function createBindingElement(dotDotDotToken: DotDotDotToken | undefined, propertyName: string | PropertyName | undefined, name: string | BindingName, initializer?: Expression): BindingElement;
    function updateBindingElement(node: BindingElement, dotDotDotToken: DotDotDotToken | undefined, propertyName: PropertyName | undefined, name: BindingName, initializer: Expression | undefined): BindingElement;
    function createArrayLiteral(elements?: ReadonlyArray<Expression>, multiLine?: boolean): ArrayLiteralExpression;
    function updateArrayLiteral(node: ArrayLiteralExpression, elements: ReadonlyArray<Expression>): ArrayLiteralExpression;
    function createObjectLiteral(properties?: ReadonlyArray<ObjectLiteralElementLike>, multiLine?: boolean): ObjectLiteralExpression;
    function updateObjectLiteral(node: ObjectLiteralExpression, properties: ReadonlyArray<ObjectLiteralElementLike>): ObjectLiteralExpression;
    function createPropertyAccess(expression: Expression, name: string | Identifier | undefined): PropertyAccessExpression;
    function updatePropertyAccess(node: PropertyAccessExpression, expression: Expression, name: Identifier): PropertyAccessExpression;
    function createElementAccess(expression: Expression, index: number | Expression): ElementAccessExpression;
    function updateElementAccess(node: ElementAccessExpression, expression: Expression, argumentExpression: Expression): ElementAccessExpression;
    function createCall(expression: Expression, typeArguments: ReadonlyArray<TypeNode> | undefined, argumentsArray: ReadonlyArray<Expression> | undefined): CallExpression;
    function updateCall(node: CallExpression, expression: Expression, typeArguments: ReadonlyArray<TypeNode> | undefined, argumentsArray: ReadonlyArray<Expression>): CallExpression;
    function createNew(expression: Expression, typeArguments: ReadonlyArray<TypeNode> | undefined, argumentsArray: ReadonlyArray<Expression> | undefined): NewExpression;
    function updateNew(node: NewExpression, expression: Expression, typeArguments: ReadonlyArray<TypeNode> | undefined, argumentsArray: ReadonlyArray<Expression> | undefined): NewExpression;
    function createTaggedTemplate(tag: Expression, template: TemplateLiteral): TaggedTemplateExpression;
    function createTaggedTemplate(tag: Expression, typeArguments: ReadonlyArray<TypeNode> | undefined, template: TemplateLiteral): TaggedTemplateExpression;
    function updateTaggedTemplate(node: TaggedTemplateExpression, tag: Expression, template: TemplateLiteral): TaggedTemplateExpression;
    function updateTaggedTemplate(node: TaggedTemplateExpression, tag: Expression, typeArguments: ReadonlyArray<TypeNode> | undefined, template: TemplateLiteral): TaggedTemplateExpression;
    function createTypeAssertion(type: TypeNode, expression: Expression): TypeAssertion;
    function updateTypeAssertion(node: TypeAssertion, type: TypeNode, expression: Expression): TypeAssertion;
    function createParen(expression: Expression): ParenthesizedExpression;
    function updateParen(node: ParenthesizedExpression, expression: Expression): ParenthesizedExpression;
    function createFunctionExpression(modifiers: ReadonlyArray<Modifier> | undefined, asteriskToken: AsteriskToken | undefined, name: string | Identifier | undefined, typeParameters: ReadonlyArray<TypeParameterDeclaration> | undefined, parameters: ReadonlyArray<ParameterDeclaration> | undefined, type: TypeNode | undefined, body: Block): FunctionExpression;
    function updateFunctionExpression(node: FunctionExpression, modifiers: ReadonlyArray<Modifier> | undefined, asteriskToken: AsteriskToken | undefined, name: Identifier | undefined, typeParameters: ReadonlyArray<TypeParameterDeclaration> | undefined, parameters: ReadonlyArray<ParameterDeclaration>, type: TypeNode | undefined, body: Block): FunctionExpression;
    function createArrowFunction(modifiers: ReadonlyArray<Modifier> | undefined, typeParameters: ReadonlyArray<TypeParameterDeclaration> | undefined, parameters: ReadonlyArray<ParameterDeclaration>, type: TypeNode | undefined, equalsGreaterThanToken: EqualsGreaterThanToken | undefined, body: ConciseBody): ArrowFunction;
    /** @deprecated */ function updateArrowFunction(node: ArrowFunction, modifiers: ReadonlyArray<Modifier> | undefined, typeParameters: ReadonlyArray<TypeParameterDeclaration> | undefined, parameters: ReadonlyArray<ParameterDeclaration>, type: TypeNode | undefined, body: ConciseBody): ArrowFunction;
    function updateArrowFunction(node: ArrowFunction, modifiers: ReadonlyArray<Modifier> | undefined, typeParameters: ReadonlyArray<TypeParameterDeclaration> | undefined, parameters: ReadonlyArray<ParameterDeclaration>, type: TypeNode | undefined, equalsGreaterThanToken: Token<SyntaxKind.EqualsGreaterThanToken>, body: ConciseBody): ArrowFunction;
    function createDelete(expression: Expression): DeleteExpression;
    function updateDelete(node: DeleteExpression, expression: Expression): DeleteExpression;
    function createTypeOf(expression: Expression): TypeOfExpression;
    function updateTypeOf(node: TypeOfExpression, expression: Expression): TypeOfExpression;
    function createVoid(expression: Expression): VoidExpression;
    function updateVoid(node: VoidExpression, expression: Expression): VoidExpression;
    function createAwait(expression: Expression): AwaitExpression;
    function updateAwait(node: AwaitExpression, expression: Expression): AwaitExpression;
    function createPrefix(operator: PrefixUnaryOperator, operand: Expression): PrefixUnaryExpression;
    function updatePrefix(node: PrefixUnaryExpression, operand: Expression): PrefixUnaryExpression;
    function createPostfix(operand: Expression, operator: PostfixUnaryOperator): PostfixUnaryExpression;
    function updatePostfix(node: PostfixUnaryExpression, operand: Expression): PostfixUnaryExpression;
    function createBinary(left: Expression, operator: BinaryOperator | BinaryOperatorToken, right: Expression): BinaryExpression;
    function updateBinary(node: BinaryExpression, left: Expression, right: Expression, operator?: BinaryOperator | BinaryOperatorToken): BinaryExpression;
    function createConditional(condition: Expression, whenTrue: Expression, whenFalse: Expression): ConditionalExpression;
    function createConditional(condition: Expression, questionToken: QuestionToken, whenTrue: Expression, colonToken: ColonToken, whenFalse: Expression): ConditionalExpression;
    /** @deprecated */ function updateConditional(node: ConditionalExpression, condition: Expression, whenTrue: Expression, whenFalse: Expression): ConditionalExpression;
    function updateConditional(node: ConditionalExpression, condition: Expression, questionToken: Token<SyntaxKind.QuestionToken>, whenTrue: Expression, colonToken: Token<SyntaxKind.ColonToken>, whenFalse: Expression): ConditionalExpression;
    function createTemplateExpression(head: TemplateHead, templateSpans: ReadonlyArray<TemplateSpan>): TemplateExpression;
    function updateTemplateExpression(node: TemplateExpression, head: TemplateHead, templateSpans: ReadonlyArray<TemplateSpan>): TemplateExpression;
    function createTemplateHead(text: string): TemplateHead;
    function createTemplateMiddle(text: string): TemplateMiddle;
    function createTemplateTail(text: string): TemplateTail;
    function createNoSubstitutionTemplateLiteral(text: string): NoSubstitutionTemplateLiteral;
    function createYield(expression?: Expression): YieldExpression;
    function createYield(asteriskToken: AsteriskToken | undefined, expression: Expression): YieldExpression;
    function updateYield(node: YieldExpression, asteriskToken: AsteriskToken | undefined, expression: Expression): YieldExpression;
    function createSpread(expression: Expression): SpreadElement;
    function updateSpread(node: SpreadElement, expression: Expression): SpreadElement;
    function createClassExpression(modifiers: ReadonlyArray<Modifier> | undefined, name: string | Identifier | undefined, typeParameters: ReadonlyArray<TypeParameterDeclaration> | undefined, heritageClauses: ReadonlyArray<HeritageClause> | undefined, members: ReadonlyArray<ClassElement>): ClassExpression;
    function updateClassExpression(node: ClassExpression, modifiers: ReadonlyArray<Modifier> | undefined, name: Identifier | undefined, typeParameters: ReadonlyArray<TypeParameterDeclaration> | undefined, heritageClauses: ReadonlyArray<HeritageClause> | undefined, members: ReadonlyArray<ClassElement>): ClassExpression;
    function createOmittedExpression(): OmittedExpression;
    function createExpressionWithTypeArguments(typeArguments: ReadonlyArray<TypeNode> | undefined, expression: Expression): ExpressionWithTypeArguments;
    function updateExpressionWithTypeArguments(node: ExpressionWithTypeArguments, typeArguments: ReadonlyArray<TypeNode> | undefined, expression: Expression): ExpressionWithTypeArguments;
    function createAsExpression(expression: Expression, type: TypeNode): AsExpression;
    function updateAsExpression(node: AsExpression, expression: Expression, type: TypeNode): AsExpression;
    function createNonNullExpression(expression: Expression): NonNullExpression;
    function updateNonNullExpression(node: NonNullExpression, expression: Expression): NonNullExpression;
    function createMetaProperty(keywordToken: MetaProperty["keywordToken"], name: Identifier): MetaProperty;
    function updateMetaProperty(node: MetaProperty, name: Identifier): MetaProperty;
    function createTemplateSpan(expression: Expression, literal: TemplateMiddle | TemplateTail): TemplateSpan;
    function updateTemplateSpan(node: TemplateSpan, expression: Expression, literal: TemplateMiddle | TemplateTail): TemplateSpan;
    function createSemicolonClassElement(): SemicolonClassElement;
    function createBlock(statements: ReadonlyArray<Statement>, multiLine?: boolean): Block;
    function updateBlock(node: Block, statements: ReadonlyArray<Statement>): Block;
    function createVariableStatement(modifiers: ReadonlyArray<Modifier> | undefined, declarationList: VariableDeclarationList | ReadonlyArray<VariableDeclaration>): VariableStatement;
    function updateVariableStatement(node: VariableStatement, modifiers: ReadonlyArray<Modifier> | undefined, declarationList: VariableDeclarationList): VariableStatement;
    function createEmptyStatement(): EmptyStatement;
    function createExpressionStatement(expression: Expression): ExpressionStatement;
    function updateExpressionStatement(node: ExpressionStatement, expression: Expression): ExpressionStatement;
    /** @deprecated Use `createExpressionStatement` instead.  */
    const createStatement: typeof createExpressionStatement;
    /** @deprecated Use `updateExpressionStatement` instead.  */
    const updateStatement: typeof updateExpressionStatement;
    function createIf(expression: Expression, thenStatement: Statement, elseStatement?: Statement): IfStatement;
    function updateIf(node: IfStatement, expression: Expression, thenStatement: Statement, elseStatement: Statement | undefined): IfStatement;
    function createDo(statement: Statement, expression: Expression): DoStatement;
    function updateDo(node: DoStatement, statement: Statement, expression: Expression): DoStatement;
    function createWhile(expression: Expression, statement: Statement): WhileStatement;
    function updateWhile(node: WhileStatement, expression: Expression, statement: Statement): WhileStatement;
    function createFor(initializer: ForInitializer | undefined, condition: Expression | undefined, incrementor: Expression | undefined, statement: Statement): ForStatement;
    function updateFor(node: ForStatement, initializer: ForInitializer | undefined, condition: Expression | undefined, incrementor: Expression | undefined, statement: Statement): ForStatement;
    function createForIn(initializer: ForInitializer, expression: Expression, statement: Statement): ForInStatement;
    function updateForIn(node: ForInStatement, initializer: ForInitializer, expression: Expression, statement: Statement): ForInStatement;
    function createForOf(awaitModifier: AwaitKeywordToken | undefined, initializer: ForInitializer, expression: Expression, statement: Statement): ForOfStatement;
    function updateForOf(node: ForOfStatement, awaitModifier: AwaitKeywordToken | undefined, initializer: ForInitializer, expression: Expression, statement: Statement): ForOfStatement;
    function createContinue(label?: string | Identifier): ContinueStatement;
    function updateContinue(node: ContinueStatement, label: Identifier | undefined): ContinueStatement;
    function createBreak(label?: string | Identifier): BreakStatement;
    function updateBreak(node: BreakStatement, label: Identifier | undefined): BreakStatement;
    function createReturn(expression?: Expression): ReturnStatement;
    function updateReturn(node: ReturnStatement, expression: Expression | undefined): ReturnStatement;
    function createWith(expression: Expression, statement: Statement): WithStatement;
    function updateWith(node: WithStatement, expression: Expression, statement: Statement): WithStatement;
    function createSwitch(expression: Expression, caseBlock: CaseBlock): SwitchStatement;
    function updateSwitch(node: SwitchStatement, expression: Expression, caseBlock: CaseBlock): SwitchStatement;
    function createLabel(label: string | Identifier, statement: Statement): LabeledStatement;
    function updateLabel(node: LabeledStatement, label: Identifier, statement: Statement): LabeledStatement;
    function createThrow(expression: Expression): ThrowStatement;
    function updateThrow(node: ThrowStatement, expression: Expression): ThrowStatement;
    function createTry(tryBlock: Block, catchClause: CatchClause | undefined, finallyBlock: Block | undefined): TryStatement;
    function updateTry(node: TryStatement, tryBlock: Block, catchClause: CatchClause | undefined, finallyBlock: Block | undefined): TryStatement;
    function createDebuggerStatement(): DebuggerStatement;
    function createVariableDeclaration(name: string | BindingName, type?: TypeNode, initializer?: Expression): VariableDeclaration;
    function updateVariableDeclaration(node: VariableDeclaration, name: BindingName, type: TypeNode | undefined, initializer: Expression | undefined): VariableDeclaration;
    function createVariableDeclarationList(declarations: ReadonlyArray<VariableDeclaration>, flags?: NodeFlags): VariableDeclarationList;
    function updateVariableDeclarationList(node: VariableDeclarationList, declarations: ReadonlyArray<VariableDeclaration>): VariableDeclarationList;
    function createFunctionDeclaration(decorators: ReadonlyArray<Decorator> | undefined, modifiers: ReadonlyArray<Modifier> | undefined, asteriskToken: AsteriskToken | undefined, name: string | Identifier | undefined, typeParameters: ReadonlyArray<TypeParameterDeclaration> | undefined, parameters: ReadonlyArray<ParameterDeclaration>, type: TypeNode | undefined, body: Block | undefined): FunctionDeclaration;
    function updateFunctionDeclaration(node: FunctionDeclaration, decorators: ReadonlyArray<Decorator> | undefined, modifiers: ReadonlyArray<Modifier> | undefined, asteriskToken: AsteriskToken | undefined, name: Identifier | undefined, typeParameters: ReadonlyArray<TypeParameterDeclaration> | undefined, parameters: ReadonlyArray<ParameterDeclaration>, type: TypeNode | undefined, body: Block | undefined): FunctionDeclaration;
    function createClassDeclaration(decorators: ReadonlyArray<Decorator> | undefined, modifiers: ReadonlyArray<Modifier> | undefined, name: string | Identifier | undefined, typeParameters: ReadonlyArray<TypeParameterDeclaration> | undefined, heritageClauses: ReadonlyArray<HeritageClause> | undefined, members: ReadonlyArray<ClassElement>): ClassDeclaration;
    function updateClassDeclaration(node: ClassDeclaration, decorators: ReadonlyArray<Decorator> | undefined, modifiers: ReadonlyArray<Modifier> | undefined, name: Identifier | undefined, typeParameters: ReadonlyArray<TypeParameterDeclaration> | undefined, heritageClauses: ReadonlyArray<HeritageClause> | undefined, members: ReadonlyArray<ClassElement>): ClassDeclaration;
    function createInterfaceDeclaration(decorators: ReadonlyArray<Decorator> | undefined, modifiers: ReadonlyArray<Modifier> | undefined, name: string | Identifier, typeParameters: ReadonlyArray<TypeParameterDeclaration> | undefined, heritageClauses: ReadonlyArray<HeritageClause> | undefined, members: ReadonlyArray<TypeElement>): InterfaceDeclaration;
    function updateInterfaceDeclaration(node: InterfaceDeclaration, decorators: ReadonlyArray<Decorator> | undefined, modifiers: ReadonlyArray<Modifier> | undefined, name: Identifier, typeParameters: ReadonlyArray<TypeParameterDeclaration> | undefined, heritageClauses: ReadonlyArray<HeritageClause> | undefined, members: ReadonlyArray<TypeElement>): InterfaceDeclaration;
    function createTypeAliasDeclaration(decorators: ReadonlyArray<Decorator> | undefined, modifiers: ReadonlyArray<Modifier> | undefined, name: string | Identifier, typeParameters: ReadonlyArray<TypeParameterDeclaration> | undefined, type: TypeNode): TypeAliasDeclaration;
    function updateTypeAliasDeclaration(node: TypeAliasDeclaration, decorators: ReadonlyArray<Decorator> | undefined, modifiers: ReadonlyArray<Modifier> | undefined, name: Identifier, typeParameters: ReadonlyArray<TypeParameterDeclaration> | undefined, type: TypeNode): TypeAliasDeclaration;
    function createEnumDeclaration(decorators: ReadonlyArray<Decorator> | undefined, modifiers: ReadonlyArray<Modifier> | undefined, name: string | Identifier, members: ReadonlyArray<EnumMember>): EnumDeclaration;
    function updateEnumDeclaration(node: EnumDeclaration, decorators: ReadonlyArray<Decorator> | undefined, modifiers: ReadonlyArray<Modifier> | undefined, name: Identifier, members: ReadonlyArray<EnumMember>): EnumDeclaration;
    function createModuleDeclaration(decorators: ReadonlyArray<Decorator> | undefined, modifiers: ReadonlyArray<Modifier> | undefined, name: ModuleName, body: ModuleBody | undefined, flags?: NodeFlags): ModuleDeclaration;
    function updateModuleDeclaration(node: ModuleDeclaration, decorators: ReadonlyArray<Decorator> | undefined, modifiers: ReadonlyArray<Modifier> | undefined, name: ModuleName, body: ModuleBody | undefined): ModuleDeclaration;
    function createModuleBlock(statements: ReadonlyArray<Statement>): ModuleBlock;
    function updateModuleBlock(node: ModuleBlock, statements: ReadonlyArray<Statement>): ModuleBlock;
    function createCaseBlock(clauses: ReadonlyArray<CaseOrDefaultClause>): CaseBlock;
    function updateCaseBlock(node: CaseBlock, clauses: ReadonlyArray<CaseOrDefaultClause>): CaseBlock;
    function createNamespaceExportDeclaration(name: string | Identifier): NamespaceExportDeclaration;
    function updateNamespaceExportDeclaration(node: NamespaceExportDeclaration, name: Identifier): NamespaceExportDeclaration;
    function createImportEqualsDeclaration(decorators: ReadonlyArray<Decorator> | undefined, modifiers: ReadonlyArray<Modifier> | undefined, name: string | Identifier, moduleReference: ModuleReference): ImportEqualsDeclaration;
    function updateImportEqualsDeclaration(node: ImportEqualsDeclaration, decorators: ReadonlyArray<Decorator> | undefined, modifiers: ReadonlyArray<Modifier> | undefined, name: Identifier, moduleReference: ModuleReference): ImportEqualsDeclaration;
    function createImportDeclaration(decorators: ReadonlyArray<Decorator> | undefined, modifiers: ReadonlyArray<Modifier> | undefined, importClause: ImportClause | undefined, moduleSpecifier: Expression): ImportDeclaration;
    function updateImportDeclaration(node: ImportDeclaration, decorators: ReadonlyArray<Decorator> | undefined, modifiers: ReadonlyArray<Modifier> | undefined, importClause: ImportClause | undefined, moduleSpecifier: Expression): ImportDeclaration;
    function createImportClause(name: Identifier | undefined, namedBindings: NamedImportBindings | undefined): ImportClause;
    function updateImportClause(node: ImportClause, name: Identifier | undefined, namedBindings: NamedImportBindings | undefined): ImportClause;
    function createNamespaceImport(name: Identifier): NamespaceImport;
    function updateNamespaceImport(node: NamespaceImport, name: Identifier): NamespaceImport;
    function createNamedImports(elements: ReadonlyArray<ImportSpecifier>): NamedImports;
    function updateNamedImports(node: NamedImports, elements: ReadonlyArray<ImportSpecifier>): NamedImports;
    function createImportSpecifier(propertyName: Identifier | undefined, name: Identifier): ImportSpecifier;
    function updateImportSpecifier(node: ImportSpecifier, propertyName: Identifier | undefined, name: Identifier): ImportSpecifier;
    function createExportAssignment(decorators: ReadonlyArray<Decorator> | undefined, modifiers: ReadonlyArray<Modifier> | undefined, isExportEquals: boolean | undefined, expression: Expression): ExportAssignment;
    function updateExportAssignment(node: ExportAssignment, decorators: ReadonlyArray<Decorator> | undefined, modifiers: ReadonlyArray<Modifier> | undefined, expression: Expression): ExportAssignment;
    function createExportDeclaration(decorators: ReadonlyArray<Decorator> | undefined, modifiers: ReadonlyArray<Modifier> | undefined, exportClause: NamedExports | undefined, moduleSpecifier?: Expression): ExportDeclaration;
    function updateExportDeclaration(node: ExportDeclaration, decorators: ReadonlyArray<Decorator> | undefined, modifiers: ReadonlyArray<Modifier> | undefined, exportClause: NamedExports | undefined, moduleSpecifier: Expression | undefined): ExportDeclaration;
    function createNamedExports(elements: ReadonlyArray<ExportSpecifier>): NamedExports;
    function updateNamedExports(node: NamedExports, elements: ReadonlyArray<ExportSpecifier>): NamedExports;
    function createExportSpecifier(propertyName: string | Identifier | undefined, name: string | Identifier): ExportSpecifier;
    function updateExportSpecifier(node: ExportSpecifier, propertyName: Identifier | undefined, name: Identifier): ExportSpecifier;
    function createExternalModuleReference(expression: Expression): ExternalModuleReference;
    function updateExternalModuleReference(node: ExternalModuleReference, expression: Expression): ExternalModuleReference;
    function createJsxElement(openingElement: JsxOpeningElement, children: ReadonlyArray<JsxChild>, closingElement: JsxClosingElement): JsxElement;
    function updateJsxElement(node: JsxElement, openingElement: JsxOpeningElement, children: ReadonlyArray<JsxChild>, closingElement: JsxClosingElement): JsxElement;
    function createJsxSelfClosingElement(tagName: JsxTagNameExpression, typeArguments: ReadonlyArray<TypeNode> | undefined, attributes: JsxAttributes): JsxSelfClosingElement;
    function updateJsxSelfClosingElement(node: JsxSelfClosingElement, tagName: JsxTagNameExpression, typeArguments: ReadonlyArray<TypeNode> | undefined, attributes: JsxAttributes): JsxSelfClosingElement;
    function createJsxOpeningElement(tagName: JsxTagNameExpression, typeArguments: ReadonlyArray<TypeNode> | undefined, attributes: JsxAttributes): JsxOpeningElement;
    function updateJsxOpeningElement(node: JsxOpeningElement, tagName: JsxTagNameExpression, typeArguments: ReadonlyArray<TypeNode> | undefined, attributes: JsxAttributes): JsxOpeningElement;
    function createJsxClosingElement(tagName: JsxTagNameExpression): JsxClosingElement;
    function updateJsxClosingElement(node: JsxClosingElement, tagName: JsxTagNameExpression): JsxClosingElement;
    function createJsxFragment(openingFragment: JsxOpeningFragment, children: ReadonlyArray<JsxChild>, closingFragment: JsxClosingFragment): JsxFragment;
    function updateJsxFragment(node: JsxFragment, openingFragment: JsxOpeningFragment, children: ReadonlyArray<JsxChild>, closingFragment: JsxClosingFragment): JsxFragment;
    function createJsxAttribute(name: Identifier, initializer: StringLiteral | JsxExpression): JsxAttribute;
    function updateJsxAttribute(node: JsxAttribute, name: Identifier, initializer: StringLiteral | JsxExpression): JsxAttribute;
    function createJsxAttributes(properties: ReadonlyArray<JsxAttributeLike>): JsxAttributes;
    function updateJsxAttributes(node: JsxAttributes, properties: ReadonlyArray<JsxAttributeLike>): JsxAttributes;
    function createJsxSpreadAttribute(expression: Expression): JsxSpreadAttribute;
    function updateJsxSpreadAttribute(node: JsxSpreadAttribute, expression: Expression): JsxSpreadAttribute;
    function createJsxExpression(dotDotDotToken: DotDotDotToken | undefined, expression: Expression | undefined): JsxExpression;
    function updateJsxExpression(node: JsxExpression, expression: Expression | undefined): JsxExpression;
    function createCaseClause(expression: Expression, statements: ReadonlyArray<Statement>): CaseClause;
    function updateCaseClause(node: CaseClause, expression: Expression, statements: ReadonlyArray<Statement>): CaseClause;
    function createDefaultClause(statements: ReadonlyArray<Statement>): DefaultClause;
    function updateDefaultClause(node: DefaultClause, statements: ReadonlyArray<Statement>): DefaultClause;
    function createHeritageClause(token: HeritageClause["token"], types: ReadonlyArray<ExpressionWithTypeArguments>): HeritageClause;
    function updateHeritageClause(node: HeritageClause, types: ReadonlyArray<ExpressionWithTypeArguments>): HeritageClause;
    function createCatchClause(variableDeclaration: string | VariableDeclaration | undefined, block: Block): CatchClause;
    function updateCatchClause(node: CatchClause, variableDeclaration: VariableDeclaration | undefined, block: Block): CatchClause;
    function createPropertyAssignment(name: string | PropertyName, initializer: Expression): PropertyAssignment;
    function updatePropertyAssignment(node: PropertyAssignment, name: PropertyName, initializer: Expression): PropertyAssignment;
    function createShorthandPropertyAssignment(name: string | Identifier, objectAssignmentInitializer?: Expression): ShorthandPropertyAssignment;
    function updateShorthandPropertyAssignment(node: ShorthandPropertyAssignment, name: Identifier, objectAssignmentInitializer: Expression | undefined): ShorthandPropertyAssignment;
    function createSpreadAssignment(expression: Expression): SpreadAssignment;
    function updateSpreadAssignment(node: SpreadAssignment, expression: Expression): SpreadAssignment;
    function createEnumMember(name: string | PropertyName, initializer?: Expression): EnumMember;
    function updateEnumMember(node: EnumMember, name: PropertyName, initializer: Expression | undefined): EnumMember;
    function updateSourceFileNode(node: SourceFile, statements: ReadonlyArray<Statement>, isDeclarationFile?: boolean, referencedFiles?: SourceFile["referencedFiles"], typeReferences?: SourceFile["typeReferenceDirectives"], hasNoDefaultLib?: boolean, libReferences?: SourceFile["libReferenceDirectives"]): SourceFile;
    /**
     * Creates a shallow, memberwise clone of a node for mutation.
     */
    function getMutableClone<T extends Node>(node: T): T;
    /**
     * Creates a synthetic statement to act as a placeholder for a not-emitted statement in
     * order to preserve comments.
     *
     * @param original The original statement.
     */
    function createNotEmittedStatement(original: Node): NotEmittedStatement;
    /**
     * Creates a synthetic expression to act as a placeholder for a not-emitted expression in
     * order to preserve comments or sourcemap positions.
     *
     * @param expression The inner expression to emit.
     * @param original The original outer expression.
     * @param location The location for the expression. Defaults to the positions from "original" if provided.
     */
    function createPartiallyEmittedExpression(expression: Expression, original?: Node): PartiallyEmittedExpression;
    function updatePartiallyEmittedExpression(node: PartiallyEmittedExpression, expression: Expression): PartiallyEmittedExpression;
    function createCommaList(elements: ReadonlyArray<Expression>): CommaListExpression;
    function updateCommaList(node: CommaListExpression, elements: ReadonlyArray<Expression>): CommaListExpression;
    function createBundle(sourceFiles: ReadonlyArray<SourceFile>, prepends?: ReadonlyArray<UnparsedSource | InputFiles>): Bundle;
    function createUnparsedSourceFile(text: string): UnparsedSource;
    function createUnparsedSourceFile(text: string, mapPath: string | undefined, map: string | undefined): UnparsedSource;
    function createInputFiles(javascript: string, declaration: string): InputFiles;
    function createInputFiles(javascript: string, declaration: string, javascriptMapPath: string | undefined, javascriptMapText: string | undefined, declarationMapPath: string | undefined, declarationMapText: string | undefined): InputFiles;
    function updateBundle(node: Bundle, sourceFiles: ReadonlyArray<SourceFile>, prepends?: ReadonlyArray<UnparsedSource>): Bundle;
    function createImmediatelyInvokedFunctionExpression(statements: ReadonlyArray<Statement>): CallExpression;
    function createImmediatelyInvokedFunctionExpression(statements: ReadonlyArray<Statement>, param: ParameterDeclaration, paramValue: Expression): CallExpression;
    function createImmediatelyInvokedArrowFunction(statements: ReadonlyArray<Statement>): CallExpression;
    function createImmediatelyInvokedArrowFunction(statements: ReadonlyArray<Statement>, param: ParameterDeclaration, paramValue: Expression): CallExpression;
    function createComma(left: Expression, right: Expression): Expression;
    function createLessThan(left: Expression, right: Expression): Expression;
    function createAssignment(left: ObjectLiteralExpression | ArrayLiteralExpression, right: Expression): DestructuringAssignment;
    function createAssignment(left: Expression, right: Expression): BinaryExpression;
    function createStrictEquality(left: Expression, right: Expression): BinaryExpression;
    function createStrictInequality(left: Expression, right: Expression): BinaryExpression;
    function createAdd(left: Expression, right: Expression): BinaryExpression;
    function createSubtract(left: Expression, right: Expression): BinaryExpression;
    function createPostfixIncrement(operand: Expression): PostfixUnaryExpression;
    function createLogicalAnd(left: Expression, right: Expression): BinaryExpression;
    function createLogicalOr(left: Expression, right: Expression): BinaryExpression;
    function createLogicalNot(operand: Expression): PrefixUnaryExpression;
    function createVoidZero(): VoidExpression;
    function createExportDefault(expression: Expression): ExportAssignment;
    function createExternalModuleExport(exportName: Identifier): ExportDeclaration;
    /**
     * Clears any EmitNode entries from parse-tree nodes.
     * @param sourceFile A source file.
     */
    function disposeEmitNodes(sourceFile: SourceFile): void;
    function setTextRange<T extends TextRange>(range: T, location: TextRange | undefined): T;
    /**
     * Sets flags that control emit behavior of a node.
     */
    function setEmitFlags<T extends Node>(node: T, emitFlags: EmitFlags): T;
    /**
     * Gets a custom text range to use when emitting source maps.
     */
    function getSourceMapRange(node: Node): SourceMapRange;
    /**
     * Sets a custom text range to use when emitting source maps.
     */
    function setSourceMapRange<T extends Node>(node: T, range: SourceMapRange | undefined): T;
    /**
     * Create an external source map source file reference
     */
    function createSourceMapSource(fileName: string, text: string, skipTrivia?: (pos: number) => number): SourceMapSource;
    /**
     * Gets the TextRange to use for source maps for a token of a node.
     */
    function getTokenSourceMapRange(node: Node, token: SyntaxKind): SourceMapRange | undefined;
    /**
     * Sets the TextRange to use for source maps for a token of a node.
     */
    function setTokenSourceMapRange<T extends Node>(node: T, token: SyntaxKind, range: SourceMapRange | undefined): T;
    /**
     * Gets a custom text range to use when emitting comments.
     */
    function getCommentRange(node: Node): TextRange;
    /**
     * Sets a custom text range to use when emitting comments.
     */
    function setCommentRange<T extends Node>(node: T, range: TextRange): T;
    function getSyntheticLeadingComments(node: Node): SynthesizedComment[] | undefined;
    function setSyntheticLeadingComments<T extends Node>(node: T, comments: SynthesizedComment[] | undefined): T;
    function addSyntheticLeadingComment<T extends Node>(node: T, kind: SyntaxKind.SingleLineCommentTrivia | SyntaxKind.MultiLineCommentTrivia, text: string, hasTrailingNewLine?: boolean): T;
    function getSyntheticTrailingComments(node: Node): SynthesizedComment[] | undefined;
    function setSyntheticTrailingComments<T extends Node>(node: T, comments: SynthesizedComment[] | undefined): T;
    function addSyntheticTrailingComment<T extends Node>(node: T, kind: SyntaxKind.SingleLineCommentTrivia | SyntaxKind.MultiLineCommentTrivia, text: string, hasTrailingNewLine?: boolean): T;
    function moveSyntheticComments<T extends Node>(node: T, original: Node): T;
    /**
     * Gets the constant value to emit for an expression.
     */
    function getConstantValue(node: PropertyAccessExpression | ElementAccessExpression): string | number | undefined;
    /**
     * Sets the constant value to emit for an expression.
     */
    function setConstantValue(node: PropertyAccessExpression | ElementAccessExpression, value: string | number): PropertyAccessExpression | ElementAccessExpression;
    /**
     * Adds an EmitHelper to a node.
     */
    function addEmitHelper<T extends Node>(node: T, helper: EmitHelper): T;
    /**
     * Add EmitHelpers to a node.
     */
    function addEmitHelpers<T extends Node>(node: T, helpers: EmitHelper[] | undefined): T;
    /**
     * Removes an EmitHelper from a node.
     */
    function removeEmitHelper(node: Node, helper: EmitHelper): boolean;
    /**
     * Gets the EmitHelpers of a node.
     */
    function getEmitHelpers(node: Node): EmitHelper[] | undefined;
    /**
     * Moves matching emit helpers from a source node to a target node.
     */
    function moveEmitHelpers(source: Node, target: Node, predicate: (helper: EmitHelper) => boolean): void;
    function setOriginalNode<T extends Node>(node: T, original: Node | undefined): T;
}
declare namespace ts {
    /**
     * Visits a Node using the supplied visitor, possibly returning a new Node in its place.
     *
     * @param node The Node to visit.
     * @param visitor The callback used to visit the Node.
     * @param test A callback to execute to verify the Node is valid.
     * @param lift An optional callback to execute to lift a NodeArray into a valid Node.
     */
    function visitNode<T extends Node>(node: T | undefined, visitor: Visitor | undefined, test?: (node: Node) => boolean, lift?: (node: NodeArray<Node>) => T): T;
    /**
     * Visits a Node using the supplied visitor, possibly returning a new Node in its place.
     *
     * @param node The Node to visit.
     * @param visitor The callback used to visit the Node.
     * @param test A callback to execute to verify the Node is valid.
     * @param lift An optional callback to execute to lift a NodeArray into a valid Node.
     */
    function visitNode<T extends Node>(node: T | undefined, visitor: Visitor | undefined, test?: (node: Node) => boolean, lift?: (node: NodeArray<Node>) => T): T | undefined;
    /**
     * Visits a NodeArray using the supplied visitor, possibly returning a new NodeArray in its place.
     *
     * @param nodes The NodeArray to visit.
     * @param visitor The callback used to visit a Node.
     * @param test A node test to execute for each node.
     * @param start An optional value indicating the starting offset at which to start visiting.
     * @param count An optional value indicating the maximum number of nodes to visit.
     */
    function visitNodes<T extends Node>(nodes: NodeArray<T> | undefined, visitor: Visitor, test?: (node: Node) => boolean, start?: number, count?: number): NodeArray<T>;
    /**
     * Visits a NodeArray using the supplied visitor, possibly returning a new NodeArray in its place.
     *
     * @param nodes The NodeArray to visit.
     * @param visitor The callback used to visit a Node.
     * @param test A node test to execute for each node.
     * @param start An optional value indicating the starting offset at which to start visiting.
     * @param count An optional value indicating the maximum number of nodes to visit.
     */
    function visitNodes<T extends Node>(nodes: NodeArray<T> | undefined, visitor: Visitor, test?: (node: Node) => boolean, start?: number, count?: number): NodeArray<T> | undefined;
    /**
     * Starts a new lexical environment and visits a statement list, ending the lexical environment
     * and merging hoisted declarations upon completion.
     */
    function visitLexicalEnvironment(statements: NodeArray<Statement>, visitor: Visitor, context: TransformationContext, start?: number, ensureUseStrict?: boolean): NodeArray<Statement>;
    /**
     * Starts a new lexical environment and visits a parameter list, suspending the lexical
     * environment upon completion.
     */
    function visitParameterList(nodes: NodeArray<ParameterDeclaration> | undefined, visitor: Visitor, context: TransformationContext, nodesVisitor?: typeof visitNodes): NodeArray<ParameterDeclaration>;
    /**
     * Resumes a suspended lexical environment and visits a function body, ending the lexical
     * environment and merging hoisted declarations upon completion.
     */
    function visitFunctionBody(node: FunctionBody, visitor: Visitor, context: TransformationContext): FunctionBody;
    /**
     * Resumes a suspended lexical environment and visits a function body, ending the lexical
     * environment and merging hoisted declarations upon completion.
     */
    function visitFunctionBody(node: FunctionBody | undefined, visitor: Visitor, context: TransformationContext): FunctionBody | undefined;
    /**
     * Resumes a suspended lexical environment and visits a concise body, ending the lexical
     * environment and merging hoisted declarations upon completion.
     */
    function visitFunctionBody(node: ConciseBody, visitor: Visitor, context: TransformationContext): ConciseBody;
    /**
     * Visits each child of a Node using the supplied visitor, possibly returning a new Node of the same kind in its place.
     *
     * @param node The Node whose children will be visited.
     * @param visitor The callback used to visit each child.
     * @param context A lexical environment context for the visitor.
     */
    function visitEachChild<T extends Node>(node: T, visitor: Visitor, context: TransformationContext): T;
    /**
     * Visits each child of a Node using the supplied visitor, possibly returning a new Node of the same kind in its place.
     *
     * @param node The Node whose children will be visited.
     * @param visitor The callback used to visit each child.
     * @param context A lexical environment context for the visitor.
     */
    function visitEachChild<T extends Node>(node: T | undefined, visitor: Visitor, context: TransformationContext, nodesVisitor?: typeof visitNodes, tokenVisitor?: Visitor): T | undefined;
}
declare namespace ts {
    function createPrinter(printerOptions?: PrinterOptions, handlers?: PrintHandlers): Printer;
}
declare namespace ts {
    function findConfigFile(searchPath: string, fileExists: (fileName: string) => boolean, configName?: string): string | undefined;
    function resolveTripleslashReference(moduleName: string, containingFile: string): string;
    function createCompilerHost(options: CompilerOptions, setParentNodes?: boolean): CompilerHost;
    function getPreEmitDiagnostics(program: Program, sourceFile?: SourceFile, cancellationToken?: CancellationToken): Diagnostic[];
    interface FormatDiagnosticsHost {
        getCurrentDirectory(): string;
        getCanonicalFileName(fileName: string): string;
        getNewLine(): string;
    }
    function formatDiagnostics(diagnostics: ReadonlyArray<Diagnostic>, host: FormatDiagnosticsHost): string;
    function formatDiagnostic(diagnostic: Diagnostic, host: FormatDiagnosticsHost): string;
    function formatDiagnosticsWithColorAndContext(diagnostics: ReadonlyArray<Diagnostic>, host: FormatDiagnosticsHost): string;
    function flattenDiagnosticMessageText(messageText: string | DiagnosticMessageChain | undefined, newLine: string): string;
    function getConfigFileParsingDiagnostics(configFileParseResult: ParsedCommandLine): ReadonlyArray<Diagnostic>;
    /**
     * Create a new 'Program' instance. A Program is an immutable collection of 'SourceFile's and a 'CompilerOptions'
     * that represent a compilation unit.
     *
     * Creating a program proceeds from a set of root files, expanding the set of inputs by following imports and
     * triple-slash-reference-path directives transitively. '@types' and triple-slash-reference-types are also pulled in.
     *
     * @param createProgramOptions - The options for creating a program.
     * @returns A 'Program' object.
     */
    function createProgram(createProgramOptions: CreateProgramOptions): Program;
    /**
     * Create a new 'Program' instance. A Program is an immutable collection of 'SourceFile's and a 'CompilerOptions'
     * that represent a compilation unit.
     *
     * Creating a program proceeds from a set of root files, expanding the set of inputs by following imports and
     * triple-slash-reference-path directives transitively. '@types' and triple-slash-reference-types are also pulled in.
     *
     * @param rootNames - A set of root files.
     * @param options - The compiler options which should be used.
     * @param host - The host interacts with the underlying file system.
     * @param oldProgram - Reuses an old program structure.
     * @param configFileParsingDiagnostics - error during config file parsing
     * @returns A 'Program' object.
     */
    function createProgram(rootNames: ReadonlyArray<string>, options: CompilerOptions, host?: CompilerHost, oldProgram?: Program, configFileParsingDiagnostics?: ReadonlyArray<Diagnostic>): Program;
    interface ResolveProjectReferencePathHost {
        fileExists(fileName: string): boolean;
    }
    /**
     * Returns the target config filename of a project reference.
     * Note: The file might not exist.
     */
    function resolveProjectReferencePath(host: ResolveProjectReferencePathHost, ref: ProjectReference): ResolvedConfigFileName;
}
declare namespace ts {
    interface EmitOutput {
        outputFiles: OutputFile[];
        emitSkipped: boolean;
    }
    interface OutputFile {
        name: string;
        writeByteOrderMark: boolean;
        text: string;
    }
}
declare namespace ts {
    type AffectedFileResult<T> = {
        result: T;
        affected: SourceFile | Program;
    } | undefined;
    interface BuilderProgramHost {
        /**
         * return true if file names are treated with case sensitivity
         */
        useCaseSensitiveFileNames(): boolean;
        /**
         * If provided this would be used this hash instead of actual file shape text for detecting changes
         */
        createHash?: (data: string) => string;
        /**
         * When emit or emitNextAffectedFile are called without writeFile,
         * this callback if present would be used to write files
         */
        writeFile?: WriteFileCallback;
    }
    /**
     * Builder to manage the program state changes
     */
    interface BuilderProgram {
        /**
         * Returns current program
         */
        getProgram(): Program;
        /**
         * Get compiler options of the program
         */
        getCompilerOptions(): CompilerOptions;
        /**
         * Get the source file in the program with file name
         */
        getSourceFile(fileName: string): SourceFile | undefined;
        /**
         * Get a list of files in the program
         */
        getSourceFiles(): ReadonlyArray<SourceFile>;
        /**
         * Get the diagnostics for compiler options
         */
        getOptionsDiagnostics(cancellationToken?: CancellationToken): ReadonlyArray<Diagnostic>;
        /**
         * Get the diagnostics that dont belong to any file
         */
        getGlobalDiagnostics(cancellationToken?: CancellationToken): ReadonlyArray<Diagnostic>;
        /**
         * Get the diagnostics from config file parsing
         */
        getConfigFileParsingDiagnostics(): ReadonlyArray<Diagnostic>;
        /**
         * Get the syntax diagnostics, for all source files if source file is not supplied
         */
        getSyntacticDiagnostics(sourceFile?: SourceFile, cancellationToken?: CancellationToken): ReadonlyArray<Diagnostic>;
        /**
         * Get all the dependencies of the file
         */
        getAllDependencies(sourceFile: SourceFile): ReadonlyArray<string>;
        /**
         * Gets the semantic diagnostics from the program corresponding to this state of file (if provided) or whole program
         * The semantic diagnostics are cached and managed here
         * Note that it is assumed that when asked about semantic diagnostics through this API,
         * the file has been taken out of affected files so it is safe to use cache or get from program and cache the diagnostics
         * In case of SemanticDiagnosticsBuilderProgram if the source file is not provided,
         * it will iterate through all the affected files, to ensure that cache stays valid and yet provide a way to get all semantic diagnostics
         */
        getSemanticDiagnostics(sourceFile?: SourceFile, cancellationToken?: CancellationToken): ReadonlyArray<Diagnostic>;
        /**
         * Emits the JavaScript and declaration files.
         * When targetSource file is specified, emits the files corresponding to that source file,
         * otherwise for the whole program.
         * In case of EmitAndSemanticDiagnosticsBuilderProgram, when targetSourceFile is specified,
         * it is assumed that that file is handled from affected file list. If targetSourceFile is not specified,
         * it will only emit all the affected files instead of whole program
         *
         * The first of writeFile if provided, writeFile of BuilderProgramHost if provided, writeFile of compiler host
         * in that order would be used to write the files
         */
        emit(targetSourceFile?: SourceFile, writeFile?: WriteFileCallback, cancellationToken?: CancellationToken, emitOnlyDtsFiles?: boolean, customTransformers?: CustomTransformers): EmitResult;
        /**
         * Get the current directory of the program
         */
        getCurrentDirectory(): string;
    }
    /**
     * The builder that caches the semantic diagnostics for the program and handles the changed files and affected files
     */
    interface SemanticDiagnosticsBuilderProgram extends BuilderProgram {
        /**
         * Gets the semantic diagnostics from the program for the next affected file and caches it
         * Returns undefined if the iteration is complete
         */
        getSemanticDiagnosticsOfNextAffectedFile(cancellationToken?: CancellationToken, ignoreSourceFile?: (sourceFile: SourceFile) => boolean): AffectedFileResult<ReadonlyArray<Diagnostic>>;
    }
    /**
     * The builder that can handle the changes in program and iterate through changed file to emit the files
     * The semantic diagnostics are cached per file and managed by clearing for the changed/affected files
     */
    interface EmitAndSemanticDiagnosticsBuilderProgram extends BuilderProgram {
        /**
         * Emits the next affected file's emit result (EmitResult and sourceFiles emitted) or returns undefined if iteration is complete
         * The first of writeFile if provided, writeFile of BuilderProgramHost if provided, writeFile of compiler host
         * in that order would be used to write the files
         */
        emitNextAffectedFile(writeFile?: WriteFileCallback, cancellationToken?: CancellationToken, emitOnlyDtsFiles?: boolean, customTransformers?: CustomTransformers): AffectedFileResult<EmitResult>;
    }
    /**
     * Create the builder to manage semantic diagnostics and cache them
     */
    function createSemanticDiagnosticsBuilderProgram(newProgram: Program, host: BuilderProgramHost, oldProgram?: SemanticDiagnosticsBuilderProgram, configFileParsingDiagnostics?: ReadonlyArray<Diagnostic>): SemanticDiagnosticsBuilderProgram;
    function createSemanticDiagnosticsBuilderProgram(rootNames: ReadonlyArray<string> | undefined, options: CompilerOptions | undefined, host?: CompilerHost, oldProgram?: SemanticDiagnosticsBuilderProgram, configFileParsingDiagnostics?: ReadonlyArray<Diagnostic>): SemanticDiagnosticsBuilderProgram;
    /**
     * Create the builder that can handle the changes in program and iterate through changed files
     * to emit the those files and manage semantic diagnostics cache as well
     */
    function createEmitAndSemanticDiagnosticsBuilderProgram(newProgram: Program, host: BuilderProgramHost, oldProgram?: EmitAndSemanticDiagnosticsBuilderProgram, configFileParsingDiagnostics?: ReadonlyArray<Diagnostic>): EmitAndSemanticDiagnosticsBuilderProgram;
    function createEmitAndSemanticDiagnosticsBuilderProgram(rootNames: ReadonlyArray<string> | undefined, options: CompilerOptions | undefined, host?: CompilerHost, oldProgram?: EmitAndSemanticDiagnosticsBuilderProgram, configFileParsingDiagnostics?: ReadonlyArray<Diagnostic>): EmitAndSemanticDiagnosticsBuilderProgram;
    /**
     * Creates a builder thats just abstraction over program and can be used with watch
     */
    function createAbstractBuilder(newProgram: Program, host: BuilderProgramHost, oldProgram?: BuilderProgram, configFileParsingDiagnostics?: ReadonlyArray<Diagnostic>): BuilderProgram;
    function createAbstractBuilder(rootNames: ReadonlyArray<string> | undefined, options: CompilerOptions | undefined, host?: CompilerHost, oldProgram?: BuilderProgram, configFileParsingDiagnostics?: ReadonlyArray<Diagnostic>): BuilderProgram;
}
declare namespace ts {
    type WatchStatusReporter = (diagnostic: Diagnostic, newLine: string, options: CompilerOptions) => void;
    /** Create the program with rootNames and options, if they are undefined, oldProgram and new configFile diagnostics create new program */
    type CreateProgram<T extends BuilderProgram> = (rootNames: ReadonlyArray<string> | undefined, options: CompilerOptions | undefined, host?: CompilerHost, oldProgram?: T, configFileParsingDiagnostics?: ReadonlyArray<Diagnostic>) => T;
    interface WatchCompilerHost<T extends BuilderProgram> {
        /**
         * Used to create the program when need for program creation or recreation detected
         */
        createProgram: CreateProgram<T>;
        /** If provided, callback to invoke after every new program creation */
        afterProgramCreate?(program: T): void;
        /** If provided, called with Diagnostic message that informs about change in watch status */
        onWatchStatusChange?(diagnostic: Diagnostic, newLine: string, options: CompilerOptions): void;
        useCaseSensitiveFileNames(): boolean;
        getNewLine(): string;
        getCurrentDirectory(): string;
        getDefaultLibFileName(options: CompilerOptions): string;
        getDefaultLibLocation?(): string;
        createHash?(data: string): string;
        /**
         * Use to check file presence for source files and
         * if resolveModuleNames is not provided (complier is in charge of module resolution) then module files as well
         */
        fileExists(path: string): boolean;
        /**
         * Use to read file text for source files and
         * if resolveModuleNames is not provided (complier is in charge of module resolution) then module files as well
         */
        readFile(path: string, encoding?: string): string | undefined;
        /** If provided, used for module resolution as well as to handle directory structure */
        directoryExists?(path: string): boolean;
        /** If provided, used in resolutions as well as handling directory structure */
        getDirectories?(path: string): string[];
        /** If provided, used to cache and handle directory structure modifications */
        readDirectory?(path: string, extensions?: ReadonlyArray<string>, exclude?: ReadonlyArray<string>, include?: ReadonlyArray<string>, depth?: number): string[];
        /** Symbol links resolution */
        realpath?(path: string): string;
        /** If provided would be used to write log about compilation */
        trace?(s: string): void;
        /** If provided is used to get the environment variable */
        getEnvironmentVariable?(name: string): string | undefined;
        /** If provided, used to resolve the module names, otherwise typescript's default module resolution */
        resolveModuleNames?(moduleNames: string[], containingFile: string, reusedNames?: string[]): ResolvedModule[];
        /** If provided, used to resolve type reference directives, otherwise typescript's default resolution */
        resolveTypeReferenceDirectives?(typeReferenceDirectiveNames: string[], containingFile: string): ResolvedTypeReferenceDirective[];
        /** Used to watch changes in source files, missing files needed to update the program or config file */
        watchFile(path: string, callback: FileWatcherCallback, pollingInterval?: number): FileWatcher;
        /** Used to watch resolved module's failed lookup locations, config file specs, type roots where auto type reference directives are added */
        watchDirectory(path: string, callback: DirectoryWatcherCallback, recursive?: boolean): FileWatcher;
        /** If provided, will be used to set delayed compilation, so that multiple changes in short span are compiled together */
        setTimeout?(callback: (...args: any[]) => void, ms: number, ...args: any[]): any;
        /** If provided, will be used to reset existing delayed compilation */
        clearTimeout?(timeoutId: any): void;
    }
    /**
     * Host to create watch with root files and options
     */
    interface WatchCompilerHostOfFilesAndCompilerOptions<T extends BuilderProgram> extends WatchCompilerHost<T> {
        /** root files to use to generate program */
        rootFiles: string[];
        /** Compiler options */
        options: CompilerOptions;
    }
    /**
     * Host to create watch with config file
     */
    interface WatchCompilerHostOfConfigFile<T extends BuilderProgram> extends WatchCompilerHost<T>, ConfigFileDiagnosticsReporter {
        /** Name of the config file to compile */
        configFileName: string;
        /** Options to extend */
        optionsToExtend?: CompilerOptions;
        /**
         * Used to generate source file names from the config file and its include, exclude, files rules
         * and also to cache the directory stucture
         */
        readDirectory(path: string, extensions?: ReadonlyArray<string>, exclude?: ReadonlyArray<string>, include?: ReadonlyArray<string>, depth?: number): string[];
    }
    interface Watch<T> {
        /** Synchronize with host and get updated program */
        getProgram(): T;
    }
    /**
     * Creates the watch what generates program using the config file
     */
    interface WatchOfConfigFile<T> extends Watch<T> {
    }
    /**
     * Creates the watch that generates program using the root files and compiler options
     */
    interface WatchOfFilesAndCompilerOptions<T> extends Watch<T> {
        /** Updates the root files in the program, only if this is not config file compilation */
        updateRootFileNames(fileNames: string[]): void;
    }
    /**
     * Create the watch compiler host for either configFile or fileNames and its options
     */
    function createWatchCompilerHost<T extends BuilderProgram>(rootFiles: string[], options: CompilerOptions, system: System, createProgram?: CreateProgram<T>, reportDiagnostic?: DiagnosticReporter, reportWatchStatus?: WatchStatusReporter): WatchCompilerHostOfFilesAndCompilerOptions<T>;
    function createWatchCompilerHost<T extends BuilderProgram>(configFileName: string, optionsToExtend: CompilerOptions | undefined, system: System, createProgram?: CreateProgram<T>, reportDiagnostic?: DiagnosticReporter, reportWatchStatus?: WatchStatusReporter): WatchCompilerHostOfConfigFile<T>;
    /**
     * Creates the watch from the host for root files and compiler options
     */
    function createWatchProgram<T extends BuilderProgram>(host: WatchCompilerHostOfFilesAndCompilerOptions<T>): WatchOfFilesAndCompilerOptions<T>;
    /**
     * Creates the watch from the host for config file
     */
    function createWatchProgram<T extends BuilderProgram>(host: WatchCompilerHostOfConfigFile<T>): WatchOfConfigFile<T>;
}
declare namespace ts {
    interface BuildHost {
        verbose(diag: DiagnosticMessage, ...args: string[]): void;
        error(diag: DiagnosticMessage, ...args: string[]): void;
        errorDiagnostic(diag: Diagnostic): void;
        message(diag: DiagnosticMessage, ...args: string[]): void;
    }
    /**
     * A BuildContext tracks what's going on during the course of a build.
     *
     * Callers may invoke any number of build requests within the same context;
     * until the context is reset, each project will only be built at most once.
     *
     * Example: In a standard setup where project B depends on project A, and both are out of date,
     * a failed build of A will result in A remaining out of date. When we try to build
     * B, we should immediately bail instead of recomputing A's up-to-date status again.
     *
     * This also matters for performing fast (i.e. fake) downstream builds of projects
     * when their upstream .d.ts files haven't changed content (but have newer timestamps)
     */
    interface BuildContext {
        options: BuildOptions;
        /**
         * Map from output file name to its pre-build timestamp
         */
        unchangedOutputs: FileMap<Date>;
        /**
         * Map from config file name to up-to-date status
         */
        projectStatus: FileMap<UpToDateStatus>;
        invalidatedProjects: FileMap<true>;
        queuedProjects: FileMap<true>;
        missingRoots: Map<true>;
    }
    type Mapper = ReturnType<typeof createDependencyMapper>;
    interface DependencyGraph {
        buildQueue: ResolvedConfigFileName[];
        dependencyMap: Mapper;
    }
    interface BuildOptions {
        dry: boolean;
        force: boolean;
        verbose: boolean;
    }
    enum UpToDateStatusType {
        Unbuildable = 0,
        UpToDate = 1,
        /**
         * The project appears out of date because its upstream inputs are newer than its outputs,
         * but all of its outputs are actually newer than the previous identical outputs of its (.d.ts) inputs.
         * This means we can Pseudo-build (just touch timestamps), as if we had actually built this project.
         */
        UpToDateWithUpstreamTypes = 2,
        OutputMissing = 3,
        OutOfDateWithSelf = 4,
        OutOfDateWithUpstream = 5,
        UpstreamOutOfDate = 6,
        UpstreamBlocked = 7,
        /**
         * Projects with no outputs (i.e. "solution" files)
         */
        ContainerOnly = 8
    }
    type UpToDateStatus = Status.Unbuildable | Status.UpToDate | Status.OutputMissing | Status.OutOfDateWithSelf | Status.OutOfDateWithUpstream | Status.UpstreamOutOfDate | Status.UpstreamBlocked | Status.ContainerOnly;
    namespace Status {
        /**
         * The project can't be built at all in its current state. For example,
         * its config file cannot be parsed, or it has a syntax error or missing file
         */
        interface Unbuildable {
            type: UpToDateStatusType.Unbuildable;
            reason: string;
        }
        /**
         * This project doesn't have any outputs, so "is it up to date" is a meaningless question.
         */
        interface ContainerOnly {
            type: UpToDateStatusType.ContainerOnly;
        }
        /**
         * The project is up to date with respect to its inputs.
         * We track what the newest input file is.
         */
        interface UpToDate {
            type: UpToDateStatusType.UpToDate | UpToDateStatusType.UpToDateWithUpstreamTypes;
            newestInputFileTime?: Date;
            newestInputFileName?: string;
            newestDeclarationFileContentChangedTime?: Date;
            newestOutputFileTime?: Date;
            newestOutputFileName?: string;
            oldestOutputFileName?: string;
        }
        /**
         * One or more of the outputs of the project does not exist.
         */
        interface OutputMissing {
            type: UpToDateStatusType.OutputMissing;
            /**
             * The name of the first output file that didn't exist
             */
            missingOutputFileName: string;
        }
        /**
         * One or more of the project's outputs is older than its newest input.
         */
        interface OutOfDateWithSelf {
            type: UpToDateStatusType.OutOfDateWithSelf;
            outOfDateOutputFileName: string;
            newerInputFileName: string;
        }
        /**
         * This project depends on an out-of-date project, so shouldn't be built yet
         */
        interface UpstreamOutOfDate {
            type: UpToDateStatusType.UpstreamOutOfDate;
            upstreamProjectName: string;
        }
        /**
         * This project depends an upstream project with build errors
         */
        interface UpstreamBlocked {
            type: UpToDateStatusType.UpstreamBlocked;
            upstreamProjectName: string;
        }
        /**
         * One or more of the project's outputs is older than the newest output of
         * an upstream project.
         */
        interface OutOfDateWithUpstream {
            type: UpToDateStatusType.OutOfDateWithUpstream;
            outOfDateOutputFileName: string;
            newerProjectName: string;
        }
    }
    interface FileMap<T> {
        setValue(fileName: string, value: T): void;
        getValue(fileName: string): T | never;
        getValueOrUndefined(fileName: string): T | undefined;
        hasKey(fileName: string): boolean;
        removeKey(fileName: string): void;
        getKeys(): string[];
    }
    function createDependencyMapper(): {
        addReference: (childConfigFileName: ResolvedConfigFileName, parentConfigFileName: ResolvedConfigFileName) => void;
        getReferencesTo: (parentConfigFileName: ResolvedConfigFileName) => ResolvedConfigFileName[];
        getReferencesOf: (childConfigFileName: ResolvedConfigFileName) => ResolvedConfigFileName[];
        getKeys: () => ReadonlyArray<ResolvedConfigFileName>;
    };
    function createBuildContext(options: BuildOptions): BuildContext;
    function performBuild(args: string[], compilerHost: CompilerHost, buildHost: BuildHost, system?: System): number | undefined;
    /**
     * A SolutionBuilder has an immutable set of rootNames that are the "entry point" projects, but
     * can dynamically add/remove other projects based on changes on the rootNames' references
     */
    function createSolutionBuilder(compilerHost: CompilerHost, buildHost: BuildHost, rootNames: ReadonlyArray<string>, defaultOptions: BuildOptions, system?: System): {
        buildAllProjects: () => ExitStatus;
        getUpToDateStatus: (project: ParsedCommandLine | undefined) => UpToDateStatus;
        getUpToDateStatusOfFile: (configFileName: ResolvedConfigFileName) => UpToDateStatus;
        cleanAllProjects: () => ExitStatus.Success | ExitStatus.DiagnosticsPresent_OutputsSkipped;
        resetBuildContext: (opts?: BuildOptions) => void;
        getBuildGraph: (configFileNames: ReadonlyArray<string>) => DependencyGraph | undefined;
        invalidateProject: (configFileName: string) => void;
        buildInvalidatedProjects: () => void;
        buildDependentInvalidatedProjects: () => void;
        resolveProjectName: (name: string) => ResolvedConfigFileName | undefined;
        startWatching: () => void;
    };
    /**
     * Gets the UpToDateStatus for a project
     */
    function getUpToDateStatus(host: UpToDateHost, project: ParsedCommandLine | undefined): UpToDateStatus;
    function getAllProjectOutputs(project: ParsedCommandLine): ReadonlyArray<string>;
    function formatUpToDateStatus<T>(configFileName: string, status: UpToDateStatus, relName: (fileName: string) => string, formatMessage: (message: DiagnosticMessage, ...args: string[]) => T): T | undefined;
}
declare namespace ts.server {
    type ActionSet = "action::set";
    type ActionInvalidate = "action::invalidate";
    type ActionPackageInstalled = "action::packageInstalled";
    type EventTypesRegistry = "event::typesRegistry";
    type EventBeginInstallTypes = "event::beginInstallTypes";
    type EventEndInstallTypes = "event::endInstallTypes";
    type EventInitializationFailed = "event::initializationFailed";
    interface SortedReadonlyArray<T> extends ReadonlyArray<T> {
        " __sortedArrayBrand": any;
    }
    interface TypingInstallerResponse {
        readonly kind: ActionSet | ActionInvalidate | EventTypesRegistry | ActionPackageInstalled | EventBeginInstallTypes | EventEndInstallTypes | EventInitializationFailed;
    }
    interface TypingInstallerRequestWithProjectName {
        readonly projectName: string;
    }
    interface DiscoverTypings extends TypingInstallerRequestWithProjectName {
        readonly fileNames: string[];
        readonly projectRootPath: Path;
        readonly compilerOptions: CompilerOptions;
        readonly typeAcquisition: TypeAcquisition;
        readonly unresolvedImports: SortedReadonlyArray<string>;
        readonly cachePath?: string;
        readonly kind: "discover";
    }
    interface CloseProject extends TypingInstallerRequestWithProjectName {
        readonly kind: "closeProject";
    }
    interface TypesRegistryRequest {
        readonly kind: "typesRegistry";
    }
    interface InstallPackageRequest extends TypingInstallerRequestWithProjectName {
        readonly kind: "installPackage";
        readonly fileName: Path;
        readonly packageName: string;
        readonly projectRootPath: Path;
    }
    interface PackageInstalledResponse extends ProjectResponse {
        readonly kind: ActionPackageInstalled;
        readonly success: boolean;
        readonly message: string;
    }
    interface InitializationFailedResponse extends TypingInstallerResponse {
        readonly kind: EventInitializationFailed;
        readonly message: string;
    }
    interface ProjectResponse extends TypingInstallerResponse {
        readonly projectName: string;
    }
    interface InvalidateCachedTypings extends ProjectResponse {
        readonly kind: ActionInvalidate;
    }
    interface InstallTypes extends ProjectResponse {
        readonly kind: EventBeginInstallTypes | EventEndInstallTypes;
        readonly eventId: number;
        readonly typingsInstallerVersion: string;
        readonly packagesToInstall: ReadonlyArray<string>;
    }
    interface BeginInstallTypes extends InstallTypes {
        readonly kind: EventBeginInstallTypes;
    }
    interface EndInstallTypes extends InstallTypes {
        readonly kind: EventEndInstallTypes;
        readonly installSuccess: boolean;
    }
    interface SetTypings extends ProjectResponse {
        readonly typeAcquisition: TypeAcquisition;
        readonly compilerOptions: CompilerOptions;
        readonly typings: string[];
        readonly unresolvedImports: SortedReadonlyArray<string>;
        readonly kind: ActionSet;
    }
}
declare namespace ts {
    interface Node {
        getSourceFile(): SourceFile;
        getChildCount(sourceFile?: SourceFile): number;
        getChildAt(index: number, sourceFile?: SourceFile): Node;
        getChildren(sourceFile?: SourceFile): Node[];
        getStart(sourceFile?: SourceFile, includeJsDocComment?: boolean): number;
        getFullStart(): number;
        getEnd(): number;
        getWidth(sourceFile?: SourceFileLike): number;
        getFullWidth(): number;
        getLeadingTriviaWidth(sourceFile?: SourceFile): number;
        getFullText(sourceFile?: SourceFile): string;
        getText(sourceFile?: SourceFile): string;
        getFirstToken(sourceFile?: SourceFile): Node | undefined;
        getLastToken(sourceFile?: SourceFile): Node | undefined;
        forEachChild<T>(cbNode: (node: Node) => T | undefined, cbNodeArray?: (nodes: NodeArray<Node>) => T | undefined): T | undefined;
    }
    interface Identifier {
        readonly text: string;
    }
    interface Symbol {
        readonly name: string;
        getFlags(): SymbolFlags;
        getEscapedName(): __String;
        getName(): string;
        getDeclarations(): Declaration[] | undefined;
        getDocumentationComment(typeChecker: TypeChecker | undefined): SymbolDisplayPart[];
        getJsDocTags(): JSDocTagInfo[];
    }
    interface Type {
        getFlags(): TypeFlags;
        getSymbol(): Symbol | undefined;
        getProperties(): Symbol[];
        getProperty(propertyName: string): Symbol | undefined;
        getApparentProperties(): Symbol[];
        getCallSignatures(): ReadonlyArray<Signature>;
        getConstructSignatures(): ReadonlyArray<Signature>;
        getStringIndexType(): Type | undefined;
        getNumberIndexType(): Type | undefined;
        getBaseTypes(): BaseType[] | undefined;
        getNonNullableType(): Type;
        getConstraint(): Type | undefined;
        getDefault(): Type | undefined;
        isUnion(): this is UnionType;
        isIntersection(): this is IntersectionType;
        isUnionOrIntersection(): this is UnionOrIntersectionType;
        isLiteral(): this is LiteralType;
        isStringLiteral(): this is StringLiteralType;
        isNumberLiteral(): this is NumberLiteralType;
        isTypeParameter(): this is TypeParameter;
        isClassOrInterface(): this is InterfaceType;
        isClass(): this is InterfaceType;
    }
    interface Signature {
        getDeclaration(): SignatureDeclaration;
        getTypeParameters(): TypeParameter[] | undefined;
        getParameters(): Symbol[];
        getReturnType(): Type;
        getDocumentationComment(typeChecker: TypeChecker | undefined): SymbolDisplayPart[];
        getJsDocTags(): JSDocTagInfo[];
    }
    interface SourceFile {
        getLineAndCharacterOfPosition(pos: number): LineAndCharacter;
        getLineEndOfPosition(pos: number): number;
        getLineStarts(): ReadonlyArray<number>;
        getPositionOfLineAndCharacter(line: number, character: number): number;
        update(newText: string, textChangeRange: TextChangeRange): SourceFile;
    }
    interface SourceFileLike {
        getLineAndCharacterOfPosition(pos: number): LineAndCharacter;
    }
    interface SourceMapSource {
        getLineAndCharacterOfPosition(pos: number): LineAndCharacter;
    }
    /**
     * Represents an immutable snapshot of a script at a specified time.Once acquired, the
     * snapshot is observably immutable. i.e. the same calls with the same parameters will return
     * the same values.
     */
    interface IScriptSnapshot {
        /** Gets a portion of the script snapshot specified by [start, end). */
        getText(start: number, end: number): string;
        /** Gets the length of this script snapshot. */
        getLength(): number;
        /**
         * Gets the TextChangeRange that describe how the text changed between this text and
         * an older version.  This information is used by the incremental parser to determine
         * what sections of the script need to be re-parsed.  'undefined' can be returned if the
         * change range cannot be determined.  However, in that case, incremental parsing will
         * not happen and the entire document will be re - parsed.
         */
        getChangeRange(oldSnapshot: IScriptSnapshot): TextChangeRange | undefined;
        /** Releases all resources held by this script snapshot */
        dispose?(): void;
    }
    namespace ScriptSnapshot {
        function fromString(text: string): IScriptSnapshot;
    }
    interface PreProcessedFileInfo {
        referencedFiles: FileReference[];
        typeReferenceDirectives: FileReference[];
        libReferenceDirectives: FileReference[];
        importedFiles: FileReference[];
        ambientExternalModules?: string[];
        isLibFile: boolean;
    }
    interface HostCancellationToken {
        isCancellationRequested(): boolean;
    }
    interface InstallPackageOptions {
        fileName: Path;
        packageName: string;
    }
    interface LanguageServiceHost extends GetEffectiveTypeRootsHost {
        getCompilationSettings(): CompilerOptions;
        getNewLine?(): string;
        getProjectVersion?(): string;
        getScriptFileNames(): string[];
        getScriptKind?(fileName: string): ScriptKind;
        getScriptVersion(fileName: string): string;
        getScriptSnapshot(fileName: string): IScriptSnapshot | undefined;
        getProjectReferences?(): ReadonlyArray<ProjectReference> | undefined;
        getLocalizedDiagnosticMessages?(): any;
        getCancellationToken?(): HostCancellationToken;
        getCurrentDirectory(): string;
        getDefaultLibFileName(options: CompilerOptions): string;
        log?(s: string): void;
        trace?(s: string): void;
        error?(s: string): void;
        useCaseSensitiveFileNames?(): boolean;
        readDirectory?(path: string, extensions?: ReadonlyArray<string>, exclude?: ReadonlyArray<string>, include?: ReadonlyArray<string>, depth?: number): string[];
        readFile?(path: string, encoding?: string): string | undefined;
        realpath?(path: string): string;
        fileExists?(path: string): boolean;
        getTypeRootsVersion?(): number;
        resolveModuleNames?(moduleNames: string[], containingFile: string, reusedNames?: string[]): ResolvedModule[];
        getResolvedModuleWithFailedLookupLocationsFromCache?(modulename: string, containingFile: string): ResolvedModuleWithFailedLookupLocations | undefined;
        resolveTypeReferenceDirectives?(typeDirectiveNames: string[], containingFile: string): ResolvedTypeReferenceDirective[];
        getDirectories?(directoryName: string): string[];
        /**
         * Gets a set of custom transformers to use during emit.
         */
        getCustomTransformers?(): CustomTransformers | undefined;
        isKnownTypesPackageName?(name: string): boolean;
        installPackage?(options: InstallPackageOptions): Promise<ApplyCodeActionCommandResult>;
    }
    interface UserPreferences {
        readonly disableSuggestions?: boolean;
        readonly quotePreference?: "double" | "single";
        readonly includeCompletionsForModuleExports?: boolean;
        readonly includeCompletionsWithInsertText?: boolean;
        readonly importModuleSpecifierPreference?: "relative" | "non-relative";
        readonly allowTextChangesInNewFiles?: boolean;
    }
    interface LanguageService {
        cleanupSemanticCache(): void;
        getSyntacticDiagnostics(fileName: string): DiagnosticWithLocation[];
        /** The first time this is called, it will return global diagnostics (no location). */
        getSemanticDiagnostics(fileName: string): Diagnostic[];
        getSuggestionDiagnostics(fileName: string): DiagnosticWithLocation[];
        getCompilerOptionsDiagnostics(): Diagnostic[];
        /**
         * @deprecated Use getEncodedSyntacticClassifications instead.
         */
        getSyntacticClassifications(fileName: string, span: TextSpan): ClassifiedSpan[];
        /**
         * @deprecated Use getEncodedSemanticClassifications instead.
         */
        getSemanticClassifications(fileName: string, span: TextSpan): ClassifiedSpan[];
        getEncodedSyntacticClassifications(fileName: string, span: TextSpan): Classifications;
        getEncodedSemanticClassifications(fileName: string, span: TextSpan): Classifications;
        getCompletionsAtPosition(fileName: string, position: number, options: GetCompletionsAtPositionOptions | undefined): CompletionInfo | undefined;
        getCompletionEntryDetails(fileName: string, position: number, name: string, formatOptions: FormatCodeOptions | FormatCodeSettings | undefined, source: string | undefined, preferences: UserPreferences | undefined): CompletionEntryDetails | undefined;
        getCompletionEntrySymbol(fileName: string, position: number, name: string, source: string | undefined): Symbol | undefined;
        getQuickInfoAtPosition(fileName: string, position: number): QuickInfo | undefined;
        getNameOrDottedNameSpan(fileName: string, startPos: number, endPos: number): TextSpan | undefined;
        getBreakpointStatementAtPosition(fileName: string, position: number): TextSpan | undefined;
        getSignatureHelpItems(fileName: string, position: number, options: SignatureHelpItemsOptions | undefined): SignatureHelpItems | undefined;
        getRenameInfo(fileName: string, position: number): RenameInfo;
        findRenameLocations(fileName: string, position: number, findInStrings: boolean, findInComments: boolean): RenameLocation[] | undefined;
        getDefinitionAtPosition(fileName: string, position: number): DefinitionInfo[] | undefined;
        getDefinitionAndBoundSpan(fileName: string, position: number): DefinitionInfoAndBoundSpan | undefined;
        getTypeDefinitionAtPosition(fileName: string, position: number): DefinitionInfo[] | undefined;
        getImplementationAtPosition(fileName: string, position: number): ImplementationLocation[] | undefined;
        getReferencesAtPosition(fileName: string, position: number): ReferenceEntry[] | undefined;
        findReferences(fileName: string, position: number): ReferencedSymbol[] | undefined;
        getDocumentHighlights(fileName: string, position: number, filesToSearch: string[]): DocumentHighlights[] | undefined;
        /** @deprecated */
        getOccurrencesAtPosition(fileName: string, position: number): ReferenceEntry[] | undefined;
        getNavigateToItems(searchValue: string, maxResultCount?: number, fileName?: string, excludeDtsFiles?: boolean): NavigateToItem[];
        getNavigationBarItems(fileName: string): NavigationBarItem[];
        getNavigationTree(fileName: string): NavigationTree;
        getOutliningSpans(fileName: string): OutliningSpan[];
        getTodoComments(fileName: string, descriptors: TodoCommentDescriptor[]): TodoComment[];
        getBraceMatchingAtPosition(fileName: string, position: number): TextSpan[];
        getIndentationAtPosition(fileName: string, position: number, options: EditorOptions | EditorSettings): number;
        getFormattingEditsForRange(fileName: string, start: number, end: number, options: FormatCodeOptions | FormatCodeSettings): TextChange[];
        getFormattingEditsForDocument(fileName: string, options: FormatCodeOptions | FormatCodeSettings): TextChange[];
        getFormattingEditsAfterKeystroke(fileName: string, position: number, key: string, options: FormatCodeOptions | FormatCodeSettings): TextChange[];
        getDocCommentTemplateAtPosition(fileName: string, position: number): TextInsertion | undefined;
        isValidBraceCompletionAtPosition(fileName: string, position: number, openingBrace: number): boolean;
        /**
         * This will return a defined result if the position is after the `>` of the opening tag, or somewhere in the text, of a JSXElement with no closing tag.
         * Editors should call this after `>` is typed.
         */
        getJsxClosingTagAtPosition(fileName: string, position: number): JsxClosingTagInfo | undefined;
        getSpanOfEnclosingComment(fileName: string, position: number, onlyMultiLine: boolean): TextSpan | undefined;
        toLineColumnOffset?(fileName: string, position: number): LineAndCharacter;
        getCodeFixesAtPosition(fileName: string, start: number, end: number, errorCodes: ReadonlyArray<number>, formatOptions: FormatCodeSettings, preferences: UserPreferences): ReadonlyArray<CodeFixAction>;
        getCombinedCodeFix(scope: CombinedCodeFixScope, fixId: {}, formatOptions: FormatCodeSettings, preferences: UserPreferences): CombinedCodeActions;
        applyCodeActionCommand(action: CodeActionCommand): Promise<ApplyCodeActionCommandResult>;
        applyCodeActionCommand(action: CodeActionCommand[]): Promise<ApplyCodeActionCommandResult[]>;
        applyCodeActionCommand(action: CodeActionCommand | CodeActionCommand[]): Promise<ApplyCodeActionCommandResult | ApplyCodeActionCommandResult[]>;
        /** @deprecated `fileName` will be ignored */
        applyCodeActionCommand(fileName: string, action: CodeActionCommand): Promise<ApplyCodeActionCommandResult>;
        /** @deprecated `fileName` will be ignored */
        applyCodeActionCommand(fileName: string, action: CodeActionCommand[]): Promise<ApplyCodeActionCommandResult[]>;
        /** @deprecated `fileName` will be ignored */
        applyCodeActionCommand(fileName: string, action: CodeActionCommand | CodeActionCommand[]): Promise<ApplyCodeActionCommandResult | ApplyCodeActionCommandResult[]>;
        getApplicableRefactors(fileName: string, positionOrRange: number | TextRange, preferences: UserPreferences | undefined): ApplicableRefactorInfo[];
        getEditsForRefactor(fileName: string, formatOptions: FormatCodeSettings, positionOrRange: number | TextRange, refactorName: string, actionName: string, preferences: UserPreferences | undefined): RefactorEditInfo | undefined;
        organizeImports(scope: OrganizeImportsScope, formatOptions: FormatCodeSettings, preferences: UserPreferences | undefined): ReadonlyArray<FileTextChanges>;
        getEditsForFileRename(oldFilePath: string, newFilePath: string, formatOptions: FormatCodeSettings, preferences: UserPreferences | undefined): ReadonlyArray<FileTextChanges>;
        getEmitOutput(fileName: string, emitOnlyDtsFiles?: boolean): EmitOutput;
        getProgram(): Program | undefined;
        dispose(): void;
    }
    interface JsxClosingTagInfo {
        readonly newText: string;
    }
    interface CombinedCodeFixScope {
        type: "file";
        fileName: string;
    }
    type OrganizeImportsScope = CombinedCodeFixScope;
    type CompletionsTriggerCharacter = "." | '"' | "'" | "`" | "/" | "@" | "<";
    interface GetCompletionsAtPositionOptions extends UserPreferences {
        /**
         * If the editor is asking for completions because a certain character was typed
         * (as opposed to when the user explicitly requested them) this should be set.
         */
        triggerCharacter?: CompletionsTriggerCharacter;
        /** @deprecated Use includeCompletionsForModuleExports */
        includeExternalModuleExports?: boolean;
        /** @deprecated Use includeCompletionsWithInsertText */
        includeInsertTextCompletions?: boolean;
    }
    type SignatureHelpTriggerCharacter = "," | "(" | "<";
    type SignatureHelpRetriggerCharacter = SignatureHelpTriggerCharacter | ")";
    interface SignatureHelpItemsOptions {
        triggerReason?: SignatureHelpTriggerReason;
    }
    type SignatureHelpTriggerReason = SignatureHelpInvokedReason | SignatureHelpCharacterTypedReason | SignatureHelpRetriggeredReason;
    /**
     * Signals that the user manually requested signature help.
     * The language service will unconditionally attempt to provide a result.
     */
    interface SignatureHelpInvokedReason {
        kind: "invoked";
        triggerCharacter?: undefined;
    }
    /**
     * Signals that the signature help request came from a user typing a character.
     * Depending on the character and the syntactic context, the request may or may not be served a result.
     */
    interface SignatureHelpCharacterTypedReason {
        kind: "characterTyped";
        /**
         * Character that was responsible for triggering signature help.
         */
        triggerCharacter: SignatureHelpTriggerCharacter;
    }
    /**
     * Signals that this signature help request came from typing a character or moving the cursor.
     * This should only occur if a signature help session was already active and the editor needs to see if it should adjust.
     * The language service will unconditionally attempt to provide a result.
     * `triggerCharacter` can be `undefined` for a retrigger caused by a cursor move.
     */
    interface SignatureHelpRetriggeredReason {
        kind: "retrigger";
        /**
         * Character that was responsible for triggering signature help.
         */
        triggerCharacter?: SignatureHelpRetriggerCharacter;
    }
    interface ApplyCodeActionCommandResult {
        successMessage: string;
    }
    interface Classifications {
        spans: number[];
        endOfLineState: EndOfLineState;
    }
    interface ClassifiedSpan {
        textSpan: TextSpan;
        classificationType: ClassificationTypeNames;
    }
    /**
     * Navigation bar interface designed for visual studio's dual-column layout.
     * This does not form a proper tree.
     * The navbar is returned as a list of top-level items, each of which has a list of child items.
     * Child items always have an empty array for their `childItems`.
     */
    interface NavigationBarItem {
        text: string;
        kind: ScriptElementKind;
        kindModifiers: string;
        spans: TextSpan[];
        childItems: NavigationBarItem[];
        indent: number;
        bolded: boolean;
        grayed: boolean;
    }
    /**
     * Node in a tree of nested declarations in a file.
     * The top node is always a script or module node.
     */
    interface NavigationTree {
        /** Name of the declaration, or a short description, e.g. "<class>". */
        text: string;
        kind: ScriptElementKind;
        /** ScriptElementKindModifier separated by commas, e.g. "public,abstract" */
        kindModifiers: string;
        /**
         * Spans of the nodes that generated this declaration.
         * There will be more than one if this is the result of merging.
         */
        spans: TextSpan[];
        nameSpan: TextSpan | undefined;
        /** Present if non-empty */
        childItems?: NavigationTree[];
    }
    interface TodoCommentDescriptor {
        text: string;
        priority: number;
    }
    interface TodoComment {
        descriptor: TodoCommentDescriptor;
        message: string;
        position: number;
    }
    class TextChange {
        span: TextSpan;
        newText: string;
    }
    interface FileTextChanges {
        fileName: string;
        textChanges: TextChange[];
        isNewFile?: boolean;
    }
    interface CodeAction {
        /** Description of the code action to display in the UI of the editor */
        description: string;
        /** Text changes to apply to each file as part of the code action */
        changes: FileTextChanges[];
        /**
         * If the user accepts the code fix, the editor should send the action back in a `applyAction` request.
         * This allows the language service to have side effects (e.g. installing dependencies) upon a code fix.
         */
        commands?: CodeActionCommand[];
    }
    interface CodeFixAction extends CodeAction {
        /** Short name to identify the fix, for use by telemetry. */
        fixName: string;
        /**
         * If present, one may call 'getCombinedCodeFix' with this fixId.
         * This may be omitted to indicate that the code fix can't be applied in a group.
         */
        fixId?: {};
        fixAllDescription?: string;
    }
    interface CombinedCodeActions {
        changes: ReadonlyArray<FileTextChanges>;
        commands?: ReadonlyArray<CodeActionCommand>;
    }
    type CodeActionCommand = InstallPackageAction;
    interface InstallPackageAction {
    }
    /**
     * A set of one or more available refactoring actions, grouped under a parent refactoring.
     */
    interface ApplicableRefactorInfo {
        /**
         * The programmatic name of the refactoring
         */
        name: string;
        /**
         * A description of this refactoring category to show to the user.
         * If the refactoring gets inlined (see below), this text will not be visible.
         */
        description: string;
        /**
         * Inlineable refactorings can have their actions hoisted out to the top level
         * of a context menu. Non-inlineanable refactorings should always be shown inside
         * their parent grouping.
         *
         * If not specified, this value is assumed to be 'true'
         */
        inlineable?: boolean;
        actions: RefactorActionInfo[];
    }
    /**
     * Represents a single refactoring action - for example, the "Extract Method..." refactor might
     * offer several actions, each corresponding to a surround class or closure to extract into.
     */
    interface RefactorActionInfo {
        /**
         * The programmatic name of the refactoring action
         */
        name: string;
        /**
         * A description of this refactoring action to show to the user.
         * If the parent refactoring is inlined away, this will be the only text shown,
         * so this description should make sense by itself if the parent is inlineable=true
         */
        description: string;
    }
    /**
     * A set of edits to make in response to a refactor action, plus an optional
     * location where renaming should be invoked from
     */
    interface RefactorEditInfo {
        edits: FileTextChanges[];
        renameFilename?: string;
        renameLocation?: number;
        commands?: CodeActionCommand[];
    }
    interface TextInsertion {
        newText: string;
        /** The position in newText the caret should point to after the insertion. */
        caretOffset: number;
    }
    interface DocumentSpan {
        textSpan: TextSpan;
        fileName: string;
        /**
         * If the span represents a location that was remapped (e.g. via a .d.ts.map file),
         * then the original filename and span will be specified here
         */
        originalTextSpan?: TextSpan;
        originalFileName?: string;
    }
    interface RenameLocation extends DocumentSpan {
    }
    interface ReferenceEntry extends DocumentSpan {
        isWriteAccess: boolean;
        isDefinition: boolean;
        isInString?: true;
    }
    interface ImplementationLocation extends DocumentSpan {
        kind: ScriptElementKind;
        displayParts: SymbolDisplayPart[];
    }
    interface DocumentHighlights {
        fileName: string;
        highlightSpans: HighlightSpan[];
    }
    enum HighlightSpanKind {
        none = "none",
        definition = "definition",
        reference = "reference",
        writtenReference = "writtenReference"
    }
    interface HighlightSpan {
        fileName?: string;
        isInString?: true;
        textSpan: TextSpan;
        kind: HighlightSpanKind;
    }
    interface NavigateToItem {
        name: string;
        kind: ScriptElementKind;
        kindModifiers: string;
        matchKind: "exact" | "prefix" | "substring" | "camelCase";
        isCaseSensitive: boolean;
        fileName: string;
        textSpan: TextSpan;
        containerName: string;
        containerKind: ScriptElementKind;
    }
    enum IndentStyle {
        None = 0,
        Block = 1,
        Smart = 2
    }
    interface EditorOptions {
        BaseIndentSize?: number;
        IndentSize: number;
        TabSize: number;
        NewLineCharacter: string;
        ConvertTabsToSpaces: boolean;
        IndentStyle: IndentStyle;
    }
    interface EditorSettings {
        baseIndentSize?: number;
        indentSize?: number;
        tabSize?: number;
        newLineCharacter?: string;
        convertTabsToSpaces?: boolean;
        indentStyle?: IndentStyle;
    }
    interface FormatCodeOptions extends EditorOptions {
        InsertSpaceAfterCommaDelimiter: boolean;
        InsertSpaceAfterSemicolonInForStatements: boolean;
        InsertSpaceBeforeAndAfterBinaryOperators: boolean;
        InsertSpaceAfterConstructor?: boolean;
        InsertSpaceAfterKeywordsInControlFlowStatements: boolean;
        InsertSpaceAfterFunctionKeywordForAnonymousFunctions: boolean;
        InsertSpaceAfterOpeningAndBeforeClosingNonemptyParenthesis: boolean;
        InsertSpaceAfterOpeningAndBeforeClosingNonemptyBrackets: boolean;
        InsertSpaceAfterOpeningAndBeforeClosingNonemptyBraces?: boolean;
        InsertSpaceAfterOpeningAndBeforeClosingTemplateStringBraces: boolean;
        InsertSpaceAfterOpeningAndBeforeClosingJsxExpressionBraces?: boolean;
        InsertSpaceAfterTypeAssertion?: boolean;
        InsertSpaceBeforeFunctionParenthesis?: boolean;
        PlaceOpenBraceOnNewLineForFunctions: boolean;
        PlaceOpenBraceOnNewLineForControlBlocks: boolean;
        insertSpaceBeforeTypeAnnotation?: boolean;
    }
    interface FormatCodeSettings extends EditorSettings {
        insertSpaceAfterCommaDelimiter?: boolean;
        insertSpaceAfterSemicolonInForStatements?: boolean;
        insertSpaceBeforeAndAfterBinaryOperators?: boolean;
        insertSpaceAfterConstructor?: boolean;
        insertSpaceAfterKeywordsInControlFlowStatements?: boolean;
        insertSpaceAfterFunctionKeywordForAnonymousFunctions?: boolean;
        insertSpaceAfterOpeningAndBeforeClosingNonemptyParenthesis?: boolean;
        insertSpaceAfterOpeningAndBeforeClosingNonemptyBrackets?: boolean;
        insertSpaceAfterOpeningAndBeforeClosingNonemptyBraces?: boolean;
        insertSpaceAfterOpeningAndBeforeClosingTemplateStringBraces?: boolean;
        insertSpaceAfterOpeningAndBeforeClosingJsxExpressionBraces?: boolean;
        insertSpaceAfterTypeAssertion?: boolean;
        insertSpaceBeforeFunctionParenthesis?: boolean;
        placeOpenBraceOnNewLineForFunctions?: boolean;
        placeOpenBraceOnNewLineForControlBlocks?: boolean;
        insertSpaceBeforeTypeAnnotation?: boolean;
        indentMultiLineObjectLiteralBeginningOnBlankLine?: boolean;
    }
    interface DefinitionInfo extends DocumentSpan {
        kind: ScriptElementKind;
        name: string;
        containerKind: ScriptElementKind;
        containerName: string;
    }
    interface DefinitionInfoAndBoundSpan {
        definitions?: ReadonlyArray<DefinitionInfo>;
        textSpan: TextSpan;
    }
    interface ReferencedSymbolDefinitionInfo extends DefinitionInfo {
        displayParts: SymbolDisplayPart[];
    }
    interface ReferencedSymbol {
        definition: ReferencedSymbolDefinitionInfo;
        references: ReferenceEntry[];
    }
    enum SymbolDisplayPartKind {
        aliasName = 0,
        className = 1,
        enumName = 2,
        fieldName = 3,
        interfaceName = 4,
        keyword = 5,
        lineBreak = 6,
        numericLiteral = 7,
        stringLiteral = 8,
        localName = 9,
        methodName = 10,
        moduleName = 11,
        operator = 12,
        parameterName = 13,
        propertyName = 14,
        punctuation = 15,
        space = 16,
        text = 17,
        typeParameterName = 18,
        enumMemberName = 19,
        functionName = 20,
        regularExpressionLiteral = 21
    }
    interface SymbolDisplayPart {
        text: string;
        kind: string;
    }
    interface JSDocTagInfo {
        name: string;
        text?: string;
    }
    interface QuickInfo {
        kind: ScriptElementKind;
        kindModifiers: string;
        textSpan: TextSpan;
        displayParts?: SymbolDisplayPart[];
        documentation?: SymbolDisplayPart[];
        tags?: JSDocTagInfo[];
    }
    interface RenameInfo {
        canRename: boolean;
        localizedErrorMessage?: string;
        displayName: string;
        fullDisplayName: string;
        kind: ScriptElementKind;
        kindModifiers: string;
        triggerSpan: TextSpan;
    }
    interface SignatureHelpParameter {
        name: string;
        documentation: SymbolDisplayPart[];
        displayParts: SymbolDisplayPart[];
        isOptional: boolean;
    }
    /**
     * Represents a single signature to show in signature help.
     * The id is used for subsequent calls into the language service to ask questions about the
     * signature help item in the context of any documents that have been updated.  i.e. after
     * an edit has happened, while signature help is still active, the host can ask important
     * questions like 'what parameter is the user currently contained within?'.
     */
    interface SignatureHelpItem {
        isVariadic: boolean;
        prefixDisplayParts: SymbolDisplayPart[];
        suffixDisplayParts: SymbolDisplayPart[];
        separatorDisplayParts: SymbolDisplayPart[];
        parameters: SignatureHelpParameter[];
        documentation: SymbolDisplayPart[];
        tags: JSDocTagInfo[];
    }
    /**
     * Represents a set of signature help items, and the preferred item that should be selected.
     */
    interface SignatureHelpItems {
        items: SignatureHelpItem[];
        applicableSpan: TextSpan;
        selectedItemIndex: number;
        argumentIndex: number;
        argumentCount: number;
    }
    interface CompletionInfo {
        /** Not true for all glboal completions. This will be true if the enclosing scope matches a few syntax kinds. See `isSnippetScope`. */
        isGlobalCompletion: boolean;
        isMemberCompletion: boolean;
        /**
         * true when the current location also allows for a new identifier
         */
        isNewIdentifierLocation: boolean;
        entries: CompletionEntry[];
    }
    interface CompletionEntry {
        name: string;
        kind: ScriptElementKind;
        kindModifiers?: string;
        sortText: string;
        insertText?: string;
        /**
         * An optional span that indicates the text to be replaced by this completion item.
         * If present, this span should be used instead of the default one.
         * It will be set if the required span differs from the one generated by the default replacement behavior.
         */
        replacementSpan?: TextSpan;
        hasAction?: true;
        source?: string;
        isRecommended?: true;
    }
    interface CompletionEntryDetails {
        name: string;
        kind: ScriptElementKind;
        kindModifiers: string;
        displayParts: SymbolDisplayPart[];
        documentation?: SymbolDisplayPart[];
        tags?: JSDocTagInfo[];
        codeActions?: CodeAction[];
        source?: SymbolDisplayPart[];
    }
    interface OutliningSpan {
        /** The span of the document to actually collapse. */
        textSpan: TextSpan;
        /** The span of the document to display when the user hovers over the collapsed span. */
        hintSpan: TextSpan;
        /** The text to display in the editor for the collapsed region. */
        bannerText: string;
        /**
         * Whether or not this region should be automatically collapsed when
         * the 'Collapse to Definitions' command is invoked.
         */
        autoCollapse: boolean;
        /**
         * Classification of the contents of the span
         */
        kind: OutliningSpanKind;
    }
    enum OutliningSpanKind {
        /** Single or multi-line comments */
        Comment = "comment",
        /** Sections marked by '// #region' and '// #endregion' comments */
        Region = "region",
        /** Declarations and expressions */
        Code = "code",
        /** Contiguous blocks of import declarations */
        Imports = "imports"
    }
    enum OutputFileType {
        JavaScript = 0,
        SourceMap = 1,
        Declaration = 2
    }
    enum EndOfLineState {
        None = 0,
        InMultiLineCommentTrivia = 1,
        InSingleQuoteStringLiteral = 2,
        InDoubleQuoteStringLiteral = 3,
        InTemplateHeadOrNoSubstitutionTemplate = 4,
        InTemplateMiddleOrTail = 5,
        InTemplateSubstitutionPosition = 6
    }
    enum TokenClass {
        Punctuation = 0,
        Keyword = 1,
        Operator = 2,
        Comment = 3,
        Whitespace = 4,
        Identifier = 5,
        NumberLiteral = 6,
        StringLiteral = 7,
        RegExpLiteral = 8
    }
    interface ClassificationResult {
        finalLexState: EndOfLineState;
        entries: ClassificationInfo[];
    }
    interface ClassificationInfo {
        length: number;
        classification: TokenClass;
    }
    interface Classifier {
        /**
         * Gives lexical classifications of tokens on a line without any syntactic context.
         * For instance, a token consisting of the text 'string' can be either an identifier
         * named 'string' or the keyword 'string', however, because this classifier is not aware,
         * it relies on certain heuristics to give acceptable results. For classifications where
         * speed trumps accuracy, this function is preferable; however, for true accuracy, the
         * syntactic classifier is ideal. In fact, in certain editing scenarios, combining the
         * lexical, syntactic, and semantic classifiers may issue the best user experience.
         *
         * @param text                      The text of a line to classify.
         * @param lexState                  The state of the lexical classifier at the end of the previous line.
         * @param syntacticClassifierAbsent Whether the client is *not* using a syntactic classifier.
         *                                  If there is no syntactic classifier (syntacticClassifierAbsent=true),
         *                                  certain heuristics may be used in its place; however, if there is a
         *                                  syntactic classifier (syntacticClassifierAbsent=false), certain
         *                                  classifications which may be incorrectly categorized will be given
         *                                  back as Identifiers in order to allow the syntactic classifier to
         *                                  subsume the classification.
         * @deprecated Use getLexicalClassifications instead.
         */
        getClassificationsForLine(text: string, lexState: EndOfLineState, syntacticClassifierAbsent: boolean): ClassificationResult;
        getEncodedLexicalClassifications(text: string, endOfLineState: EndOfLineState, syntacticClassifierAbsent: boolean): Classifications;
    }
    enum ScriptElementKind {
        unknown = "",
        warning = "warning",
        /** predefined type (void) or keyword (class) */
        keyword = "keyword",
        /** top level script node */
        scriptElement = "script",
        /** module foo {} */
        moduleElement = "module",
        /** class X {} */
        classElement = "class",
        /** var x = class X {} */
        localClassElement = "local class",
        /** interface Y {} */
        interfaceElement = "interface",
        /** type T = ... */
        typeElement = "type",
        /** enum E */
        enumElement = "enum",
        enumMemberElement = "enum member",
        /**
         * Inside module and script only
         * const v = ..
         */
        variableElement = "var",
        /** Inside function */
        localVariableElement = "local var",
        /**
         * Inside module and script only
         * function f() { }
         */
        functionElement = "function",
        /** Inside function */
        localFunctionElement = "local function",
        /** class X { [public|private]* foo() {} } */
        memberFunctionElement = "method",
        /** class X { [public|private]* [get|set] foo:number; } */
        memberGetAccessorElement = "getter",
        memberSetAccessorElement = "setter",
        /**
         * class X { [public|private]* foo:number; }
         * interface Y { foo:number; }
         */
        memberVariableElement = "property",
        /** class X { constructor() { } } */
        constructorImplementationElement = "constructor",
        /** interface Y { ():number; } */
        callSignatureElement = "call",
        /** interface Y { []:number; } */
        indexSignatureElement = "index",
        /** interface Y { new():Y; } */
        constructSignatureElement = "construct",
        /** function foo(*Y*: string) */
        parameterElement = "parameter",
        typeParameterElement = "type parameter",
        primitiveType = "primitive type",
        label = "label",
        alias = "alias",
        constElement = "const",
        letElement = "let",
        directory = "directory",
        externalModuleName = "external module name",
        /**
         * <JsxTagName attribute1 attribute2={0} />
         */
        jsxAttribute = "JSX attribute",
        /** String literal */
        string = "string"
    }
    enum ScriptElementKindModifier {
        none = "",
        publicMemberModifier = "public",
        privateMemberModifier = "private",
        protectedMemberModifier = "protected",
        exportedModifier = "export",
        ambientModifier = "declare",
        staticModifier = "static",
        abstractModifier = "abstract",
        optionalModifier = "optional"
    }
    enum ClassificationTypeNames {
        comment = "comment",
        identifier = "identifier",
        keyword = "keyword",
        numericLiteral = "number",
        operator = "operator",
        stringLiteral = "string",
        whiteSpace = "whitespace",
        text = "text",
        punctuation = "punctuation",
        className = "class name",
        enumName = "enum name",
        interfaceName = "interface name",
        moduleName = "module name",
        typeParameterName = "type parameter name",
        typeAliasName = "type alias name",
        parameterName = "parameter name",
        docCommentTagName = "doc comment tag name",
        jsxOpenTagName = "jsx open tag name",
        jsxCloseTagName = "jsx close tag name",
        jsxSelfClosingTagName = "jsx self closing tag name",
        jsxAttribute = "jsx attribute",
        jsxText = "jsx text",
        jsxAttributeStringLiteralValue = "jsx attribute string literal value"
    }
    enum ClassificationType {
        comment = 1,
        identifier = 2,
        keyword = 3,
        numericLiteral = 4,
        operator = 5,
        stringLiteral = 6,
        regularExpressionLiteral = 7,
        whiteSpace = 8,
        text = 9,
        punctuation = 10,
        className = 11,
        enumName = 12,
        interfaceName = 13,
        moduleName = 14,
        typeParameterName = 15,
        typeAliasName = 16,
        parameterName = 17,
        docCommentTagName = 18,
        jsxOpenTagName = 19,
        jsxCloseTagName = 20,
        jsxSelfClosingTagName = 21,
        jsxAttribute = 22,
        jsxText = 23,
        jsxAttributeStringLiteralValue = 24
    }
}
declare namespace ts {
    function createClassifier(): Classifier;
}
declare namespace ts {
    /**
     * The document registry represents a store of SourceFile objects that can be shared between
     * multiple LanguageService instances. A LanguageService instance holds on the SourceFile (AST)
     * of files in the context.
     * SourceFile objects account for most of the memory usage by the language service. Sharing
     * the same DocumentRegistry instance between different instances of LanguageService allow
     * for more efficient memory utilization since all projects will share at least the library
     * file (lib.d.ts).
     *
     * A more advanced use of the document registry is to serialize sourceFile objects to disk
     * and re-hydrate them when needed.
     *
     * To create a default DocumentRegistry, use createDocumentRegistry to create one, and pass it
     * to all subsequent createLanguageService calls.
     */
    interface DocumentRegistry {
        /**
         * Request a stored SourceFile with a given fileName and compilationSettings.
         * The first call to acquire will call createLanguageServiceSourceFile to generate
         * the SourceFile if was not found in the registry.
         *
         * @param fileName The name of the file requested
         * @param compilationSettings Some compilation settings like target affects the
         * shape of a the resulting SourceFile. This allows the DocumentRegistry to store
         * multiple copies of the same file for different compilation settings.
         * @param scriptSnapshot Text of the file. Only used if the file was not found
         * in the registry and a new one was created.
         * @param version Current version of the file. Only used if the file was not found
         * in the registry and a new one was created.
         */
        acquireDocument(fileName: string, compilationSettings: CompilerOptions, scriptSnapshot: IScriptSnapshot, version: string, scriptKind?: ScriptKind): SourceFile;
        acquireDocumentWithKey(fileName: string, path: Path, compilationSettings: CompilerOptions, key: DocumentRegistryBucketKey, scriptSnapshot: IScriptSnapshot, version: string, scriptKind?: ScriptKind): SourceFile;
        /**
         * Request an updated version of an already existing SourceFile with a given fileName
         * and compilationSettings. The update will in-turn call updateLanguageServiceSourceFile
         * to get an updated SourceFile.
         *
         * @param fileName The name of the file requested
         * @param compilationSettings Some compilation settings like target affects the
         * shape of a the resulting SourceFile. This allows the DocumentRegistry to store
         * multiple copies of the same file for different compilation settings.
         * @param scriptSnapshot Text of the file.
         * @param version Current version of the file.
         */
        updateDocument(fileName: string, compilationSettings: CompilerOptions, scriptSnapshot: IScriptSnapshot, version: string, scriptKind?: ScriptKind): SourceFile;
        updateDocumentWithKey(fileName: string, path: Path, compilationSettings: CompilerOptions, key: DocumentRegistryBucketKey, scriptSnapshot: IScriptSnapshot, version: string, scriptKind?: ScriptKind): SourceFile;
        getKeyForCompilationSettings(settings: CompilerOptions): DocumentRegistryBucketKey;
        /**
         * Informs the DocumentRegistry that a file is not needed any longer.
         *
         * Note: It is not allowed to call release on a SourceFile that was not acquired from
         * this registry originally.
         *
         * @param fileName The name of the file to be released
         * @param compilationSettings The compilation settings used to acquire the file
         */
        releaseDocument(fileName: string, compilationSettings: CompilerOptions): void;
        releaseDocumentWithKey(path: Path, key: DocumentRegistryBucketKey): void;
        reportStats(): string;
    }
    type DocumentRegistryBucketKey = string & {
        __bucketKey: any;
    };
    function createDocumentRegistry(useCaseSensitiveFileNames?: boolean, currentDirectory?: string): DocumentRegistry;
}
declare namespace ts {
    function preProcessFile(sourceText: string, readImportFiles?: boolean, detectJavaScriptImports?: boolean): PreProcessedFileInfo;
}
declare namespace ts {
    interface TranspileOptions {
        compilerOptions?: CompilerOptions;
        fileName?: string;
        reportDiagnostics?: boolean;
        moduleName?: string;
        renamedDependencies?: MapLike<string>;
        transformers?: CustomTransformers;
    }
    interface TranspileOutput {
        outputText: string;
        diagnostics?: Diagnostic[];
        sourceMapText?: string;
    }
    function transpileModule(input: string, transpileOptions: TranspileOptions): TranspileOutput;
    function transpile(input: string, compilerOptions?: CompilerOptions, fileName?: string, diagnostics?: Diagnostic[], moduleName?: string): string;
}
declare namespace ts {
    /** The version of the language service API */
    const servicesVersion = "0.8";
    function toEditorSettings(options: EditorOptions | EditorSettings): EditorSettings;
    function displayPartsToString(displayParts: SymbolDisplayPart[] | undefined): string;
    function getDefaultCompilerOptions(): CompilerOptions;
    function getSupportedCodeFixes(): string[];
    function createLanguageServiceSourceFile(fileName: string, scriptSnapshot: IScriptSnapshot, scriptTarget: ScriptTarget, version: string, setNodeParents: boolean, scriptKind?: ScriptKind): SourceFile;
    let disableIncrementalParsing: boolean;
    function updateLanguageServiceSourceFile(sourceFile: SourceFile, scriptSnapshot: IScriptSnapshot, version: string, textChangeRange: TextChangeRange | undefined, aggressiveChecks?: boolean): SourceFile;
    function createLanguageService(host: LanguageServiceHost, documentRegistry?: DocumentRegistry, syntaxOnly?: boolean): LanguageService;
    /**
     * Get the path of the default library files (lib.d.ts) as distributed with the typescript
     * node package.
     * The functionality is not supported if the ts module is consumed outside of a node module.
     */
    function getDefaultLibFilePath(options: CompilerOptions): string;
}
declare namespace ts {
    /**
     * Transform one or more nodes using the supplied transformers.
     * @param source A single `Node` or an array of `Node` objects.
     * @param transformers An array of `TransformerFactory` callbacks used to process the transformation.
     * @param compilerOptions Optional compiler options.
     */
    function transform<T extends Node>(source: T | T[], transformers: TransformerFactory<T>[], compilerOptions?: CompilerOptions): TransformationResult<T>;
}
declare namespace ts.server {
    interface CompressedData {
        length: number;
        compressionKind: string;
        data: any;
    }
    type RequireResult = {
        module: {};
        error: undefined;
    } | {
        module: undefined;
        error: {
            stack?: string;
            message?: string;
        };
    };
    interface ServerHost extends System {
        watchFile(path: string, callback: FileWatcherCallback, pollingInterval?: number): FileWatcher;
        watchDirectory(path: string, callback: DirectoryWatcherCallback, recursive?: boolean): FileWatcher;
        setTimeout(callback: (...args: any[]) => void, ms: number, ...args: any[]): any;
        clearTimeout(timeoutId: any): void;
        setImmediate(callback: (...args: any[]) => void, ...args: any[]): any;
        clearImmediate(timeoutId: any): void;
        gc?(): void;
        trace?(s: string): void;
        require?(initialPath: string, moduleName: string): RequireResult;
    }
}
declare namespace ts.server {
    enum LogLevel {
        terse = 0,
        normal = 1,
        requestTime = 2,
        verbose = 3
    }
    const emptyArray: SortedReadonlyArray<never>;
    interface Logger {
        close(): void;
        hasLevel(level: LogLevel): boolean;
        loggingEnabled(): boolean;
        perftrc(s: string): void;
        info(s: string): void;
        startGroup(): void;
        endGroup(): void;
        msg(s: string, type?: Msg): void;
        getLogFileName(): string | undefined;
    }
    enum Msg {
        Err = "Err",
        Info = "Info",
        Perf = "Perf"
    }
    namespace Msg {
        /** @deprecated Only here for backwards-compatibility. Prefer just `Msg`. */
        type Types = Msg;
    }
    function createInstallTypingsRequest(project: Project, typeAcquisition: TypeAcquisition, unresolvedImports: SortedReadonlyArray<string>, cachePath?: string): DiscoverTypings;
    namespace Errors {
        function ThrowNoProject(): never;
        function ThrowProjectLanguageServiceDisabled(): never;
        function ThrowProjectDoesNotContainDocument(fileName: string, project: Project): never;
    }
    function getDefaultFormatCodeSettings(host: ServerHost): FormatCodeSettings;
    type NormalizedPath = string & {
        __normalizedPathTag: any;
    };
    function toNormalizedPath(fileName: string): NormalizedPath;
    function normalizedPathToPath(normalizedPath: NormalizedPath, currentDirectory: string, getCanonicalFileName: (f: string) => string): Path;
    function asNormalizedPath(fileName: string): NormalizedPath;
    interface NormalizedPathMap<T> {
        get(path: NormalizedPath): T | undefined;
        set(path: NormalizedPath, value: T): void;
        contains(path: NormalizedPath): boolean;
        remove(path: NormalizedPath): void;
    }
    function createNormalizedPathMap<T>(): NormalizedPathMap<T>;
    interface ProjectOptions {
        configHasExtendsProperty: boolean;
        /**
         * true if config file explicitly listed files
         */
        configHasFilesProperty: boolean;
        configHasIncludeProperty: boolean;
        configHasExcludeProperty: boolean;
        projectReferences: ReadonlyArray<ProjectReference> | undefined;
        /**
         * these fields can be present in the project file
         */
        files?: string[];
        wildcardDirectories?: Map<WatchDirectoryFlags>;
        compilerOptions?: CompilerOptions;
        typeAcquisition?: TypeAcquisition;
        compileOnSave?: boolean;
    }
    function isInferredProjectName(name: string): boolean;
    function makeInferredProjectName(counter: number): string;
    function createSortedArray<T>(): SortedArray<T>;
}
/**
 * Declaration module describing the TypeScript Server protocol
 */
declare namespace ts.server.protocol {
    enum CommandTypes {
        JsxClosingTag = "jsxClosingTag",
        Brace = "brace",
        BraceCompletion = "braceCompletion",
        GetSpanOfEnclosingComment = "getSpanOfEnclosingComment",
        Change = "change",
        Close = "close",
        /** @deprecated Prefer CompletionInfo -- see comment on CompletionsResponse */
        Completions = "completions",
        CompletionInfo = "completionInfo",
        CompletionDetails = "completionEntryDetails",
        CompileOnSaveAffectedFileList = "compileOnSaveAffectedFileList",
        CompileOnSaveEmitFile = "compileOnSaveEmitFile",
        Configure = "configure",
        Definition = "definition",
        DefinitionAndBoundSpan = "definitionAndBoundSpan",
        Implementation = "implementation",
        Exit = "exit",
        Format = "format",
        Formatonkey = "formatonkey",
        Geterr = "geterr",
        GeterrForProject = "geterrForProject",
        SemanticDiagnosticsSync = "semanticDiagnosticsSync",
        SyntacticDiagnosticsSync = "syntacticDiagnosticsSync",
        SuggestionDiagnosticsSync = "suggestionDiagnosticsSync",
        NavBar = "navbar",
        Navto = "navto",
        NavTree = "navtree",
        NavTreeFull = "navtree-full",
        /** @deprecated */
        Occurrences = "occurrences",
        DocumentHighlights = "documentHighlights",
        Open = "open",
        Quickinfo = "quickinfo",
        References = "references",
        Reload = "reload",
        Rename = "rename",
        Saveto = "saveto",
        SignatureHelp = "signatureHelp",
        Status = "status",
        TypeDefinition = "typeDefinition",
        ProjectInfo = "projectInfo",
        ReloadProjects = "reloadProjects",
        Unknown = "unknown",
        OpenExternalProject = "openExternalProject",
        OpenExternalProjects = "openExternalProjects",
        CloseExternalProject = "closeExternalProject",
        GetOutliningSpans = "getOutliningSpans",
        TodoComments = "todoComments",
        Indentation = "indentation",
        DocCommentTemplate = "docCommentTemplate",
        CompilerOptionsForInferredProjects = "compilerOptionsForInferredProjects",
        GetCodeFixes = "getCodeFixes",
        GetCombinedCodeFix = "getCombinedCodeFix",
        ApplyCodeActionCommand = "applyCodeActionCommand",
        GetSupportedCodeFixes = "getSupportedCodeFixes",
        GetApplicableRefactors = "getApplicableRefactors",
        GetEditsForRefactor = "getEditsForRefactor",
        OrganizeImports = "organizeImports",
        GetEditsForFileRename = "getEditsForFileRename"
    }
    /**
     * A TypeScript Server message
     */
    interface Message {
        /**
         * Sequence number of the message
         */
        seq: number;
        /**
         * One of "request", "response", or "event"
         */
        type: "request" | "response" | "event";
    }
    /**
     * Client-initiated request message
     */
    interface Request extends Message {
        type: "request";
        /**
         * The command to execute
         */
        command: string;
        /**
         * Object containing arguments for the command
         */
        arguments?: any;
    }
    /**
     * Request to reload the project structure for all the opened files
     */
    interface ReloadProjectsRequest extends Message {
        command: CommandTypes.ReloadProjects;
    }
    /**
     * Server-initiated event message
     */
    interface Event extends Message {
        type: "event";
        /**
         * Name of event
         */
        event: string;
        /**
         * Event-specific information
         */
        body?: any;
    }
    /**
     * Response by server to client request message.
     */
    interface Response extends Message {
        type: "response";
        /**
         * Sequence number of the request message.
         */
        request_seq: number;
        /**
         * Outcome of the request.
         */
        success: boolean;
        /**
         * The command requested.
         */
        command: string;
        /**
         * If success === false, this should always be provided.
         * Otherwise, may (or may not) contain a success message.
         */
        message?: string;
        /**
         * Contains message body if success === true.
         */
        body?: any;
    }
    /**
     * Arguments for FileRequest messages.
     */
    interface FileRequestArgs {
        /**
         * The file for the request (absolute pathname required).
         */
        file: string;
        projectFileName?: string;
    }
    interface StatusRequest extends Request {
        command: CommandTypes.Status;
    }
    interface StatusResponseBody {
        /**
         * The TypeScript version (`ts.version`).
         */
        version: string;
    }
    /**
     * Response to StatusRequest
     */
    interface StatusResponse extends Response {
        body: StatusResponseBody;
    }
    /**
     * Requests a JS Doc comment template for a given position
     */
    interface DocCommentTemplateRequest extends FileLocationRequest {
        command: CommandTypes.DocCommentTemplate;
    }
    /**
     * Response to DocCommentTemplateRequest
     */
    interface DocCommandTemplateResponse extends Response {
        body?: TextInsertion;
    }
    /**
     * A request to get TODO comments from the file
     */
    interface TodoCommentRequest extends FileRequest {
        command: CommandTypes.TodoComments;
        arguments: TodoCommentRequestArgs;
    }
    /**
     * Arguments for TodoCommentRequest request.
     */
    interface TodoCommentRequestArgs extends FileRequestArgs {
        /**
         * Array of target TodoCommentDescriptors that describes TODO comments to be found
         */
        descriptors: TodoCommentDescriptor[];
    }
    /**
     * Response for TodoCommentRequest request.
     */
    interface TodoCommentsResponse extends Response {
        body?: TodoComment[];
    }
    /**
     * A request to determine if the caret is inside a comment.
     */
    interface SpanOfEnclosingCommentRequest extends FileLocationRequest {
        command: CommandTypes.GetSpanOfEnclosingComment;
        arguments: SpanOfEnclosingCommentRequestArgs;
    }
    interface SpanOfEnclosingCommentRequestArgs extends FileLocationRequestArgs {
        /**
         * Requires that the enclosing span be a multi-line comment, or else the request returns undefined.
         */
        onlyMultiLine: boolean;
    }
    /**
     * Request to obtain outlining spans in file.
     */
    interface OutliningSpansRequest extends FileRequest {
        command: CommandTypes.GetOutliningSpans;
    }
    interface OutliningSpan {
        /** The span of the document to actually collapse. */
        textSpan: TextSpan;
        /** The span of the document to display when the user hovers over the collapsed span. */
        hintSpan: TextSpan;
        /** The text to display in the editor for the collapsed region. */
        bannerText: string;
        /**
         * Whether or not this region should be automatically collapsed when
         * the 'Collapse to Definitions' command is invoked.
         */
        autoCollapse: boolean;
        /**
         * Classification of the contents of the span
         */
        kind: OutliningSpanKind;
    }
    /**
     * Response to OutliningSpansRequest request.
     */
    interface OutliningSpansResponse extends Response {
        body?: OutliningSpan[];
    }
    /**
     * A request to get indentation for a location in file
     */
    interface IndentationRequest extends FileLocationRequest {
        command: CommandTypes.Indentation;
        arguments: IndentationRequestArgs;
    }
    /**
     * Response for IndentationRequest request.
     */
    interface IndentationResponse extends Response {
        body?: IndentationResult;
    }
    /**
     * Indentation result representing where indentation should be placed
     */
    interface IndentationResult {
        /**
         * The base position in the document that the indent should be relative to
         */
        position: number;
        /**
         * The number of columns the indent should be at relative to the position's column.
         */
        indentation: number;
    }
    /**
     * Arguments for IndentationRequest request.
     */
    interface IndentationRequestArgs extends FileLocationRequestArgs {
        /**
         * An optional set of settings to be used when computing indentation.
         * If argument is omitted - then it will use settings for file that were previously set via 'configure' request or global settings.
         */
        options?: EditorSettings;
    }
    /**
     * Arguments for ProjectInfoRequest request.
     */
    interface ProjectInfoRequestArgs extends FileRequestArgs {
        /**
         * Indicate if the file name list of the project is needed
         */
        needFileNameList: boolean;
    }
    /**
     * A request to get the project information of the current file.
     */
    interface ProjectInfoRequest extends Request {
        command: CommandTypes.ProjectInfo;
        arguments: ProjectInfoRequestArgs;
    }
    /**
     * A request to retrieve compiler options diagnostics for a project
     */
    interface CompilerOptionsDiagnosticsRequest extends Request {
        arguments: CompilerOptionsDiagnosticsRequestArgs;
    }
    /**
     * Arguments for CompilerOptionsDiagnosticsRequest request.
     */
    interface CompilerOptionsDiagnosticsRequestArgs {
        /**
         * Name of the project to retrieve compiler options diagnostics.
         */
        projectFileName: string;
    }
    /**
     * Response message body for "projectInfo" request
     */
    interface ProjectInfo {
        /**
         * For configured project, this is the normalized path of the 'tsconfig.json' file
         * For inferred project, this is undefined
         */
        configFileName: string;
        /**
         * The list of normalized file name in the project, including 'lib.d.ts'
         */
        fileNames?: string[];
        /**
         * Indicates if the project has a active language service instance
         */
        languageServiceDisabled?: boolean;
    }
    /**
     * Represents diagnostic info that includes location of diagnostic in two forms
     * - start position and length of the error span
     * - startLocation and endLocation - a pair of Location objects that store start/end line and offset of the error span.
     */
    interface DiagnosticWithLinePosition {
        message: string;
        start: number;
        length: number;
        startLocation: Location;
        endLocation: Location;
        category: string;
        code: number;
        /** May store more in future. For now, this will simply be `true` to indicate when a diagnostic is an unused-identifier diagnostic. */
        reportsUnnecessary?: {};
        relatedInformation?: DiagnosticRelatedInformation[];
    }
    /**
     * Response message for "projectInfo" request
     */
    interface ProjectInfoResponse extends Response {
        body?: ProjectInfo;
    }
    /**
     * Request whose sole parameter is a file name.
     */
    interface FileRequest extends Request {
        arguments: FileRequestArgs;
    }
    /**
     * Instances of this interface specify a location in a source file:
     * (file, line, character offset), where line and character offset are 1-based.
     */
    interface FileLocationRequestArgs extends FileRequestArgs {
        /**
         * The line number for the request (1-based).
         */
        line: number;
        /**
         * The character offset (on the line) for the request (1-based).
         */
        offset: number;
    }
    type FileLocationOrRangeRequestArgs = FileLocationRequestArgs | FileRangeRequestArgs;
    /**
     * Request refactorings at a given position or selection area.
     */
    interface GetApplicableRefactorsRequest extends Request {
        command: CommandTypes.GetApplicableRefactors;
        arguments: GetApplicableRefactorsRequestArgs;
    }
    type GetApplicableRefactorsRequestArgs = FileLocationOrRangeRequestArgs;
    /**
     * Response is a list of available refactorings.
     * Each refactoring exposes one or more "Actions"; a user selects one action to invoke a refactoring
     */
    interface GetApplicableRefactorsResponse extends Response {
        body?: ApplicableRefactorInfo[];
    }
    /**
     * A set of one or more available refactoring actions, grouped under a parent refactoring.
     */
    interface ApplicableRefactorInfo {
        /**
         * The programmatic name of the refactoring
         */
        name: string;
        /**
         * A description of this refactoring category to show to the user.
         * If the refactoring gets inlined (see below), this text will not be visible.
         */
        description: string;
        /**
         * Inlineable refactorings can have their actions hoisted out to the top level
         * of a context menu. Non-inlineanable refactorings should always be shown inside
         * their parent grouping.
         *
         * If not specified, this value is assumed to be 'true'
         */
        inlineable?: boolean;
        actions: RefactorActionInfo[];
    }
    /**
     * Represents a single refactoring action - for example, the "Extract Method..." refactor might
     * offer several actions, each corresponding to a surround class or closure to extract into.
     */
    interface RefactorActionInfo {
        /**
         * The programmatic name of the refactoring action
         */
        name: string;
        /**
         * A description of this refactoring action to show to the user.
         * If the parent refactoring is inlined away, this will be the only text shown,
         * so this description should make sense by itself if the parent is inlineable=true
         */
        description: string;
    }
    interface GetEditsForRefactorRequest extends Request {
        command: CommandTypes.GetEditsForRefactor;
        arguments: GetEditsForRefactorRequestArgs;
    }
    /**
     * Request the edits that a particular refactoring action produces.
     * Callers must specify the name of the refactor and the name of the action.
     */
    type GetEditsForRefactorRequestArgs = FileLocationOrRangeRequestArgs & {
        refactor: string;
        action: string;
    };
    interface GetEditsForRefactorResponse extends Response {
        body?: RefactorEditInfo;
    }
    interface RefactorEditInfo {
        edits: FileCodeEdits[];
        /**
         * An optional location where the editor should start a rename operation once
         * the refactoring edits have been applied
         */
        renameLocation?: Location;
        renameFilename?: string;
    }
    /**
     * Organize imports by:
     *   1) Removing unused imports
     *   2) Coalescing imports from the same module
     *   3) Sorting imports
     */
    interface OrganizeImportsRequest extends Request {
        command: CommandTypes.OrganizeImports;
        arguments: OrganizeImportsRequestArgs;
    }
    type OrganizeImportsScope = GetCombinedCodeFixScope;
    interface OrganizeImportsRequestArgs {
        scope: OrganizeImportsScope;
    }
    interface OrganizeImportsResponse extends Response {
        body: ReadonlyArray<FileCodeEdits>;
    }
    interface GetEditsForFileRenameRequest extends Request {
        command: CommandTypes.GetEditsForFileRename;
        arguments: GetEditsForFileRenameRequestArgs;
    }
    /** Note: Paths may also be directories. */
    interface GetEditsForFileRenameRequestArgs {
        readonly oldFilePath: string;
        readonly newFilePath: string;
    }
    interface GetEditsForFileRenameResponse extends Response {
        body: ReadonlyArray<FileCodeEdits>;
    }
    /**
     * Request for the available codefixes at a specific position.
     */
    interface CodeFixRequest extends Request {
        command: CommandTypes.GetCodeFixes;
        arguments: CodeFixRequestArgs;
    }
    interface GetCombinedCodeFixRequest extends Request {
        command: CommandTypes.GetCombinedCodeFix;
        arguments: GetCombinedCodeFixRequestArgs;
    }
    interface GetCombinedCodeFixResponse extends Response {
        body: CombinedCodeActions;
    }
    interface ApplyCodeActionCommandRequest extends Request {
        command: CommandTypes.ApplyCodeActionCommand;
        arguments: ApplyCodeActionCommandRequestArgs;
    }
    interface ApplyCodeActionCommandResponse extends Response {
    }
    interface FileRangeRequestArgs extends FileRequestArgs {
        /**
         * The line number for the request (1-based).
         */
        startLine: number;
        /**
         * The character offset (on the line) for the request (1-based).
         */
        startOffset: number;
        /**
         * The line number for the request (1-based).
         */
        endLine: number;
        /**
         * The character offset (on the line) for the request (1-based).
         */
        endOffset: number;
    }
    /**
     * Instances of this interface specify errorcodes on a specific location in a sourcefile.
     */
    interface CodeFixRequestArgs extends FileRangeRequestArgs {
        /**
         * Errorcodes we want to get the fixes for.
         */
        errorCodes?: ReadonlyArray<number>;
    }
    interface GetCombinedCodeFixRequestArgs {
        scope: GetCombinedCodeFixScope;
        fixId: {};
    }
    interface GetCombinedCodeFixScope {
        type: "file";
        args: FileRequestArgs;
    }
    interface ApplyCodeActionCommandRequestArgs {
        /** May also be an array of commands. */
        command: {};
    }
    /**
     * Response for GetCodeFixes request.
     */
    interface GetCodeFixesResponse extends Response {
        body?: CodeAction[];
    }
    /**
     * A request whose arguments specify a file location (file, line, col).
     */
    interface FileLocationRequest extends FileRequest {
        arguments: FileLocationRequestArgs;
    }
    /**
     * A request to get codes of supported code fixes.
     */
    interface GetSupportedCodeFixesRequest extends Request {
        command: CommandTypes.GetSupportedCodeFixes;
    }
    /**
     * A response for GetSupportedCodeFixesRequest request.
     */
    interface GetSupportedCodeFixesResponse extends Response {
        /**
         * List of error codes supported by the server.
         */
        body?: string[];
    }
    /**
     * Arguments for EncodedSemanticClassificationsRequest request.
     */
    interface EncodedSemanticClassificationsRequestArgs extends FileRequestArgs {
        /**
         * Start position of the span.
         */
        start: number;
        /**
         * Length of the span.
         */
        length: number;
    }
    /**
     * Arguments in document highlight request; include: filesToSearch, file,
     * line, offset.
     */
    interface DocumentHighlightsRequestArgs extends FileLocationRequestArgs {
        /**
         * List of files to search for document highlights.
         */
        filesToSearch: string[];
    }
    /**
     * Go to definition request; value of command field is
     * "definition". Return response giving the file locations that
     * define the symbol found in file at location line, col.
     */
    interface DefinitionRequest extends FileLocationRequest {
        command: CommandTypes.Definition;
    }
    interface DefinitionAndBoundSpanRequest extends FileLocationRequest {
        readonly command: CommandTypes.DefinitionAndBoundSpan;
    }
    interface DefinitionAndBoundSpanResponse extends Response {
        readonly body: DefinitionInfoAndBoundSpan;
    }
    /**
     * Go to type request; value of command field is
     * "typeDefinition". Return response giving the file locations that
     * define the type for the symbol found in file at location line, col.
     */
    interface TypeDefinitionRequest extends FileLocationRequest {
        command: CommandTypes.TypeDefinition;
    }
    /**
     * Go to implementation request; value of command field is
     * "implementation". Return response giving the file locations that
     * implement the symbol found in file at location line, col.
     */
    interface ImplementationRequest extends FileLocationRequest {
        command: CommandTypes.Implementation;
    }
    /**
     * Location in source code expressed as (one-based) line and (one-based) column offset.
     */
    interface Location {
        line: number;
        offset: number;
    }
    /**
     * Object found in response messages defining a span of text in source code.
     */
    interface TextSpan {
        /**
         * First character of the definition.
         */
        start: Location;
        /**
         * One character past last character of the definition.
         */
        end: Location;
    }
    /**
     * Object found in response messages defining a span of text in a specific source file.
     */
    interface FileSpan extends TextSpan {
        /**
         * File containing text span.
         */
        file: string;
    }
    interface DefinitionInfoAndBoundSpan {
        definitions: ReadonlyArray<FileSpan>;
        textSpan: TextSpan;
    }
    /**
     * Definition response message.  Gives text range for definition.
     */
    interface DefinitionResponse extends Response {
        body?: FileSpan[];
    }
    interface DefinitionInfoAndBoundSpanReponse extends Response {
        body?: DefinitionInfoAndBoundSpan;
    }
    /**
     * Definition response message.  Gives text range for definition.
     */
    interface TypeDefinitionResponse extends Response {
        body?: FileSpan[];
    }
    /**
     * Implementation response message.  Gives text range for implementations.
     */
    interface ImplementationResponse extends Response {
        body?: FileSpan[];
    }
    /**
     * Request to get brace completion for a location in the file.
     */
    interface BraceCompletionRequest extends FileLocationRequest {
        command: CommandTypes.BraceCompletion;
        arguments: BraceCompletionRequestArgs;
    }
    /**
     * Argument for BraceCompletionRequest request.
     */
    interface BraceCompletionRequestArgs extends FileLocationRequestArgs {
        /**
         * Kind of opening brace
         */
        openingBrace: string;
    }
    interface JsxClosingTagRequest extends FileLocationRequest {
        readonly command: CommandTypes.JsxClosingTag;
        readonly arguments: JsxClosingTagRequestArgs;
    }
    interface JsxClosingTagRequestArgs extends FileLocationRequestArgs {
    }
    interface JsxClosingTagResponse extends Response {
        readonly body: TextInsertion;
    }
    /**
     * @deprecated
     * Get occurrences request; value of command field is
     * "occurrences". Return response giving spans that are relevant
     * in the file at a given line and column.
     */
    interface OccurrencesRequest extends FileLocationRequest {
        command: CommandTypes.Occurrences;
    }
    /** @deprecated */
    interface OccurrencesResponseItem extends FileSpan {
        /**
         * True if the occurrence is a write location, false otherwise.
         */
        isWriteAccess: boolean;
        /**
         * True if the occurrence is in a string, undefined otherwise;
         */
        isInString?: true;
    }
    /** @deprecated */
    interface OccurrencesResponse extends Response {
        body?: OccurrencesResponseItem[];
    }
    /**
     * Get document highlights request; value of command field is
     * "documentHighlights". Return response giving spans that are relevant
     * in the file at a given line and column.
     */
    interface DocumentHighlightsRequest extends FileLocationRequest {
        command: CommandTypes.DocumentHighlights;
        arguments: DocumentHighlightsRequestArgs;
    }
    /**
     * Span augmented with extra information that denotes the kind of the highlighting to be used for span.
     */
    interface HighlightSpan extends TextSpan {
        kind: HighlightSpanKind;
    }
    /**
     * Represents a set of highligh spans for a give name
     */
    interface DocumentHighlightsItem {
        /**
         * File containing highlight spans.
         */
        file: string;
        /**
         * Spans to highlight in file.
         */
        highlightSpans: HighlightSpan[];
    }
    /**
     * Response for a DocumentHighlightsRequest request.
     */
    interface DocumentHighlightsResponse extends Response {
        body?: DocumentHighlightsItem[];
    }
    /**
     * Find references request; value of command field is
     * "references". Return response giving the file locations that
     * reference the symbol found in file at location line, col.
     */
    interface ReferencesRequest extends FileLocationRequest {
        command: CommandTypes.References;
    }
    interface ReferencesResponseItem extends FileSpan {
        /** Text of line containing the reference.  Including this
         *  with the response avoids latency of editor loading files
         * to show text of reference line (the server already has
         * loaded the referencing files).
         */
        lineText: string;
        /**
         * True if reference is a write location, false otherwise.
         */
        isWriteAccess: boolean;
        /**
         * True if reference is a definition, false otherwise.
         */
        isDefinition: boolean;
    }
    /**
     * The body of a "references" response message.
     */
    interface ReferencesResponseBody {
        /**
         * The file locations referencing the symbol.
         */
        refs: ReferencesResponseItem[];
        /**
         * The name of the symbol.
         */
        symbolName: string;
        /**
         * The start character offset of the symbol (on the line provided by the references request).
         */
        symbolStartOffset: number;
        /**
         * The full display name of the symbol.
         */
        symbolDisplayString: string;
    }
    /**
     * Response to "references" request.
     */
    interface ReferencesResponse extends Response {
        body?: ReferencesResponseBody;
    }
    /**
     * Argument for RenameRequest request.
     */
    interface RenameRequestArgs extends FileLocationRequestArgs {
        /**
         * Should text at specified location be found/changed in comments?
         */
        findInComments?: boolean;
        /**
         * Should text at specified location be found/changed in strings?
         */
        findInStrings?: boolean;
    }
    /**
     * Rename request; value of command field is "rename". Return
     * response giving the file locations that reference the symbol
     * found in file at location line, col. Also return full display
     * name of the symbol so that client can print it unambiguously.
     */
    interface RenameRequest extends FileLocationRequest {
        command: CommandTypes.Rename;
        arguments: RenameRequestArgs;
    }
    /**
     * Information about the item to be renamed.
     */
    interface RenameInfo {
        /**
         * True if item can be renamed.
         */
        canRename: boolean;
        /**
         * Error message if item can not be renamed.
         */
        localizedErrorMessage?: string;
        /**
         * Display name of the item to be renamed.
         */
        displayName: string;
        /**
         * Full display name of item to be renamed.
         */
        fullDisplayName: string;
        /**
         * The items's kind (such as 'className' or 'parameterName' or plain 'text').
         */
        kind: ScriptElementKind;
        /**
         * Optional modifiers for the kind (such as 'public').
         */
        kindModifiers: string;
    }
    /**
     *  A group of text spans, all in 'file'.
     */
    interface SpanGroup {
        /** The file to which the spans apply */
        file: string;
        /** The text spans in this group */
        locs: TextSpan[];
    }
    interface RenameResponseBody {
        /**
         * Information about the item to be renamed.
         */
        info: RenameInfo;
        /**
         * An array of span groups (one per file) that refer to the item to be renamed.
         */
        locs: ReadonlyArray<SpanGroup>;
    }
    /**
     * Rename response message.
     */
    interface RenameResponse extends Response {
        body?: RenameResponseBody;
    }
    /**
     * Represents a file in external project.
     * External project is project whose set of files, compilation options and open\close state
     * is maintained by the client (i.e. if all this data come from .csproj file in Visual Studio).
     * External project will exist even if all files in it are closed and should be closed explicitly.
     * If external project includes one or more tsconfig.json/jsconfig.json files then tsserver will
     * create configured project for every config file but will maintain a link that these projects were created
     * as a result of opening external project so they should be removed once external project is closed.
     */
    interface ExternalFile {
        /**
         * Name of file file
         */
        fileName: string;
        /**
         * Script kind of the file
         */
        scriptKind?: ScriptKindName | ts.ScriptKind;
        /**
         * Whether file has mixed content (i.e. .cshtml file that combines html markup with C#/JavaScript)
         */
        hasMixedContent?: boolean;
        /**
         * Content of the file
         */
        content?: string;
    }
    /**
     * Represent an external project
     */
    interface ExternalProject {
        /**
         * Project name
         */
        projectFileName: string;
        /**
         * List of root files in project
         */
        rootFiles: ExternalFile[];
        /**
         * Compiler options for the project
         */
        options: ExternalProjectCompilerOptions;
        /**
         * @deprecated typingOptions. Use typeAcquisition instead
         */
        typingOptions?: TypeAcquisition;
        /**
         * Explicitly specified type acquisition for the project
         */
        typeAcquisition?: TypeAcquisition;
    }
    interface CompileOnSaveMixin {
        /**
         * If compile on save is enabled for the project
         */
        compileOnSave?: boolean;
    }
    /**
     * For external projects, some of the project settings are sent together with
     * compiler settings.
     */
    type ExternalProjectCompilerOptions = CompilerOptions & CompileOnSaveMixin;
    /**
     * Represents a set of changes that happen in project
     */
    interface ProjectChanges {
        /**
         * List of added files
         */
        added: string[];
        /**
         * List of removed files
         */
        removed: string[];
        /**
         * List of updated files
         */
        updated: string[];
    }
    /**
     * Information found in a configure request.
     */
    interface ConfigureRequestArguments {
        /**
         * Information about the host, for example 'Emacs 24.4' or
         * 'Sublime Text version 3075'
         */
        hostInfo?: string;
        /**
         * If present, tab settings apply only to this file.
         */
        file?: string;
        /**
         * The format options to use during formatting and other code editing features.
         */
        formatOptions?: FormatCodeSettings;
        preferences?: UserPreferences;
        /**
         * The host's additional supported .js file extensions
         */
        extraFileExtensions?: FileExtensionInfo[];
    }
    /**
     *  Configure request; value of command field is "configure".  Specifies
     *  host information, such as host type, tab size, and indent size.
     */
    interface ConfigureRequest extends Request {
        command: CommandTypes.Configure;
        arguments: ConfigureRequestArguments;
    }
    /**
     * Response to "configure" request.  This is just an acknowledgement, so
     * no body field is required.
     */
    interface ConfigureResponse extends Response {
    }
    /**
     *  Information found in an "open" request.
     */
    interface OpenRequestArgs extends FileRequestArgs {
        /**
         * Used when a version of the file content is known to be more up to date than the one on disk.
         * Then the known content will be used upon opening instead of the disk copy
         */
        fileContent?: string;
        /**
         * Used to specify the script kind of the file explicitly. It could be one of the following:
         *      "TS", "JS", "TSX", "JSX"
         */
        scriptKindName?: ScriptKindName;
        /**
         * Used to limit the searching for project config file. If given the searching will stop at this
         * root path; otherwise it will go all the way up to the dist root path.
         */
        projectRootPath?: string;
    }
    type ScriptKindName = "TS" | "JS" | "TSX" | "JSX";
    /**
     * Open request; value of command field is "open". Notify the
     * server that the client has file open.  The server will not
     * monitor the filesystem for changes in this file and will assume
     * that the client is updating the server (using the change and/or
     * reload messages) when the file changes. Server does not currently
     * send a response to an open request.
     */
    interface OpenRequest extends Request {
        command: CommandTypes.Open;
        arguments: OpenRequestArgs;
    }
    /**
     * Request to open or update external project
     */
    interface OpenExternalProjectRequest extends Request {
        command: CommandTypes.OpenExternalProject;
        arguments: OpenExternalProjectArgs;
    }
    /**
     * Arguments to OpenExternalProjectRequest request
     */
    type OpenExternalProjectArgs = ExternalProject;
    /**
     * Request to open multiple external projects
     */
    interface OpenExternalProjectsRequest extends Request {
        command: CommandTypes.OpenExternalProjects;
        arguments: OpenExternalProjectsArgs;
    }
    /**
     * Arguments to OpenExternalProjectsRequest
     */
    interface OpenExternalProjectsArgs {
        /**
         * List of external projects to open or update
         */
        projects: ExternalProject[];
    }
    /**
     * Response to OpenExternalProjectRequest request. This is just an acknowledgement, so
     * no body field is required.
     */
    interface OpenExternalProjectResponse extends Response {
    }
    /**
     * Response to OpenExternalProjectsRequest request. This is just an acknowledgement, so
     * no body field is required.
     */
    interface OpenExternalProjectsResponse extends Response {
    }
    /**
     * Request to close external project.
     */
    interface CloseExternalProjectRequest extends Request {
        command: CommandTypes.CloseExternalProject;
        arguments: CloseExternalProjectRequestArgs;
    }
    /**
     * Arguments to CloseExternalProjectRequest request
     */
    interface CloseExternalProjectRequestArgs {
        /**
         * Name of the project to close
         */
        projectFileName: string;
    }
    /**
     * Response to CloseExternalProjectRequest request. This is just an acknowledgement, so
     * no body field is required.
     */
    interface CloseExternalProjectResponse extends Response {
    }
    /**
     * Request to set compiler options for inferred projects.
     * External projects are opened / closed explicitly.
     * Configured projects are opened when user opens loose file that has 'tsconfig.json' or 'jsconfig.json' anywhere in one of containing folders.
     * This configuration file will be used to obtain a list of files and configuration settings for the project.
     * Inferred projects are created when user opens a loose file that is not the part of external project
     * or configured project and will contain only open file and transitive closure of referenced files if 'useOneInferredProject' is false,
     * or all open loose files and its transitive closure of referenced files if 'useOneInferredProject' is true.
     */
    interface SetCompilerOptionsForInferredProjectsRequest extends Request {
        command: CommandTypes.CompilerOptionsForInferredProjects;
        arguments: SetCompilerOptionsForInferredProjectsArgs;
    }
    /**
     * Argument for SetCompilerOptionsForInferredProjectsRequest request.
     */
    interface SetCompilerOptionsForInferredProjectsArgs {
        /**
         * Compiler options to be used with inferred projects.
         */
        options: ExternalProjectCompilerOptions;
        /**
         * Specifies the project root path used to scope compiler options.
         * It is an error to provide this property if the server has not been started with
         * `useInferredProjectPerProjectRoot` enabled.
         */
        projectRootPath?: string;
    }
    /**
     * Response to SetCompilerOptionsForInferredProjectsResponse request. This is just an acknowledgement, so
     * no body field is required.
     */
    interface SetCompilerOptionsForInferredProjectsResponse extends Response {
    }
    /**
     *  Exit request; value of command field is "exit".  Ask the server process
     *  to exit.
     */
    interface ExitRequest extends Request {
        command: CommandTypes.Exit;
    }
    /**
     * Close request; value of command field is "close". Notify the
     * server that the client has closed a previously open file.  If
     * file is still referenced by open files, the server will resume
     * monitoring the filesystem for changes to file.  Server does not
     * currently send a response to a close request.
     */
    interface CloseRequest extends FileRequest {
        command: CommandTypes.Close;
    }
    /**
     * Request to obtain the list of files that should be regenerated if target file is recompiled.
     * NOTE: this us query-only operation and does not generate any output on disk.
     */
    interface CompileOnSaveAffectedFileListRequest extends FileRequest {
        command: CommandTypes.CompileOnSaveAffectedFileList;
    }
    /**
     * Contains a list of files that should be regenerated in a project
     */
    interface CompileOnSaveAffectedFileListSingleProject {
        /**
         * Project name
         */
        projectFileName: string;
        /**
         * List of files names that should be recompiled
         */
        fileNames: string[];
        /**
         * true if project uses outFile or out compiler option
         */
        projectUsesOutFile: boolean;
    }
    /**
     * Response for CompileOnSaveAffectedFileListRequest request;
     */
    interface CompileOnSaveAffectedFileListResponse extends Response {
        body: CompileOnSaveAffectedFileListSingleProject[];
    }
    /**
     * Request to recompile the file. All generated outputs (.js, .d.ts or .js.map files) is written on disk.
     */
    interface CompileOnSaveEmitFileRequest extends FileRequest {
        command: CommandTypes.CompileOnSaveEmitFile;
        arguments: CompileOnSaveEmitFileRequestArgs;
    }
    /**
     * Arguments for CompileOnSaveEmitFileRequest
     */
    interface CompileOnSaveEmitFileRequestArgs extends FileRequestArgs {
        /**
         * if true - then file should be recompiled even if it does not have any changes.
         */
        forced?: boolean;
    }
    /**
     * Quickinfo request; value of command field is
     * "quickinfo". Return response giving a quick type and
     * documentation string for the symbol found in file at location
     * line, col.
     */
    interface QuickInfoRequest extends FileLocationRequest {
        command: CommandTypes.Quickinfo;
    }
    /**
     * Body of QuickInfoResponse.
     */
    interface QuickInfoResponseBody {
        /**
         * The symbol's kind (such as 'className' or 'parameterName' or plain 'text').
         */
        kind: ScriptElementKind;
        /**
         * Optional modifiers for the kind (such as 'public').
         */
        kindModifiers: string;
        /**
         * Starting file location of symbol.
         */
        start: Location;
        /**
         * One past last character of symbol.
         */
        end: Location;
        /**
         * Type and kind of symbol.
         */
        displayString: string;
        /**
         * Documentation associated with symbol.
         */
        documentation: string;
        /**
         * JSDoc tags associated with symbol.
         */
        tags: JSDocTagInfo[];
    }
    /**
     * Quickinfo response message.
     */
    interface QuickInfoResponse extends Response {
        body?: QuickInfoResponseBody;
    }
    /**
     * Arguments for format messages.
     */
    interface FormatRequestArgs extends FileLocationRequestArgs {
        /**
         * Last line of range for which to format text in file.
         */
        endLine: number;
        /**
         * Character offset on last line of range for which to format text in file.
         */
        endOffset: number;
        /**
         * Format options to be used.
         */
        options?: FormatCodeSettings;
    }
    /**
     * Format request; value of command field is "format".  Return
     * response giving zero or more edit instructions.  The edit
     * instructions will be sorted in file order.  Applying the edit
     * instructions in reverse to file will result in correctly
     * reformatted text.
     */
    interface FormatRequest extends FileLocationRequest {
        command: CommandTypes.Format;
        arguments: FormatRequestArgs;
    }
    /**
     * Object found in response messages defining an editing
     * instruction for a span of text in source code.  The effect of
     * this instruction is to replace the text starting at start and
     * ending one character before end with newText. For an insertion,
     * the text span is empty.  For a deletion, newText is empty.
     */
    interface CodeEdit {
        /**
         * First character of the text span to edit.
         */
        start: Location;
        /**
         * One character past last character of the text span to edit.
         */
        end: Location;
        /**
         * Replace the span defined above with this string (may be
         * the empty string).
         */
        newText: string;
    }
    interface FileCodeEdits {
        fileName: string;
        textChanges: CodeEdit[];
    }
    interface CodeFixResponse extends Response {
        /** The code actions that are available */
        body?: CodeFixAction[];
    }
    interface CodeAction {
        /** Description of the code action to display in the UI of the editor */
        description: string;
        /** Text changes to apply to each file as part of the code action */
        changes: FileCodeEdits[];
        /** A command is an opaque object that should be passed to `ApplyCodeActionCommandRequestArgs` without modification.  */
        commands?: {}[];
    }
    interface CombinedCodeActions {
        changes: ReadonlyArray<FileCodeEdits>;
        commands?: ReadonlyArray<{}>;
    }
    interface CodeFixAction extends CodeAction {
        /** Short name to identify the fix, for use by telemetry. */
        fixName: string;
        /**
         * If present, one may call 'getCombinedCodeFix' with this fixId.
         * This may be omitted to indicate that the code fix can't be applied in a group.
         */
        fixId?: {};
        /** Should be present if and only if 'fixId' is. */
        fixAllDescription?: string;
    }
    /**
     * Format and format on key response message.
     */
    interface FormatResponse extends Response {
        body?: CodeEdit[];
    }
    /**
     * Arguments for format on key messages.
     */
    interface FormatOnKeyRequestArgs extends FileLocationRequestArgs {
        /**
         * Key pressed (';', '\n', or '}').
         */
        key: string;
        options?: FormatCodeSettings;
    }
    /**
     * Format on key request; value of command field is
     * "formatonkey". Given file location and key typed (as string),
     * return response giving zero or more edit instructions.  The
     * edit instructions will be sorted in file order.  Applying the
     * edit instructions in reverse to file will result in correctly
     * reformatted text.
     */
    interface FormatOnKeyRequest extends FileLocationRequest {
        command: CommandTypes.Formatonkey;
        arguments: FormatOnKeyRequestArgs;
    }
    type CompletionsTriggerCharacter = "." | '"' | "'" | "`" | "/" | "@" | "<";
    /**
     * Arguments for completions messages.
     */
    interface CompletionsRequestArgs extends FileLocationRequestArgs {
        /**
         * Optional prefix to apply to possible completions.
         */
        prefix?: string;
        /**
         * Character that was responsible for triggering completion.
         * Should be `undefined` if a user manually requested completion.
         */
        triggerCharacter?: CompletionsTriggerCharacter;
        /**
         * @deprecated Use UserPreferences.includeCompletionsForModuleExports
         */
        includeExternalModuleExports?: boolean;
        /**
         * @deprecated Use UserPreferences.includeCompletionsWithInsertText
         */
        includeInsertTextCompletions?: boolean;
    }
    /**
     * Completions request; value of command field is "completions".
     * Given a file location (file, line, col) and a prefix (which may
     * be the empty string), return the possible completions that
     * begin with prefix.
     */
    interface CompletionsRequest extends FileLocationRequest {
        command: CommandTypes.Completions;
        arguments: CompletionsRequestArgs;
    }
    /**
     * Arguments for completion details request.
     */
    interface CompletionDetailsRequestArgs extends FileLocationRequestArgs {
        /**
         * Names of one or more entries for which to obtain details.
         */
        entryNames: (string | CompletionEntryIdentifier)[];
    }
    interface CompletionEntryIdentifier {
        name: string;
        source?: string;
    }
    /**
     * Completion entry details request; value of command field is
     * "completionEntryDetails".  Given a file location (file, line,
     * col) and an array of completion entry names return more
     * detailed information for each completion entry.
     */
    interface CompletionDetailsRequest extends FileLocationRequest {
        command: CommandTypes.CompletionDetails;
        arguments: CompletionDetailsRequestArgs;
    }
    /**
     * Part of a symbol description.
     */
    interface SymbolDisplayPart {
        /**
         * Text of an item describing the symbol.
         */
        text: string;
        /**
         * The symbol's kind (such as 'className' or 'parameterName' or plain 'text').
         */
        kind: string;
    }
    /**
     * An item found in a completion response.
     */
    interface CompletionEntry {
        /**
         * The symbol's name.
         */
        name: string;
        /**
         * The symbol's kind (such as 'className' or 'parameterName').
         */
        kind: ScriptElementKind;
        /**
         * Optional modifiers for the kind (such as 'public').
         */
        kindModifiers?: string;
        /**
         * A string that is used for comparing completion items so that they can be ordered.  This
         * is often the same as the name but may be different in certain circumstances.
         */
        sortText: string;
        /**
         * Text to insert instead of `name`.
         * This is used to support bracketed completions; If `name` might be "a-b" but `insertText` would be `["a-b"]`,
         * coupled with `replacementSpan` to replace a dotted access with a bracket access.
         */
        insertText?: string;
        /**
         * An optional span that indicates the text to be replaced by this completion item.
         * If present, this span should be used instead of the default one.
         * It will be set if the required span differs from the one generated by the default replacement behavior.
         */
        replacementSpan?: TextSpan;
        /**
         * Indicates whether commiting this completion entry will require additional code actions to be
         * made to avoid errors. The CompletionEntryDetails will have these actions.
         */
        hasAction?: true;
        /**
         * Identifier (not necessarily human-readable) identifying where this completion came from.
         */
        source?: string;
        /**
         * If true, this completion should be highlighted as recommended. There will only be one of these.
         * This will be set when we know the user should write an expression with a certain type and that type is an enum or constructable class.
         * Then either that enum/class or a namespace containing it will be the recommended symbol.
         */
        isRecommended?: true;
    }
    /**
     * Additional completion entry details, available on demand
     */
    interface CompletionEntryDetails {
        /**
         * The symbol's name.
         */
        name: string;
        /**
         * The symbol's kind (such as 'className' or 'parameterName').
         */
        kind: ScriptElementKind;
        /**
         * Optional modifiers for the kind (such as 'public').
         */
        kindModifiers: string;
        /**
         * Display parts of the symbol (similar to quick info).
         */
        displayParts: SymbolDisplayPart[];
        /**
         * Documentation strings for the symbol.
         */
        documentation?: SymbolDisplayPart[];
        /**
         * JSDoc tags for the symbol.
         */
        tags?: JSDocTagInfo[];
        /**
         * The associated code actions for this entry
         */
        codeActions?: CodeAction[];
        /**
         * Human-readable description of the `source` from the CompletionEntry.
         */
        source?: SymbolDisplayPart[];
    }
    /** @deprecated Prefer CompletionInfoResponse, which supports several top-level fields in addition to the array of entries. */
    interface CompletionsResponse extends Response {
        body?: CompletionEntry[];
    }
    interface CompletionInfoResponse extends Response {
        body?: CompletionInfo;
    }
    interface CompletionInfo {
        readonly isGlobalCompletion: boolean;
        readonly isMemberCompletion: boolean;
        readonly isNewIdentifierLocation: boolean;
        readonly entries: ReadonlyArray<CompletionEntry>;
    }
    interface CompletionDetailsResponse extends Response {
        body?: CompletionEntryDetails[];
    }
    /**
     * Signature help information for a single parameter
     */
    interface SignatureHelpParameter {
        /**
         * The parameter's name
         */
        name: string;
        /**
         * Documentation of the parameter.
         */
        documentation: SymbolDisplayPart[];
        /**
         * Display parts of the parameter.
         */
        displayParts: SymbolDisplayPart[];
        /**
         * Whether the parameter is optional or not.
         */
        isOptional: boolean;
    }
    /**
     * Represents a single signature to show in signature help.
     */
    interface SignatureHelpItem {
        /**
         * Whether the signature accepts a variable number of arguments.
         */
        isVariadic: boolean;
        /**
         * The prefix display parts.
         */
        prefixDisplayParts: SymbolDisplayPart[];
        /**
         * The suffix display parts.
         */
        suffixDisplayParts: SymbolDisplayPart[];
        /**
         * The separator display parts.
         */
        separatorDisplayParts: SymbolDisplayPart[];
        /**
         * The signature helps items for the parameters.
         */
        parameters: SignatureHelpParameter[];
        /**
         * The signature's documentation
         */
        documentation: SymbolDisplayPart[];
        /**
         * The signature's JSDoc tags
         */
        tags: JSDocTagInfo[];
    }
    /**
     * Signature help items found in the response of a signature help request.
     */
    interface SignatureHelpItems {
        /**
         * The signature help items.
         */
        items: SignatureHelpItem[];
        /**
         * The span for which signature help should appear on a signature
         */
        applicableSpan: TextSpan;
        /**
         * The item selected in the set of available help items.
         */
        selectedItemIndex: number;
        /**
         * The argument selected in the set of parameters.
         */
        argumentIndex: number;
        /**
         * The argument count
         */
        argumentCount: number;
    }
    type SignatureHelpTriggerCharacter = "," | "(" | "<";
    type SignatureHelpRetriggerCharacter = SignatureHelpTriggerCharacter | ")";
    /**
     * Arguments of a signature help request.
     */
    interface SignatureHelpRequestArgs extends FileLocationRequestArgs {
        /**
         * Reason why signature help was invoked.
         * See each individual possible
         */
        triggerReason?: SignatureHelpTriggerReason;
    }
    type SignatureHelpTriggerReason = SignatureHelpInvokedReason | SignatureHelpCharacterTypedReason | SignatureHelpRetriggeredReason;
    /**
     * Signals that the user manually requested signature help.
     * The language service will unconditionally attempt to provide a result.
     */
    interface SignatureHelpInvokedReason {
        kind: "invoked";
        triggerCharacter?: undefined;
    }
    /**
     * Signals that the signature help request came from a user typing a character.
     * Depending on the character and the syntactic context, the request may or may not be served a result.
     */
    interface SignatureHelpCharacterTypedReason {
        kind: "characterTyped";
        /**
         * Character that was responsible for triggering signature help.
         */
        triggerCharacter: SignatureHelpTriggerCharacter;
    }
    /**
     * Signals that this signature help request came from typing a character or moving the cursor.
     * This should only occur if a signature help session was already active and the editor needs to see if it should adjust.
     * The language service will unconditionally attempt to provide a result.
     * `triggerCharacter` can be `undefined` for a retrigger caused by a cursor move.
     */
    interface SignatureHelpRetriggeredReason {
        kind: "retrigger";
        /**
         * Character that was responsible for triggering signature help.
         */
        triggerCharacter?: SignatureHelpRetriggerCharacter;
    }
    /**
     * Signature help request; value of command field is "signatureHelp".
     * Given a file location (file, line, col), return the signature
     * help.
     */
    interface SignatureHelpRequest extends FileLocationRequest {
        command: CommandTypes.SignatureHelp;
        arguments: SignatureHelpRequestArgs;
    }
    /**
     * Response object for a SignatureHelpRequest.
     */
    interface SignatureHelpResponse extends Response {
        body?: SignatureHelpItems;
    }
    /**
     * Synchronous request for semantic diagnostics of one file.
     */
    interface SemanticDiagnosticsSyncRequest extends FileRequest {
        command: CommandTypes.SemanticDiagnosticsSync;
        arguments: SemanticDiagnosticsSyncRequestArgs;
    }
    interface SemanticDiagnosticsSyncRequestArgs extends FileRequestArgs {
        includeLinePosition?: boolean;
    }
    /**
     * Response object for synchronous sematic diagnostics request.
     */
    interface SemanticDiagnosticsSyncResponse extends Response {
        body?: Diagnostic[] | DiagnosticWithLinePosition[];
    }
    interface SuggestionDiagnosticsSyncRequest extends FileRequest {
        command: CommandTypes.SuggestionDiagnosticsSync;
        arguments: SuggestionDiagnosticsSyncRequestArgs;
    }
    type SuggestionDiagnosticsSyncRequestArgs = SemanticDiagnosticsSyncRequestArgs;
    type SuggestionDiagnosticsSyncResponse = SemanticDiagnosticsSyncResponse;
    /**
     * Synchronous request for syntactic diagnostics of one file.
     */
    interface SyntacticDiagnosticsSyncRequest extends FileRequest {
        command: CommandTypes.SyntacticDiagnosticsSync;
        arguments: SyntacticDiagnosticsSyncRequestArgs;
    }
    interface SyntacticDiagnosticsSyncRequestArgs extends FileRequestArgs {
        includeLinePosition?: boolean;
    }
    /**
     * Response object for synchronous syntactic diagnostics request.
     */
    interface SyntacticDiagnosticsSyncResponse extends Response {
        body?: Diagnostic[] | DiagnosticWithLinePosition[];
    }
    /**
     * Arguments for GeterrForProject request.
     */
    interface GeterrForProjectRequestArgs {
        /**
         * the file requesting project error list
         */
        file: string;
        /**
         * Delay in milliseconds to wait before starting to compute
         * errors for the files in the file list
         */
        delay: number;
    }
    /**
     * GeterrForProjectRequest request; value of command field is
     * "geterrForProject". It works similarly with 'Geterr', only
     * it request for every file in this project.
     */
    interface GeterrForProjectRequest extends Request {
        command: CommandTypes.GeterrForProject;
        arguments: GeterrForProjectRequestArgs;
    }
    /**
     * Arguments for geterr messages.
     */
    interface GeterrRequestArgs {
        /**
         * List of file names for which to compute compiler errors.
         * The files will be checked in list order.
         */
        files: string[];
        /**
         * Delay in milliseconds to wait before starting to compute
         * errors for the files in the file list
         */
        delay: number;
    }
    /**
     * Geterr request; value of command field is "geterr". Wait for
     * delay milliseconds and then, if during the wait no change or
     * reload messages have arrived for the first file in the files
     * list, get the syntactic errors for the file, field requests,
     * and then get the semantic errors for the file.  Repeat with a
     * smaller delay for each subsequent file on the files list.  Best
     * practice for an editor is to send a file list containing each
     * file that is currently visible, in most-recently-used order.
     */
    interface GeterrRequest extends Request {
        command: CommandTypes.Geterr;
        arguments: GeterrRequestArgs;
    }
    type RequestCompletedEventName = "requestCompleted";
    /**
     * Event that is sent when server have finished processing request with specified id.
     */
    interface RequestCompletedEvent extends Event {
        event: RequestCompletedEventName;
        body: RequestCompletedEventBody;
    }
    interface RequestCompletedEventBody {
        request_seq: number;
    }
    /**
     * Item of diagnostic information found in a DiagnosticEvent message.
     */
    interface Diagnostic {
        /**
         * Starting file location at which text applies.
         */
        start: Location;
        /**
         * The last file location at which the text applies.
         */
        end: Location;
        /**
         * Text of diagnostic message.
         */
        text: string;
        /**
         * The category of the diagnostic message, e.g. "error", "warning", or "suggestion".
         */
        category: string;
        reportsUnnecessary?: {};
        /**
         * Any related spans the diagnostic may have, such as other locations relevant to an error, such as declarartion sites
         */
        relatedInformation?: DiagnosticRelatedInformation[];
        /**
         * The error code of the diagnostic message.
         */
        code?: number;
        /**
         * The name of the plugin reporting the message.
         */
        source?: string;
    }
    interface DiagnosticWithFileName extends Diagnostic {
        /**
         * Name of the file the diagnostic is in
         */
        fileName: string;
    }
    /**
     * Represents additional spans returned with a diagnostic which are relevant to it
     */
    interface DiagnosticRelatedInformation {
        /**
         * The category of the related information message, e.g. "error", "warning", or "suggestion".
         */
        category: string;
        /**
         * The code used ot identify the related information
         */
        code: number;
        /**
         * Text of related or additional information.
         */
        message: string;
        /**
         * Associated location
         */
        span?: FileSpan;
    }
    interface DiagnosticEventBody {
        /**
         * The file for which diagnostic information is reported.
         */
        file: string;
        /**
         * An array of diagnostic information items.
         */
        diagnostics: Diagnostic[];
    }
    type DiagnosticEventKind = "semanticDiag" | "syntaxDiag" | "suggestionDiag";
    /**
     * Event message for DiagnosticEventKind event types.
     * These events provide syntactic and semantic errors for a file.
     */
    interface DiagnosticEvent extends Event {
        body?: DiagnosticEventBody;
    }
    interface ConfigFileDiagnosticEventBody {
        /**
         * The file which trigged the searching and error-checking of the config file
         */
        triggerFile: string;
        /**
         * The name of the found config file.
         */
        configFile: string;
        /**
         * An arry of diagnostic information items for the found config file.
         */
        diagnostics: DiagnosticWithFileName[];
    }
    /**
     * Event message for "configFileDiag" event type.
     * This event provides errors for a found config file.
     */
    interface ConfigFileDiagnosticEvent extends Event {
        body?: ConfigFileDiagnosticEventBody;
        event: "configFileDiag";
    }
    type ProjectLanguageServiceStateEventName = "projectLanguageServiceState";
    interface ProjectLanguageServiceStateEvent extends Event {
        event: ProjectLanguageServiceStateEventName;
        body?: ProjectLanguageServiceStateEventBody;
    }
    interface ProjectLanguageServiceStateEventBody {
        /**
         * Project name that has changes in the state of language service.
         * For configured projects this will be the config file path.
         * For external projects this will be the name of the projects specified when project was open.
         * For inferred projects this event is not raised.
         */
        projectName: string;
        /**
         * True if language service state switched from disabled to enabled
         * and false otherwise.
         */
        languageServiceEnabled: boolean;
    }
    type ProjectsUpdatedInBackgroundEventName = "projectsUpdatedInBackground";
    interface ProjectsUpdatedInBackgroundEvent extends Event {
        event: ProjectsUpdatedInBackgroundEventName;
        body: ProjectsUpdatedInBackgroundEventBody;
    }
    interface ProjectsUpdatedInBackgroundEventBody {
        /**
         * Current set of open files
         */
        openFiles: string[];
    }
    /**
     * Arguments for reload request.
     */
    interface ReloadRequestArgs extends FileRequestArgs {
        /**
         * Name of temporary file from which to reload file
         * contents. May be same as file.
         */
        tmpfile: string;
    }
    /**
     * Reload request message; value of command field is "reload".
     * Reload contents of file with name given by the 'file' argument
     * from temporary file with name given by the 'tmpfile' argument.
     * The two names can be identical.
     */
    interface ReloadRequest extends FileRequest {
        command: CommandTypes.Reload;
        arguments: ReloadRequestArgs;
    }
    /**
     * Response to "reload" request. This is just an acknowledgement, so
     * no body field is required.
     */
    interface ReloadResponse extends Response {
    }
    /**
     * Arguments for saveto request.
     */
    interface SavetoRequestArgs extends FileRequestArgs {
        /**
         * Name of temporary file into which to save server's view of
         * file contents.
         */
        tmpfile: string;
    }
    /**
     * Saveto request message; value of command field is "saveto".
     * For debugging purposes, save to a temporaryfile (named by
     * argument 'tmpfile') the contents of file named by argument
     * 'file'.  The server does not currently send a response to a
     * "saveto" request.
     */
    interface SavetoRequest extends FileRequest {
        command: CommandTypes.Saveto;
        arguments: SavetoRequestArgs;
    }
    /**
     * Arguments for navto request message.
     */
    interface NavtoRequestArgs extends FileRequestArgs {
        /**
         * Search term to navigate to from current location; term can
         * be '.*' or an identifier prefix.
         */
        searchValue: string;
        /**
         *  Optional limit on the number of items to return.
         */
        maxResultCount?: number;
        /**
         * Optional flag to indicate we want results for just the current file
         * or the entire project.
         */
        currentFileOnly?: boolean;
        projectFileName?: string;
    }
    /**
     * Navto request message; value of command field is "navto".
     * Return list of objects giving file locations and symbols that
     * match the search term given in argument 'searchTerm'.  The
     * context for the search is given by the named file.
     */
    interface NavtoRequest extends FileRequest {
        command: CommandTypes.Navto;
        arguments: NavtoRequestArgs;
    }
    /**
     * An item found in a navto response.
     */
    interface NavtoItem extends FileSpan {
        /**
         * The symbol's name.
         */
        name: string;
        /**
         * The symbol's kind (such as 'className' or 'parameterName').
         */
        kind: ScriptElementKind;
        /**
         * exact, substring, or prefix.
         */
        matchKind: string;
        /**
         * If this was a case sensitive or insensitive match.
         */
        isCaseSensitive: boolean;
        /**
         * Optional modifiers for the kind (such as 'public').
         */
        kindModifiers?: string;
        /**
         * Name of symbol's container symbol (if any); for example,
         * the class name if symbol is a class member.
         */
        containerName?: string;
        /**
         * Kind of symbol's container symbol (if any).
         */
        containerKind?: ScriptElementKind;
    }
    /**
     * Navto response message. Body is an array of navto items.  Each
     * item gives a symbol that matched the search term.
     */
    interface NavtoResponse extends Response {
        body?: NavtoItem[];
    }
    /**
     * Arguments for change request message.
     */
    interface ChangeRequestArgs extends FormatRequestArgs {
        /**
         * Optional string to insert at location (file, line, offset).
         */
        insertString?: string;
    }
    /**
     * Change request message; value of command field is "change".
     * Update the server's view of the file named by argument 'file'.
     * Server does not currently send a response to a change request.
     */
    interface ChangeRequest extends FileLocationRequest {
        command: CommandTypes.Change;
        arguments: ChangeRequestArgs;
    }
    /**
     * Response to "brace" request.
     */
    interface BraceResponse extends Response {
        body?: TextSpan[];
    }
    /**
     * Brace matching request; value of command field is "brace".
     * Return response giving the file locations of matching braces
     * found in file at location line, offset.
     */
    interface BraceRequest extends FileLocationRequest {
        command: CommandTypes.Brace;
    }
    /**
     * NavBar items request; value of command field is "navbar".
     * Return response giving the list of navigation bar entries
     * extracted from the requested file.
     */
    interface NavBarRequest extends FileRequest {
        command: CommandTypes.NavBar;
    }
    /**
     * NavTree request; value of command field is "navtree".
     * Return response giving the navigation tree of the requested file.
     */
    interface NavTreeRequest extends FileRequest {
        command: CommandTypes.NavTree;
    }
    interface NavigationBarItem {
        /**
         * The item's display text.
         */
        text: string;
        /**
         * The symbol's kind (such as 'className' or 'parameterName').
         */
        kind: ScriptElementKind;
        /**
         * Optional modifiers for the kind (such as 'public').
         */
        kindModifiers?: string;
        /**
         * The definition locations of the item.
         */
        spans: TextSpan[];
        /**
         * Optional children.
         */
        childItems?: NavigationBarItem[];
        /**
         * Number of levels deep this item should appear.
         */
        indent: number;
    }
    /** protocol.NavigationTree is identical to ts.NavigationTree, except using protocol.TextSpan instead of ts.TextSpan */
    interface NavigationTree {
        text: string;
        kind: ScriptElementKind;
        kindModifiers: string;
        spans: TextSpan[];
        nameSpan: TextSpan | undefined;
        childItems?: NavigationTree[];
    }
    type TelemetryEventName = "telemetry";
    interface TelemetryEvent extends Event {
        event: TelemetryEventName;
        body: TelemetryEventBody;
    }
    interface TelemetryEventBody {
        telemetryEventName: string;
        payload: any;
    }
    type TypesInstallerInitializationFailedEventName = "typesInstallerInitializationFailed";
    interface TypesInstallerInitializationFailedEvent extends Event {
        event: TypesInstallerInitializationFailedEventName;
        body: TypesInstallerInitializationFailedEventBody;
    }
    interface TypesInstallerInitializationFailedEventBody {
        message: string;
    }
    type TypingsInstalledTelemetryEventName = "typingsInstalled";
    interface TypingsInstalledTelemetryEventBody extends TelemetryEventBody {
        telemetryEventName: TypingsInstalledTelemetryEventName;
        payload: TypingsInstalledTelemetryEventPayload;
    }
    interface TypingsInstalledTelemetryEventPayload {
        /**
         * Comma separated list of installed typing packages
         */
        installedPackages: string;
        /**
         * true if install request succeeded, otherwise - false
         */
        installSuccess: boolean;
        /**
         * version of typings installer
         */
        typingsInstallerVersion: string;
    }
    type BeginInstallTypesEventName = "beginInstallTypes";
    type EndInstallTypesEventName = "endInstallTypes";
    interface BeginInstallTypesEvent extends Event {
        event: BeginInstallTypesEventName;
        body: BeginInstallTypesEventBody;
    }
    interface EndInstallTypesEvent extends Event {
        event: EndInstallTypesEventName;
        body: EndInstallTypesEventBody;
    }
    interface InstallTypesEventBody {
        /**
         * correlation id to match begin and end events
         */
        eventId: number;
        /**
         * list of packages to install
         */
        packages: ReadonlyArray<string>;
    }
    interface BeginInstallTypesEventBody extends InstallTypesEventBody {
    }
    interface EndInstallTypesEventBody extends InstallTypesEventBody {
        /**
         * true if installation succeeded, otherwise false
         */
        success: boolean;
    }
    interface NavBarResponse extends Response {
        body?: NavigationBarItem[];
    }
    interface NavTreeResponse extends Response {
        body?: NavigationTree;
    }
    enum IndentStyle {
        None = "None",
        Block = "Block",
        Smart = "Smart"
    }
    interface EditorSettings {
        baseIndentSize?: number;
        indentSize?: number;
        tabSize?: number;
        newLineCharacter?: string;
        convertTabsToSpaces?: boolean;
        indentStyle?: IndentStyle | ts.IndentStyle;
    }
    interface FormatCodeSettings extends EditorSettings {
        insertSpaceAfterCommaDelimiter?: boolean;
        insertSpaceAfterSemicolonInForStatements?: boolean;
        insertSpaceBeforeAndAfterBinaryOperators?: boolean;
        insertSpaceAfterConstructor?: boolean;
        insertSpaceAfterKeywordsInControlFlowStatements?: boolean;
        insertSpaceAfterFunctionKeywordForAnonymousFunctions?: boolean;
        insertSpaceAfterOpeningAndBeforeClosingNonemptyParenthesis?: boolean;
        insertSpaceAfterOpeningAndBeforeClosingNonemptyBrackets?: boolean;
        insertSpaceAfterOpeningAndBeforeClosingNonemptyBraces?: boolean;
        insertSpaceAfterOpeningAndBeforeClosingTemplateStringBraces?: boolean;
        insertSpaceAfterOpeningAndBeforeClosingJsxExpressionBraces?: boolean;
        insertSpaceAfterTypeAssertion?: boolean;
        insertSpaceBeforeFunctionParenthesis?: boolean;
        placeOpenBraceOnNewLineForFunctions?: boolean;
        placeOpenBraceOnNewLineForControlBlocks?: boolean;
        insertSpaceBeforeTypeAnnotation?: boolean;
    }
    interface UserPreferences {
        readonly disableSuggestions?: boolean;
        readonly quotePreference?: "double" | "single";
        /**
         * If enabled, TypeScript will search through all external modules' exports and add them to the completions list.
         * This affects lone identifier completions but not completions on the right hand side of `obj.`.
         */
        readonly includeCompletionsForModuleExports?: boolean;
        /**
         * If enabled, the completion list will include completions with invalid identifier names.
         * For those entries, The `insertText` and `replacementSpan` properties will be set to change from `.x` property access to `["x"]`.
         */
        readonly includeCompletionsWithInsertText?: boolean;
        readonly importModuleSpecifierPreference?: "relative" | "non-relative";
        readonly allowTextChangesInNewFiles?: boolean;
    }
    interface CompilerOptions {
        allowJs?: boolean;
        allowSyntheticDefaultImports?: boolean;
        allowUnreachableCode?: boolean;
        allowUnusedLabels?: boolean;
        alwaysStrict?: boolean;
        baseUrl?: string;
        charset?: string;
        checkJs?: boolean;
        declaration?: boolean;
        declarationDir?: string;
        disableSizeLimit?: boolean;
        downlevelIteration?: boolean;
        emitBOM?: boolean;
        emitDecoratorMetadata?: boolean;
        experimentalDecorators?: boolean;
        forceConsistentCasingInFileNames?: boolean;
        importHelpers?: boolean;
        inlineSourceMap?: boolean;
        inlineSources?: boolean;
        isolatedModules?: boolean;
        jsx?: JsxEmit | ts.JsxEmit;
        lib?: string[];
        locale?: string;
        mapRoot?: string;
        maxNodeModuleJsDepth?: number;
        module?: ModuleKind | ts.ModuleKind;
        moduleResolution?: ModuleResolutionKind | ts.ModuleResolutionKind;
        newLine?: NewLineKind | ts.NewLineKind;
        noEmit?: boolean;
        noEmitHelpers?: boolean;
        noEmitOnError?: boolean;
        noErrorTruncation?: boolean;
        noFallthroughCasesInSwitch?: boolean;
        noImplicitAny?: boolean;
        noImplicitReturns?: boolean;
        noImplicitThis?: boolean;
        noUnusedLocals?: boolean;
        noUnusedParameters?: boolean;
        noImplicitUseStrict?: boolean;
        noLib?: boolean;
        noResolve?: boolean;
        out?: string;
        outDir?: string;
        outFile?: string;
        paths?: MapLike<string[]>;
        plugins?: PluginImport[];
        preserveConstEnums?: boolean;
        preserveSymlinks?: boolean;
        project?: string;
        reactNamespace?: string;
        removeComments?: boolean;
        references?: ProjectReference[];
        rootDir?: string;
        rootDirs?: string[];
        skipLibCheck?: boolean;
        skipDefaultLibCheck?: boolean;
        sourceMap?: boolean;
        sourceRoot?: string;
        strict?: boolean;
        strictNullChecks?: boolean;
        suppressExcessPropertyErrors?: boolean;
        suppressImplicitAnyIndexErrors?: boolean;
        target?: ScriptTarget | ts.ScriptTarget;
        traceResolution?: boolean;
        resolveJsonModule?: boolean;
        types?: string[];
        /** Paths used to used to compute primary types search locations */
        typeRoots?: string[];
        [option: string]: CompilerOptionsValue | undefined;
    }
    enum JsxEmit {
        None = "None",
        Preserve = "Preserve",
        ReactNative = "ReactNative",
        React = "React"
    }
    enum ModuleKind {
        None = "None",
        CommonJS = "CommonJS",
        AMD = "AMD",
        UMD = "UMD",
        System = "System",
        ES6 = "ES6",
        ES2015 = "ES2015",
        ESNext = "ESNext"
    }
    enum ModuleResolutionKind {
        Classic = "Classic",
        Node = "Node"
    }
    enum NewLineKind {
        Crlf = "Crlf",
        Lf = "Lf"
    }
    enum ScriptTarget {
        ES3 = "ES3",
        ES5 = "ES5",
        ES6 = "ES6",
        ES2015 = "ES2015",
        ES2016 = "ES2016",
        ES2017 = "ES2017",
        ESNext = "ESNext"
    }
}
declare namespace ts.server {
    interface ScriptInfoVersion {
        svc: number;
        text: number;
    }
    class ScriptInfo {
        private readonly host;
        readonly fileName: NormalizedPath;
        readonly scriptKind: ScriptKind;
        readonly hasMixedContent: boolean;
        readonly path: Path;
        /**
         * All projects that include this file
         */
        readonly containingProjects: Project[];
        private formatSettings;
        private preferences;
        private textStorage;
        constructor(host: ServerHost, fileName: NormalizedPath, scriptKind: ScriptKind, hasMixedContent: boolean, path: Path, initialVersion?: ScriptInfoVersion);
        isScriptOpen(): boolean;
        open(newText: string): void;
        close(fileExists?: boolean): void;
        getSnapshot(): IScriptSnapshot;
        private ensureRealPath;
        getFormatCodeSettings(): FormatCodeSettings | undefined;
        getPreferences(): UserPreferences | undefined;
        attachToProject(project: Project): boolean;
        isAttached(project: Project): boolean;
        detachFromProject(project: Project): void;
        detachAllProjects(): void;
        getDefaultProject(): Project;
        registerFileUpdate(): void;
        setOptions(formatSettings: FormatCodeSettings, preferences: UserPreferences | undefined): void;
        getLatestVersion(): string;
        saveTo(fileName: string): void;
        reloadFromFile(tempFileName?: NormalizedPath): void;
        editContent(start: number, end: number, newText: string): void;
        markContainingProjectsAsDirty(): void;
        isOrphan(): boolean;
        /**
         *  @param line 1 based index
         */
        lineToTextSpan(line: number): TextSpan;
        /**
         * @param line 1 based index
         * @param offset 1 based index
         */
        lineOffsetToPosition(line: number, offset: number): number;
        positionToLineOffset(position: number): protocol.Location;
        isJavaScript(): boolean;
    }
}
declare namespace ts.server {
    interface InstallPackageOptionsWithProject extends InstallPackageOptions {
        projectName: string;
        projectRootPath: Path;
    }
    interface ITypingsInstaller {
        isKnownTypesPackageName(name: string): boolean;
        installPackage(options: InstallPackageOptionsWithProject): Promise<ApplyCodeActionCommandResult>;
        enqueueInstallTypingsRequest(p: Project, typeAcquisition: TypeAcquisition, unresolvedImports: SortedReadonlyArray<string> | undefined): void;
        attach(projectService: ProjectService): void;
        onProjectClosed(p: Project): void;
        readonly globalTypingsCacheLocation: string | undefined;
    }
    const nullTypingsInstaller: ITypingsInstaller;
}
declare namespace ts.server {
    enum ProjectKind {
        Inferred = 0,
        Configured = 1,
        External = 2
    }
    function allRootFilesAreJsOrDts(project: Project): boolean;
    function allFilesAreJsOrDts(project: Project): boolean;
    interface PluginCreateInfo {
        project: Project;
        languageService: LanguageService;
        languageServiceHost: LanguageServiceHost;
        serverHost: ServerHost;
        config: any;
    }
    interface PluginModule {
        create(createInfo: PluginCreateInfo): LanguageService;
        getExternalFiles?(proj: Project): string[];
    }
    type PluginModuleFactory = (mod: {
        typescript: typeof ts;
    }) => PluginModule;
    /**
     * The project root can be script info - if root is present,
     * or it could be just normalized path if root wasnt present on the host(only for non inferred project)
     */
    type ProjectRoot = ScriptInfo | NormalizedPath;
    abstract class Project implements LanguageServiceHost, ModuleResolutionHost {
        readonly projectName: string;
        readonly projectKind: ProjectKind;
        readonly projectService: ProjectService;
        private documentRegistry;
        private compilerOptions;
        compileOnSaveEnabled: boolean;
        private rootFiles;
        private rootFilesMap;
        private program;
        private externalFiles;
        private missingFilesMap;
        private plugins;
        private lastFileExceededProgramSize;
        protected languageService: LanguageService;
        languageServiceEnabled: boolean;
        readonly trace?: (s: string) => void;
        readonly realpath?: (path: string) => string;
        private builderState;
        /**
         * Set of files names that were updated since the last call to getChangesSinceVersion.
         */
        private updatedFileNames;
        /**
         * Set of files that was returned from the last call to getChangesSinceVersion.
         */
        private lastReportedFileNames;
        /**
         * Last version that was reported.
         */
        private lastReportedVersion;
        /**
         * Current project's program version. (incremented everytime new program is created that is not complete reuse from the old one)
         * This property is changed in 'updateGraph' based on the set of files in program
         */
        private projectProgramVersion;
        /**
         * Current version of the project state. It is changed when:
         * - new root file was added/removed
         * - edit happen in some file that is currently included in the project.
         * This property is different from projectStructureVersion since in most cases edits don't affect set of files in the project
         */
        private projectStateVersion;
        private readonly cancellationToken;
        isNonTsProject(): boolean;
        isJsOnlyProject(): boolean;
        static resolveModule(moduleName: string, initialDir: string, host: ServerHost, log: (message: string) => void): {} | undefined;
        isKnownTypesPackageName(name: string): boolean;
        installPackage(options: InstallPackageOptions): Promise<ApplyCodeActionCommandResult>;
        private readonly typingsCache;
        getCompilationSettings(): CompilerOptions;
        getCompilerOptions(): CompilerOptions;
        getNewLine(): string;
        getProjectVersion(): string;
        getProjectReferences(): ReadonlyArray<ProjectReference>;
        getScriptFileNames(): string[];
        private getOrCreateScriptInfoAndAttachToProject;
        getScriptKind(fileName: string): ScriptKind;
        getScriptVersion(filename: string): string;
        getScriptSnapshot(filename: string): IScriptSnapshot | undefined;
        getCancellationToken(): HostCancellationToken;
        getCurrentDirectory(): string;
        getDefaultLibFileName(): string;
        useCaseSensitiveFileNames(): boolean;
        readDirectory(path: string, extensions?: ReadonlyArray<string>, exclude?: ReadonlyArray<string>, include?: ReadonlyArray<string>, depth?: number): string[];
        readFile(fileName: string): string | undefined;
        fileExists(file: string): boolean;
        resolveModuleNames(moduleNames: string[], containingFile: string, reusedNames?: string[]): ResolvedModuleFull[];
        getResolvedModuleWithFailedLookupLocationsFromCache(moduleName: string, containingFile: string): ResolvedModuleWithFailedLookupLocations | undefined;
        resolveTypeReferenceDirectives(typeDirectiveNames: string[], containingFile: string): ResolvedTypeReferenceDirective[];
        directoryExists(path: string): boolean;
        getDirectories(path: string): string[];
        log(s: string): void;
        error(s: string): void;
        private setInternalCompilerOptionsForEmittingJsFiles;
        /**
         * Get the errors that dont have any file name associated
         */
        getGlobalProjectErrors(): ReadonlyArray<Diagnostic>;
        getAllProjectErrors(): ReadonlyArray<Diagnostic>;
        getLanguageService(ensureSynchronized?: boolean): LanguageService;
        private shouldEmitFile;
        getCompileOnSaveAffectedFileList(scriptInfo: ScriptInfo): string[];
        /**
         * Returns true if emit was conducted
         */
        emitFile(scriptInfo: ScriptInfo, writeFile: (path: string, data: string, writeByteOrderMark?: boolean) => void): boolean;
        enableLanguageService(): void;
        disableLanguageService(lastFileExceededProgramSize?: string): void;
        getProjectName(): string;
        abstract getTypeAcquisition(): TypeAcquisition;
        protected removeLocalTypingsFromTypeAcquisition(newTypeAcquisition: TypeAcquisition): TypeAcquisition;
        getExternalFiles(): SortedReadonlyArray<string>;
        getSourceFile(path: Path): SourceFile | undefined;
        close(): void;
        private detachScriptInfoIfNotRoot;
        isClosed(): boolean;
        hasRoots(): boolean;
        getRootFiles(): NormalizedPath[];
        getRootScriptInfos(): ScriptInfo[];
        getScriptInfos(): ScriptInfo[];
        getExcludedFiles(): ReadonlyArray<NormalizedPath>;
        getFileNames(excludeFilesFromExternalLibraries?: boolean, excludeConfigFiles?: boolean): NormalizedPath[];
        hasConfigFile(configFilePath: NormalizedPath): boolean;
        containsScriptInfo(info: ScriptInfo): boolean;
        containsFile(filename: NormalizedPath, requireOpen?: boolean): boolean;
        isRoot(info: ScriptInfo): boolean;
        addRoot(info: ScriptInfo): void;
        addMissingFileRoot(fileName: NormalizedPath): void;
        removeFile(info: ScriptInfo, fileExists: boolean, detachFromProject: boolean): void;
        registerFileUpdate(fileName: string): void;
        markAsDirty(): void;
        /**
         * Updates set of files that contribute to this project
         * @returns: true if set of files in the project stays the same and false - otherwise.
         */
        updateGraph(): boolean;
        protected removeExistingTypings(include: string[]): string[];
        private updateGraphWorker;
        private detachScriptInfoFromProject;
        private addMissingFileWatcher;
        private isWatchedMissingFile;
        getScriptInfoForNormalizedPath(fileName: NormalizedPath): ScriptInfo | undefined;
        getScriptInfo(uncheckedFileName: string): ScriptInfo | undefined;
        filesToString(writeProjectFileNames: boolean): string;
        setCompilerOptions(compilerOptions: CompilerOptions): void;
        protected removeRoot(info: ScriptInfo): void;
        protected enableGlobalPlugins(): void;
        protected enablePlugin(pluginConfigEntry: PluginImport, searchPaths: string[]): void;
        /** Starts a new check for diagnostics. Call this if some file has updated that would cause diagnostics to be changed. */
        refreshDiagnostics(): void;
        private enableProxy;
    }
    /**
     * If a file is opened and no tsconfig (or jsconfig) is found,
     * the file and its imports/references are put into an InferredProject.
     */
    class InferredProject extends Project {
        private static readonly newName;
        private _isJsInferredProject;
        toggleJsInferredProject(isJsInferredProject: boolean): void;
        setCompilerOptions(options?: CompilerOptions): void;
        /** this is canonical project root path */
        readonly projectRootPath: string | undefined;
        addRoot(info: ScriptInfo): void;
        removeRoot(info: ScriptInfo): void;
        isProjectWithSingleRoot(): boolean;
        close(): void;
        getTypeAcquisition(): TypeAcquisition;
    }
    /**
     * If a file is opened, the server will look for a tsconfig (or jsconfig)
     * and if successfull create a ConfiguredProject for it.
     * Otherwise it will create an InferredProject.
     */
    class ConfiguredProject extends Project {
        compileOnSaveEnabled: boolean;
        private projectReferences;
        private typeAcquisition;
        private directoriesWatchedForWildcards;
        readonly canonicalConfigFilePath: NormalizedPath;
        /** Ref count to the project when opened from external project */
        private externalProjectRefCount;
        private projectErrors;
        /**
         * If the project has reload from disk pending, it reloads (and then updates graph as part of that) instead of just updating the graph
         * @returns: true if set of files in the project stays the same and false - otherwise.
         */
        updateGraph(): boolean;
        getConfigFilePath(): NormalizedPath;
        getProjectReferences(): ReadonlyArray<ProjectReference>;
        updateReferences(refs: ReadonlyArray<ProjectReference> | undefined): void;
        enablePlugins(): void;
        /**
         * Get the errors that dont have any file name associated
         */
        getGlobalProjectErrors(): ReadonlyArray<Diagnostic>;
        /**
         * Get all the project errors
         */
        getAllProjectErrors(): ReadonlyArray<Diagnostic>;
        setProjectErrors(projectErrors: Diagnostic[]): void;
        setTypeAcquisition(newTypeAcquisition: TypeAcquisition): void;
        getTypeAcquisition(): TypeAcquisition;
        close(): void;
        getEffectiveTypeRoots(): string[];
    }
    /**
     * Project whose configuration is handled externally, such as in a '.csproj'.
     * These are created only if a host explicitly calls `openExternalProject`.
     */
    class ExternalProject extends Project {
        externalProjectName: string;
        compileOnSaveEnabled: boolean;
        excludedFiles: ReadonlyArray<NormalizedPath>;
        private typeAcquisition;
        getExcludedFiles(): ReadonlyArray<NormalizedPath>;
        getTypeAcquisition(): TypeAcquisition;
        setTypeAcquisition(newTypeAcquisition: TypeAcquisition): void;
    }
}
declare namespace ts.server {
    const maxProgramSizeForNonTsFiles: number;
    const ProjectsUpdatedInBackgroundEvent = "projectsUpdatedInBackground";
    const ConfigFileDiagEvent = "configFileDiag";
    const ProjectLanguageServiceStateEvent = "projectLanguageServiceState";
    const ProjectInfoTelemetryEvent = "projectInfo";
    const OpenFileInfoTelemetryEvent = "openFileInfo";
    interface ProjectsUpdatedInBackgroundEvent {
        eventName: typeof ProjectsUpdatedInBackgroundEvent;
        data: {
            openFiles: string[];
        };
    }
    interface ConfigFileDiagEvent {
        eventName: typeof ConfigFileDiagEvent;
        data: {
            triggerFile: string;
            configFileName: string;
            diagnostics: ReadonlyArray<Diagnostic>;
        };
    }
    interface ProjectLanguageServiceStateEvent {
        eventName: typeof ProjectLanguageServiceStateEvent;
        data: {
            project: Project;
            languageServiceEnabled: boolean;
        };
    }
    /** This will be converted to the payload of a protocol.TelemetryEvent in session.defaultEventHandler. */
    interface ProjectInfoTelemetryEvent {
        readonly eventName: typeof ProjectInfoTelemetryEvent;
        readonly data: ProjectInfoTelemetryEventData;
    }
    interface ProjectInfoTelemetryEventData {
        /** Cryptographically secure hash of project file location. */
        readonly projectId: string;
        /** Count of file extensions seen in the project. */
        readonly fileStats: FileStats;
        /**
         * Any compiler options that might contain paths will be taken out.
         * Enum compiler options will be converted to strings.
         */
        readonly compilerOptions: CompilerOptions;
        readonly extends: boolean | undefined;
        readonly files: boolean | undefined;
        readonly include: boolean | undefined;
        readonly exclude: boolean | undefined;
        readonly compileOnSave: boolean;
        readonly typeAcquisition: ProjectInfoTypeAcquisitionData;
        readonly configFileName: "tsconfig.json" | "jsconfig.json" | "other";
        readonly projectType: "external" | "configured";
        readonly languageServiceEnabled: boolean;
        /** TypeScript version used by the server. */
        readonly version: string;
    }
    /**
     * Info that we may send about a file that was just opened.
     * Info about a file will only be sent once per session, even if the file changes in ways that might affect the info.
     * Currently this is only sent for '.js' files.
     */
    interface OpenFileInfoTelemetryEvent {
        readonly eventName: typeof OpenFileInfoTelemetryEvent;
        readonly data: OpenFileInfoTelemetryEventData;
    }
    interface OpenFileInfoTelemetryEventData {
        readonly info: OpenFileInfo;
    }
    interface ProjectInfoTypeAcquisitionData {
        readonly enable: boolean | undefined;
        readonly include: boolean;
        readonly exclude: boolean;
    }
    interface FileStats {
        readonly js: number;
        readonly jsx: number;
        readonly ts: number;
        readonly tsx: number;
        readonly dts: number;
        readonly deferred: number;
    }
    interface OpenFileInfo {
        readonly checkJs: boolean;
    }
    type ProjectServiceEvent = ProjectsUpdatedInBackgroundEvent | ConfigFileDiagEvent | ProjectLanguageServiceStateEvent | ProjectInfoTelemetryEvent | OpenFileInfoTelemetryEvent;
    type ProjectServiceEventHandler = (event: ProjectServiceEvent) => void;
    interface SafeList {
        [name: string]: {
            match: RegExp;
            exclude?: (string | number)[][];
            types?: string[];
        };
    }
    interface TypesMapFile {
        typesMap: SafeList;
        simpleMap: {
            [libName: string]: string;
        };
    }
    function convertFormatOptions(protocolOptions: protocol.FormatCodeSettings): FormatCodeSettings;
    function convertCompilerOptions(protocolOptions: protocol.ExternalProjectCompilerOptions): CompilerOptions & protocol.CompileOnSaveMixin;
    function tryConvertScriptKindName(scriptKindName: protocol.ScriptKindName | ScriptKind): ScriptKind;
    function convertScriptKindName(scriptKindName: protocol.ScriptKindName): ScriptKind.Unknown | ScriptKind.JS | ScriptKind.JSX | ScriptKind.TS | ScriptKind.TSX;
    interface HostConfiguration {
        formatCodeOptions: FormatCodeSettings;
        preferences: UserPreferences;
        hostInfo: string;
        extraFileExtensions?: FileExtensionInfo[];
    }
    interface OpenConfiguredProjectResult {
        configFileName?: NormalizedPath;
        configFileErrors?: ReadonlyArray<Diagnostic>;
    }
    interface ProjectServiceOptions {
        host: ServerHost;
        logger: Logger;
        cancellationToken: HostCancellationToken;
        useSingleInferredProject: boolean;
        useInferredProjectPerProjectRoot: boolean;
        typingsInstaller: ITypingsInstaller;
        eventHandler?: ProjectServiceEventHandler;
        suppressDiagnosticEvents?: boolean;
        throttleWaitMilliseconds?: number;
        globalPlugins?: ReadonlyArray<string>;
        pluginProbeLocations?: ReadonlyArray<string>;
        allowLocalPluginLoads?: boolean;
        typesMapLocation?: string;
        syntaxOnly?: boolean;
    }
    class ProjectService {
        /**
         * Container of all known scripts
         */
        private readonly filenameToScriptInfo;
        /**
         * Contains all the deleted script info's version information so that
         * it does not reset when creating script info again
         * (and could have potentially collided with version where contents mismatch)
         */
        private readonly filenameToScriptInfoVersion;
        private readonly allJsFilesForOpenFileTelemetry;
        /**
         * maps external project file name to list of config files that were the part of this project
         */
        private readonly externalProjectToConfiguredProjectMap;
        /**
         * external projects (configuration and list of root files is not controlled by tsserver)
         */
        readonly externalProjects: ExternalProject[];
        /**
         * projects built from openFileRoots
         */
        readonly inferredProjects: InferredProject[];
        /**
         * projects specified by a tsconfig.json file
         */
        readonly configuredProjects: Map<ConfiguredProject>;
        /**
         * Open files: with value being project root path, and key being Path of the file that is open
         */
        readonly openFiles: Map<NormalizedPath | undefined>;
        /**
         * Map of open files that are opened without complete path but have projectRoot as current directory
         */
        private readonly openFilesWithNonRootedDiskPath;
        private compilerOptionsForInferredProjects;
        private compilerOptionsForInferredProjectsPerProjectRoot;
        /**
         * Project size for configured or external projects
         */
        private readonly projectToSizeMap;
        /**
         * This is a map of config file paths existance that doesnt need query to disk
         * - The entry can be present because there is inferred project that needs to watch addition of config file to directory
         *   In this case the exists could be true/false based on config file is present or not
         * - Or it is present if we have configured project open with config file at that location
         *   In this case the exists property is always true
         */
        private readonly configFileExistenceInfoCache;
        private readonly throttledOperations;
        private readonly hostConfiguration;
        private safelist;
        private legacySafelist;
        private pendingProjectUpdates;
        readonly currentDirectory: NormalizedPath;
        readonly toCanonicalFileName: (f: string) => string;
        readonly host: ServerHost;
        readonly logger: Logger;
        readonly cancellationToken: HostCancellationToken;
        readonly useSingleInferredProject: boolean;
        readonly useInferredProjectPerProjectRoot: boolean;
        readonly typingsInstaller: ITypingsInstaller;
        private readonly globalCacheLocationDirectoryPath;
        readonly throttleWaitMilliseconds?: number;
        private readonly eventHandler?;
        private readonly suppressDiagnosticEvents?;
        readonly globalPlugins: ReadonlyArray<string>;
        readonly pluginProbeLocations: ReadonlyArray<string>;
        readonly allowLocalPluginLoads: boolean;
        readonly typesMapLocation: string | undefined;
        readonly syntaxOnly?: boolean;
        /** Tracks projects that we have already sent telemetry for. */
        private readonly seenProjects;
        constructor(opts: ProjectServiceOptions);
        toPath(fileName: string): Path;
        private loadTypesMap;
        updateTypingsForProject(response: SetTypings | InvalidateCachedTypings | PackageInstalledResponse): void;
        private delayEnsureProjectForOpenFiles;
        private delayUpdateProjectGraph;
        private delayUpdateProjectGraphs;
        setCompilerOptionsForInferredProjects(projectCompilerOptions: protocol.ExternalProjectCompilerOptions, projectRootPath?: string): void;
        findProject(projectName: string): Project | undefined;
        getDefaultProjectForFile(fileName: NormalizedPath, ensureProject: boolean): Project | undefined;
        private doEnsureDefaultProjectForFile;
        getScriptInfoEnsuringProjectsUptoDate(uncheckedFileName: string): ScriptInfo | undefined;
        /**
         * Ensures the project structures are upto date
         * This means,
         * - we go through all the projects and update them if they are dirty
         * - if updates reflect some change in structure or there was pending request to ensure projects for open files
         *   ensure that each open script info has project
         */
        private ensureProjectStructuresUptoDate;
        getFormatCodeOptions(file: NormalizedPath): FormatCodeSettings;
        getPreferences(file: NormalizedPath): UserPreferences;
        getHostFormatCodeOptions(): FormatCodeSettings;
        getHostPreferences(): UserPreferences;
        private onSourceFileChanged;
        private handleDeletedFile;
        private onConfigChangedForConfiguredProject;
        /**
         * This is the callback function for the config file add/remove/change at any location
         * that matters to open script info but doesnt have configured project open
         * for the config file
         */
        private onConfigFileChangeForOpenScriptInfo;
        private removeProject;
        /**
         * Remove this file from the set of open, non-configured files.
         * @param info The file that has been closed or newly configured
         */
        private closeOpenFile;
        private deleteScriptInfo;
        private configFileExists;
        private setConfigFileExistenceByNewConfiguredProject;
        /**
         * Returns true if the configFileExistenceInfo is needed/impacted by open files that are root of inferred project
         */
        private configFileExistenceImpactsRootOfInferredProject;
        private setConfigFileExistenceInfoByClosedConfiguredProject;
        private logConfigFileWatchUpdate;
        /**
         * Create the watcher for the configFileExistenceInfo
         */
        private createConfigFileWatcherOfConfigFileExistence;
        /**
         * Close the config file watcher in the cached ConfigFileExistenceInfo
         *   if there arent any open files that are root of inferred project
         */
        private closeConfigFileWatcherOfConfigFileExistenceInfo;
        /**
         * This is called on file close, so that we stop watching the config file for this script info
         */
        private stopWatchingConfigFilesForClosedScriptInfo;
        /**
         * This function tries to search for a tsconfig.json for the given file.
         * This is different from the method the compiler uses because
         * the compiler can assume it will always start searching in the
         * current directory (the directory in which tsc was invoked).
         * The server must start searching from the directory containing
         * the newly opened file.
         */
        private forEachConfigFileLocation;
        /**
         * This function tries to search for a tsconfig.json for the given file.
         * This is different from the method the compiler uses because
         * the compiler can assume it will always start searching in the
         * current directory (the directory in which tsc was invoked).
         * The server must start searching from the directory containing
         * the newly opened file.
         */
        private getConfigFileNameForFile;
        private printProjects;
        private findConfiguredProjectByProjectName;
        private getConfiguredProjectByCanonicalConfigFilePath;
        private findExternalProjectByProjectName;
        private convertConfigFileContentToProjectOptions;
        /** Get a filename if the language service exceeds the maximum allowed program size; otherwise returns undefined. */
        private getFilenameForExceededTotalSizeLimitForNonTsFiles;
        private createExternalProject;
        private sendProjectTelemetry;
        private addFilesToNonInferredProjectAndUpdateGraph;
        private createConfiguredProject;
        private updateNonInferredProjectFiles;
        private updateNonInferredProject;
        private sendConfigFileDiagEvent;
        private getOrCreateInferredProjectForProjectRootPathIfEnabled;
        private getOrCreateSingleInferredProjectIfEnabled;
        private getOrCreateSingleInferredWithoutProjectRoot;
        private createInferredProject;
        getScriptInfo(uncheckedFileName: string): ScriptInfo | undefined;
        private watchClosedScriptInfo;
        private stopWatchingScriptInfo;
        private getOrCreateScriptInfoNotOpenedByClientForNormalizedPath;
        private getOrCreateScriptInfoOpenedByClientForNormalizedPath;
        getOrCreateScriptInfoForNormalizedPath(fileName: NormalizedPath, openedByClient: boolean, fileContent?: string, scriptKind?: ScriptKind, hasMixedContent?: boolean, hostToQueryFileExistsOn?: {
            fileExists(path: string): boolean;
        }): ScriptInfo | undefined;
        private getOrCreateScriptInfoWorker;
        /**
         * This gets the script info for the normalized path. If the path is not rooted disk path then the open script info with project root context is preferred
         */
        getScriptInfoForNormalizedPath(fileName: NormalizedPath): ScriptInfo | undefined;
        getScriptInfoForPath(fileName: Path): ScriptInfo | undefined;
        setHostConfiguration(args: protocol.ConfigureRequestArguments): void;
        closeLog(): void;
        /**
         * This function rebuilds the project for every file opened by the client
         * This does not reload contents of open files from disk. But we could do that if needed
         */
        reloadProjects(): void;
        private delayReloadConfiguredProjectForFiles;
        /**
         * This function goes through all the openFiles and tries to file the config file for them.
         * If the config file is found and it refers to existing project, it reloads it either immediately
         * or schedules it for reload depending on delayReload option
         * If the there is no existing project it just opens the configured project for the config file
         * reloadForInfo provides a way to filter out files to reload configured project for
         */
        private reloadConfiguredProjectForFiles;
        /**
         * Remove the root of inferred project if script info is part of another project
         */
        private removeRootOfInferredProjectIfNowPartOfOtherProject;
        /**
         * This function is to update the project structure for every inferred project.
         * It is called on the premise that all the configured projects are
         * up to date.
         * This will go through open files and assign them to inferred project if open file is not part of any other project
         * After that all the inferred project graphs are updated
         */
        private ensureProjectForOpenFiles;
        /**
         * Open file whose contents is managed by the client
         * @param filename is absolute pathname
         * @param fileContent is a known version of the file content that is more up to date than the one on disk
         */
        openClientFile(fileName: string, fileContent?: string, scriptKind?: ScriptKind, projectRootPath?: string): OpenConfiguredProjectResult;
        private findExternalProjectContainingOpenScriptInfo;
        openClientFileWithNormalizedPath(fileName: NormalizedPath, fileContent?: string, scriptKind?: ScriptKind, hasMixedContent?: boolean, projectRootPath?: NormalizedPath): OpenConfiguredProjectResult;
        private telemetryOnOpenFile;
        /**
         * Close file whose contents is managed by the client
         * @param filename is absolute pathname
         */
        closeClientFile(uncheckedFileName: string): void;
        private collectChanges;
        private closeConfiguredProjectReferencedFromExternalProject;
        closeExternalProject(uncheckedFileName: string): void;
        openExternalProjects(projects: protocol.ExternalProject[]): void;
        /** Makes a filename safe to insert in a RegExp */
        private static readonly filenameEscapeRegexp;
        private static escapeFilenameForRegex;
        resetSafeList(): void;
        applySafeList(proj: protocol.ExternalProject): NormalizedPath[];
        openExternalProject(proj: protocol.ExternalProject): void;
        hasDeferredExtension(): boolean;
    }
}
declare namespace ts.server {
    interface ServerCancellationToken extends HostCancellationToken {
        setRequest(requestId: number): void;
        resetRequest(requestId: number): void;
    }
    const nullCancellationToken: ServerCancellationToken;
    interface PendingErrorCheck {
        fileName: NormalizedPath;
        project: Project;
    }
    type CommandNames = protocol.CommandTypes;
    const CommandNames: any;
    function formatMessage<T extends protocol.Message>(msg: T, logger: Logger, byteLength: (s: string, encoding: string) => number, newLine: string): string;
    type Event = <T extends object>(body: T, eventName: string) => void;
    interface EventSender {
        event: Event;
    }
    interface SessionOptions {
        host: ServerHost;
        cancellationToken: ServerCancellationToken;
        useSingleInferredProject: boolean;
        useInferredProjectPerProjectRoot: boolean;
        typingsInstaller: ITypingsInstaller;
        byteLength: (buf: string, encoding?: string) => number;
        hrtime: (start?: number[]) => number[];
        logger: Logger;
        /**
         * If falsy, all events are suppressed.
         */
        canUseEvents: boolean;
        eventHandler?: ProjectServiceEventHandler;
        /** Has no effect if eventHandler is also specified. */
        suppressDiagnosticEvents?: boolean;
        syntaxOnly?: boolean;
        throttleWaitMilliseconds?: number;
        noGetErrOnBackgroundUpdate?: boolean;
        globalPlugins?: ReadonlyArray<string>;
        pluginProbeLocations?: ReadonlyArray<string>;
        allowLocalPluginLoads?: boolean;
    }
    class Session implements EventSender {
        private readonly gcTimer;
        protected projectService: ProjectService;
        private changeSeq;
        private currentRequestId;
        private errorCheck;
        protected host: ServerHost;
        private readonly cancellationToken;
        protected readonly typingsInstaller: ITypingsInstaller;
        protected byteLength: (buf: string, encoding?: string) => number;
        private hrtime;
        protected logger: Logger;
        protected canUseEvents: boolean;
        private suppressDiagnosticEvents?;
        private eventHandler;
        private readonly noGetErrOnBackgroundUpdate?;
        constructor(opts: SessionOptions);
        private sendRequestCompletedEvent;
        private defaultEventHandler;
        private projectsUpdatedInBackgroundEvent;
        logError(err: Error, cmd: string): void;
        send(msg: protocol.Message): void;
        event<T extends object>(body: T, eventName: string): void;
        /** @deprecated */
        output(info: any, cmdName: string, reqSeq?: number, errorMsg?: string): void;
        private doOutput;
        private semanticCheck;
        private syntacticCheck;
        private suggestionCheck;
        private sendDiagnosticsEvent;
        /** It is the caller's responsibility to verify that `!this.suppressDiagnosticEvents`. */
        private updateErrorCheck;
        private cleanProjects;
        private cleanup;
        private getEncodedSemanticClassifications;
        private getProject;
        private getConfigFileAndProject;
        private getConfigFileDiagnostics;
        private convertToDiagnosticsWithLinePositionFromDiagnosticFile;
        private getCompilerOptionsDiagnostics;
        private convertToDiagnosticsWithLinePosition;
        private getDiagnosticsWorker;
        private getDefinition;
        private mapDefinitionInfoLocations;
        private getDefinitionAndBoundSpan;
        private getEmitOutput;
        private mapDefinitionInfo;
        private static mapToOriginalLocation;
        private toFileSpan;
        private getTypeDefinition;
        private mapImplementationLocations;
        private getImplementation;
        private getOccurrences;
        private getSyntacticDiagnosticsSync;
        private getSemanticDiagnosticsSync;
        private getSuggestionDiagnosticsSync;
        private getJsxClosingTag;
        private getDocumentHighlights;
        private setCompilerOptionsForInferredProjects;
        private getProjectInfo;
        private getProjectInfoWorker;
        private getRenameInfo;
        private getProjects;
        private getDefaultProject;
        private getRenameLocations;
        private static mapRenameInfo;
        private toSpanGroups;
        private getReferences;
        /**
         * @param fileName is the name of the file to be opened
         * @param fileContent is a version of the file content that is known to be more up to date than the one on disk
         */
        private openClientFile;
        private getPosition;
        private getPositionInFile;
        private getFileAndProject;
        private getFileAndLanguageServiceForSyntacticOperation;
        private getFileAndProjectWorker;
        private getOutliningSpans;
        private getTodoComments;
        private getDocCommentTemplate;
        private getSpanOfEnclosingComment;
        private getIndentation;
        private getBreakpointStatement;
        private getNameOrDottedNameSpan;
        private isValidBraceCompletion;
        private getQuickInfoWorker;
        private getFormattingEditsForRange;
        private getFormattingEditsForRangeFull;
        private getFormattingEditsForDocumentFull;
        private getFormattingEditsAfterKeystrokeFull;
        private getFormattingEditsAfterKeystroke;
        private getCompletions;
        private getCompletionEntryDetails;
        private getCompileOnSaveAffectedFileList;
        private emitFile;
        private getSignatureHelpItems;
        private createCheckList;
        private getDiagnostics;
        private change;
        private reload;
        private saveToTmp;
        private closeClientFile;
        private mapLocationNavigationBarItems;
        private getNavigationBarItems;
        private toLocationNavigationTree;
        private toLocationTextSpan;
        private getNavigationTree;
        private getNavigateToItems;
        private getFullNavigateToItems;
        private getSupportedCodeFixes;
        private isLocation;
        private extractPositionAndRange;
        private getApplicableRefactors;
        private getEditsForRefactor;
        private organizeImports;
        private getEditsForFileRename;
        private getCodeFixes;
        private getCombinedCodeFix;
        private applyCodeActionCommand;
        private getStartAndEndPosition;
        private mapCodeAction;
        private mapCodeFixAction;
        private mapTextChangesToCodeEdits;
        private mapTextChangeToCodeEdit;
        private convertTextChangeToCodeEdit;
        private getBraceMatching;
        private getDiagnosticsForProject;
        getCanonicalFileName(fileName: string): string;
        exit(): void;
        private notRequired;
        private requiredResponse;
        private handlers;
        addProtocolHandler(command: string, handler: (request: protocol.Request) => HandlerResponse): void;
        private setCurrentRequest;
        private resetCurrentRequest;
        executeWithRequestId<T>(requestId: number, f: () => T): T;
        executeCommand(request: protocol.Request): HandlerResponse;
        onMessage(message: string): void;
        private getFormatOptions;
        private getPreferences;
        private getHostFormatOptions;
        private getHostPreferences;
    }
    interface HandlerResponse {
        response?: {};
        responseRequired?: boolean;
    }
}

export = ts;
export as namespace ts;<|MERGE_RESOLUTION|>--- conflicted
+++ resolved
@@ -2989,18 +2989,6 @@
         IndexSignatureParameters = 4432
     }
 }
-<<<<<<< HEAD
-declare namespace ts {
-    const versionMajorMinor = "2.9";
-    /** The version of the TypeScript compiler release */
-    const version: string;
-}
-declare namespace ts {
-    function isExternalModuleNameRelative(moduleName: string): boolean;
-    function sortAndDeduplicateDiagnostics<T extends Diagnostic>(diagnostics: ReadonlyArray<T>): T[];
-}
-=======
->>>>>>> dedf5d41
 declare function setTimeout(handler: (...args: any[]) => void, timeout: number): any;
 declare function clearTimeout(handle: any): void;
 declare namespace ts {
