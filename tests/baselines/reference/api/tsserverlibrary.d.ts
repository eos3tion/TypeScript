/*! *****************************************************************************
Copyright (c) Microsoft Corporation. All rights reserved. 
Licensed under the Apache License, Version 2.0 (the "License"); you may not use
this file except in compliance with the License. You may obtain a copy of the
License at http://www.apache.org/licenses/LICENSE-2.0  
 
THIS CODE IS PROVIDED ON AN *AS IS* BASIS, WITHOUT WARRANTIES OR CONDITIONS OF ANY
KIND, EITHER EXPRESS OR IMPLIED, INCLUDING WITHOUT LIMITATION ANY IMPLIED
WARRANTIES OR CONDITIONS OF TITLE, FITNESS FOR A PARTICULAR PURPOSE, 
MERCHANTABLITY OR NON-INFRINGEMENT. 
 
See the Apache Version 2.0 License for specific language governing permissions
and limitations under the License.
***************************************************************************** */

declare namespace ts {
    /**
     * Type of objects whose values are all of the same type.
     * The `in` and `for-in` operators can *not* be safely used,
     * since `Object.prototype` may be modified by outside code.
     */
    interface MapLike<T> {
        [index: string]: T;
    }
    /** ES6 Map interface, only read methods included. */
    interface ReadonlyMap<T> {
        get(key: string): T | undefined;
        has(key: string): boolean;
        forEach(action: (value: T, key: string) => void): void;
        readonly size: number;
        keys(): Iterator<string>;
        values(): Iterator<T>;
        entries(): Iterator<[string, T]>;
    }
    /** ES6 Map interface. */
    interface Map<T> extends ReadonlyMap<T> {
        set(key: string, value: T): this;
        delete(key: string): boolean;
        clear(): void;
    }
    /** ES6 Iterator type. */
    interface Iterator<T> {
        next(): {
            value: T;
            done: false;
        } | {
            value: never;
            done: true;
        };
    }
    /** Array that is only intended to be pushed to, never read. */
    interface Push<T> {
        push(...values: T[]): void;
    }
    type Path = string & {
        __pathBrand: any;
    };
    interface TextRange {
        pos: number;
        end: number;
    }
    type JsDocSyntaxKind = SyntaxKind.EndOfFileToken | SyntaxKind.WhitespaceTrivia | SyntaxKind.AtToken | SyntaxKind.NewLineTrivia | SyntaxKind.AsteriskToken | SyntaxKind.OpenBraceToken | SyntaxKind.CloseBraceToken | SyntaxKind.LessThanToken | SyntaxKind.OpenBracketToken | SyntaxKind.CloseBracketToken | SyntaxKind.EqualsToken | SyntaxKind.CommaToken | SyntaxKind.DotToken | SyntaxKind.Identifier | SyntaxKind.NoSubstitutionTemplateLiteral | SyntaxKind.Unknown;
    type JsxTokenSyntaxKind = SyntaxKind.LessThanSlashToken | SyntaxKind.EndOfFileToken | SyntaxKind.ConflictMarkerTrivia | SyntaxKind.JsxText | SyntaxKind.JsxTextAllWhiteSpaces | SyntaxKind.OpenBraceToken | SyntaxKind.LessThanToken;
    enum SyntaxKind {
        Unknown = 0,
        EndOfFileToken = 1,
        SingleLineCommentTrivia = 2,
        MultiLineCommentTrivia = 3,
        NewLineTrivia = 4,
        WhitespaceTrivia = 5,
        ShebangTrivia = 6,
        ConflictMarkerTrivia = 7,
        NumericLiteral = 8,
        StringLiteral = 9,
        JsxText = 10,
        JsxTextAllWhiteSpaces = 11,
        RegularExpressionLiteral = 12,
        NoSubstitutionTemplateLiteral = 13,
        TemplateHead = 14,
        TemplateMiddle = 15,
        TemplateTail = 16,
        OpenBraceToken = 17,
        CloseBraceToken = 18,
        OpenParenToken = 19,
        CloseParenToken = 20,
        OpenBracketToken = 21,
        CloseBracketToken = 22,
        DotToken = 23,
        DotDotDotToken = 24,
        SemicolonToken = 25,
        CommaToken = 26,
        LessThanToken = 27,
        LessThanSlashToken = 28,
        GreaterThanToken = 29,
        LessThanEqualsToken = 30,
        GreaterThanEqualsToken = 31,
        EqualsEqualsToken = 32,
        ExclamationEqualsToken = 33,
        EqualsEqualsEqualsToken = 34,
        ExclamationEqualsEqualsToken = 35,
        EqualsGreaterThanToken = 36,
        PlusToken = 37,
        MinusToken = 38,
        AsteriskToken = 39,
        AsteriskAsteriskToken = 40,
        SlashToken = 41,
        PercentToken = 42,
        PlusPlusToken = 43,
        MinusMinusToken = 44,
        LessThanLessThanToken = 45,
        GreaterThanGreaterThanToken = 46,
        GreaterThanGreaterThanGreaterThanToken = 47,
        AmpersandToken = 48,
        BarToken = 49,
        CaretToken = 50,
        ExclamationToken = 51,
        TildeToken = 52,
        AmpersandAmpersandToken = 53,
        BarBarToken = 54,
        QuestionToken = 55,
        ColonToken = 56,
        AtToken = 57,
        EqualsToken = 58,
        PlusEqualsToken = 59,
        MinusEqualsToken = 60,
        AsteriskEqualsToken = 61,
        AsteriskAsteriskEqualsToken = 62,
        SlashEqualsToken = 63,
        PercentEqualsToken = 64,
        LessThanLessThanEqualsToken = 65,
        GreaterThanGreaterThanEqualsToken = 66,
        GreaterThanGreaterThanGreaterThanEqualsToken = 67,
        AmpersandEqualsToken = 68,
        BarEqualsToken = 69,
        CaretEqualsToken = 70,
        Identifier = 71,
        BreakKeyword = 72,
        CaseKeyword = 73,
        CatchKeyword = 74,
        ClassKeyword = 75,
        ConstKeyword = 76,
        ContinueKeyword = 77,
        DebuggerKeyword = 78,
        DefaultKeyword = 79,
        DeleteKeyword = 80,
        DoKeyword = 81,
        ElseKeyword = 82,
        EnumKeyword = 83,
        ExportKeyword = 84,
        ExtendsKeyword = 85,
        FalseKeyword = 86,
        FinallyKeyword = 87,
        ForKeyword = 88,
        FunctionKeyword = 89,
        IfKeyword = 90,
        ImportKeyword = 91,
        InKeyword = 92,
        InstanceOfKeyword = 93,
        NewKeyword = 94,
        NullKeyword = 95,
        ReturnKeyword = 96,
        SuperKeyword = 97,
        SwitchKeyword = 98,
        ThisKeyword = 99,
        ThrowKeyword = 100,
        TrueKeyword = 101,
        TryKeyword = 102,
        TypeOfKeyword = 103,
        VarKeyword = 104,
        VoidKeyword = 105,
        WhileKeyword = 106,
        WithKeyword = 107,
        ImplementsKeyword = 108,
        InterfaceKeyword = 109,
        LetKeyword = 110,
        PackageKeyword = 111,
        PrivateKeyword = 112,
        ProtectedKeyword = 113,
        PublicKeyword = 114,
        StaticKeyword = 115,
        YieldKeyword = 116,
        AbstractKeyword = 117,
        AsKeyword = 118,
        AnyKeyword = 119,
        AsyncKeyword = 120,
        AwaitKeyword = 121,
        BooleanKeyword = 122,
        ConstructorKeyword = 123,
        DeclareKeyword = 124,
        GetKeyword = 125,
        InferKeyword = 126,
        IsKeyword = 127,
        KeyOfKeyword = 128,
        ModuleKeyword = 129,
        NamespaceKeyword = 130,
        NeverKeyword = 131,
        ReadonlyKeyword = 132,
        RequireKeyword = 133,
        NumberKeyword = 134,
        ObjectKeyword = 135,
        SetKeyword = 136,
        StringKeyword = 137,
        SymbolKeyword = 138,
        TypeKeyword = 139,
        UndefinedKeyword = 140,
        UniqueKeyword = 141,
        FromKeyword = 142,
        GlobalKeyword = 143,
        OfKeyword = 144,
        QualifiedName = 145,
        ComputedPropertyName = 146,
        TypeParameter = 147,
        Parameter = 148,
        Decorator = 149,
        PropertySignature = 150,
        PropertyDeclaration = 151,
        MethodSignature = 152,
        MethodDeclaration = 153,
        Constructor = 154,
        GetAccessor = 155,
        SetAccessor = 156,
        CallSignature = 157,
        ConstructSignature = 158,
        IndexSignature = 159,
        TypePredicate = 160,
        TypeReference = 161,
        FunctionType = 162,
        ConstructorType = 163,
        TypeQuery = 164,
        TypeLiteral = 165,
        ArrayType = 166,
        TupleType = 167,
        UnionType = 168,
        IntersectionType = 169,
        ConditionalType = 170,
        InferType = 171,
        ParenthesizedType = 172,
        ThisType = 173,
        TypeOperator = 174,
        IndexedAccessType = 175,
        MappedType = 176,
        LiteralType = 177,
        ImportType = 178,
        ObjectBindingPattern = 179,
        ArrayBindingPattern = 180,
        BindingElement = 181,
        ArrayLiteralExpression = 182,
        ObjectLiteralExpression = 183,
        PropertyAccessExpression = 184,
        ElementAccessExpression = 185,
        CallExpression = 186,
        NewExpression = 187,
        TaggedTemplateExpression = 188,
        TypeAssertionExpression = 189,
        ParenthesizedExpression = 190,
        FunctionExpression = 191,
        ArrowFunction = 192,
        DeleteExpression = 193,
        TypeOfExpression = 194,
        VoidExpression = 195,
        AwaitExpression = 196,
        PrefixUnaryExpression = 197,
        PostfixUnaryExpression = 198,
        BinaryExpression = 199,
        ConditionalExpression = 200,
        TemplateExpression = 201,
        YieldExpression = 202,
        SpreadElement = 203,
        ClassExpression = 204,
        OmittedExpression = 205,
        ExpressionWithTypeArguments = 206,
        AsExpression = 207,
        NonNullExpression = 208,
        MetaProperty = 209,
        TemplateSpan = 210,
        SemicolonClassElement = 211,
        Block = 212,
        VariableStatement = 213,
        EmptyStatement = 214,
        ExpressionStatement = 215,
        IfStatement = 216,
        DoStatement = 217,
        WhileStatement = 218,
        ForStatement = 219,
        ForInStatement = 220,
        ForOfStatement = 221,
        ContinueStatement = 222,
        BreakStatement = 223,
        ReturnStatement = 224,
        WithStatement = 225,
        SwitchStatement = 226,
        LabeledStatement = 227,
        ThrowStatement = 228,
        TryStatement = 229,
        DebuggerStatement = 230,
        VariableDeclaration = 231,
        VariableDeclarationList = 232,
        FunctionDeclaration = 233,
        ClassDeclaration = 234,
        InterfaceDeclaration = 235,
        TypeAliasDeclaration = 236,
        EnumDeclaration = 237,
        ModuleDeclaration = 238,
        ModuleBlock = 239,
        CaseBlock = 240,
        NamespaceExportDeclaration = 241,
        ImportEqualsDeclaration = 242,
        ImportDeclaration = 243,
        ImportClause = 244,
        NamespaceImport = 245,
        NamedImports = 246,
        ImportSpecifier = 247,
        ExportAssignment = 248,
        ExportDeclaration = 249,
        NamedExports = 250,
        ExportSpecifier = 251,
        MissingDeclaration = 252,
        ExternalModuleReference = 253,
        JsxElement = 254,
        JsxSelfClosingElement = 255,
        JsxOpeningElement = 256,
        JsxClosingElement = 257,
        JsxFragment = 258,
        JsxOpeningFragment = 259,
        JsxClosingFragment = 260,
        JsxAttribute = 261,
        JsxAttributes = 262,
        JsxSpreadAttribute = 263,
        JsxExpression = 264,
        CaseClause = 265,
        DefaultClause = 266,
        HeritageClause = 267,
        CatchClause = 268,
        PropertyAssignment = 269,
        ShorthandPropertyAssignment = 270,
        SpreadAssignment = 271,
        EnumMember = 272,
        SourceFile = 273,
        Bundle = 274,
        JSDocTypeExpression = 275,
        JSDocAllType = 276,
        JSDocUnknownType = 277,
        JSDocNullableType = 278,
        JSDocNonNullableType = 279,
        JSDocOptionalType = 280,
        JSDocFunctionType = 281,
        JSDocVariadicType = 282,
        JSDocComment = 283,
        JSDocTypeLiteral = 284,
        JSDocTag = 285,
        JSDocAugmentsTag = 286,
        JSDocClassTag = 287,
        JSDocParameterTag = 288,
        JSDocReturnTag = 289,
        JSDocTypeTag = 290,
        JSDocTemplateTag = 291,
        JSDocTypedefTag = 292,
        JSDocPropertyTag = 293,
        SyntaxList = 294,
        NotEmittedStatement = 295,
        PartiallyEmittedExpression = 296,
        CommaListExpression = 297,
        MergeDeclarationMarker = 298,
        EndOfDeclarationMarker = 299,
        Count = 300,
        FirstAssignment = 58,
        LastAssignment = 70,
        FirstCompoundAssignment = 59,
        LastCompoundAssignment = 70,
        FirstReservedWord = 72,
        LastReservedWord = 107,
        FirstKeyword = 72,
        LastKeyword = 144,
        FirstFutureReservedWord = 108,
        LastFutureReservedWord = 116,
        FirstTypeNode = 160,
        LastTypeNode = 178,
        FirstPunctuation = 17,
        LastPunctuation = 70,
        FirstToken = 0,
        LastToken = 144,
        FirstTriviaToken = 2,
        LastTriviaToken = 7,
        FirstLiteralToken = 8,
        LastLiteralToken = 13,
        FirstTemplateToken = 13,
        LastTemplateToken = 16,
        FirstBinaryOperator = 27,
        LastBinaryOperator = 70,
        FirstNode = 145,
        FirstJSDocNode = 275,
        LastJSDocNode = 293,
        FirstJSDocTagNode = 285,
        LastJSDocTagNode = 293
    }
    enum NodeFlags {
        None = 0,
        Let = 1,
        Const = 2,
        NestedNamespace = 4,
        Synthesized = 8,
        Namespace = 16,
        ExportContext = 32,
        ContainsThis = 64,
        HasImplicitReturn = 128,
        HasExplicitReturn = 256,
        GlobalAugmentation = 512,
        HasAsyncFunctions = 1024,
        DisallowInContext = 2048,
        YieldContext = 4096,
        DecoratorContext = 8192,
        AwaitContext = 16384,
        ThisNodeHasError = 32768,
        JavaScriptFile = 65536,
        ThisNodeOrAnySubNodesHasError = 131072,
        HasAggregatedChildData = 262144,
        JSDoc = 1048576,
        JsonFile = 8388608,
        BlockScoped = 3,
        ReachabilityCheckFlags = 384,
        ReachabilityAndEmitFlags = 1408,
        ContextFlags = 6387712,
        TypeExcludesFlags = 20480
    }
    enum ModifierFlags {
        None = 0,
        Export = 1,
        Ambient = 2,
        Public = 4,
        Private = 8,
        Protected = 16,
        Static = 32,
        Readonly = 64,
        Abstract = 128,
        Async = 256,
        Default = 512,
        Const = 2048,
        HasComputedFlags = 536870912,
        AccessibilityModifier = 28,
        ParameterPropertyModifier = 92,
        NonPublicAccessibilityModifier = 24,
        TypeScriptModifier = 2270,
        ExportDefault = 513,
        All = 3071
    }
    enum JsxFlags {
        None = 0,
        /** An element from a named property of the JSX.IntrinsicElements interface */
        IntrinsicNamedElement = 1,
        /** An element inferred from the string index signature of the JSX.IntrinsicElements interface */
        IntrinsicIndexedElement = 2,
        IntrinsicElement = 3
    }
    interface Node extends TextRange {
        kind: SyntaxKind;
        flags: NodeFlags;
        decorators?: NodeArray<Decorator>;
        modifiers?: ModifiersArray;
        parent?: Node;
    }
    interface JSDocContainer {
    }
    type HasJSDoc = ParameterDeclaration | CallSignatureDeclaration | ConstructSignatureDeclaration | MethodSignature | PropertySignature | ArrowFunction | ParenthesizedExpression | SpreadAssignment | ShorthandPropertyAssignment | PropertyAssignment | FunctionExpression | LabeledStatement | ExpressionStatement | VariableStatement | FunctionDeclaration | ConstructorDeclaration | MethodDeclaration | PropertyDeclaration | AccessorDeclaration | ClassLikeDeclaration | InterfaceDeclaration | TypeAliasDeclaration | EnumMember | EnumDeclaration | ModuleDeclaration | ImportEqualsDeclaration | IndexSignatureDeclaration | FunctionTypeNode | ConstructorTypeNode | JSDocFunctionType | EndOfFileToken;
    type HasType = SignatureDeclaration | VariableDeclaration | ParameterDeclaration | PropertySignature | PropertyDeclaration | TypePredicateNode | ParenthesizedTypeNode | TypeOperatorNode | MappedTypeNode | AssertionExpression | TypeAliasDeclaration | JSDocTypeExpression | JSDocNonNullableType | JSDocNullableType | JSDocOptionalType | JSDocVariadicType;
    type HasInitializer = HasExpressionInitializer | ForStatement | ForInStatement | ForOfStatement | JsxAttribute;
    type HasExpressionInitializer = VariableDeclaration | ParameterDeclaration | BindingElement | PropertySignature | PropertyDeclaration | PropertyAssignment | EnumMember;
    interface NodeArray<T extends Node> extends ReadonlyArray<T>, TextRange {
        hasTrailingComma?: boolean;
    }
    interface Token<TKind extends SyntaxKind> extends Node {
        kind: TKind;
    }
    type DotDotDotToken = Token<SyntaxKind.DotDotDotToken>;
    type QuestionToken = Token<SyntaxKind.QuestionToken>;
    type ExclamationToken = Token<SyntaxKind.ExclamationToken>;
    type ColonToken = Token<SyntaxKind.ColonToken>;
    type EqualsToken = Token<SyntaxKind.EqualsToken>;
    type AsteriskToken = Token<SyntaxKind.AsteriskToken>;
    type EqualsGreaterThanToken = Token<SyntaxKind.EqualsGreaterThanToken>;
    type EndOfFileToken = Token<SyntaxKind.EndOfFileToken> & JSDocContainer;
    type AtToken = Token<SyntaxKind.AtToken>;
    type ReadonlyToken = Token<SyntaxKind.ReadonlyKeyword>;
    type AwaitKeywordToken = Token<SyntaxKind.AwaitKeyword>;
    type PlusToken = Token<SyntaxKind.PlusToken>;
    type MinusToken = Token<SyntaxKind.MinusToken>;
    type Modifier = Token<SyntaxKind.AbstractKeyword> | Token<SyntaxKind.AsyncKeyword> | Token<SyntaxKind.ConstKeyword> | Token<SyntaxKind.DeclareKeyword> | Token<SyntaxKind.DefaultKeyword> | Token<SyntaxKind.ExportKeyword> | Token<SyntaxKind.PublicKeyword> | Token<SyntaxKind.PrivateKeyword> | Token<SyntaxKind.ProtectedKeyword> | Token<SyntaxKind.ReadonlyKeyword> | Token<SyntaxKind.StaticKeyword>;
    type ModifiersArray = NodeArray<Modifier>;
    interface Identifier extends PrimaryExpression, Declaration {
        kind: SyntaxKind.Identifier;
        /**
         * Prefer to use `id.unescapedText`. (Note: This is available only in services, not internally to the TypeScript compiler.)
         * Text of identifier, but if the identifier begins with two underscores, this will begin with three.
         */
        escapedText: __String;
        originalKeywordKind?: SyntaxKind;
        isInJSDocNamespace?: boolean;
    }
    interface TransientIdentifier extends Identifier {
        resolvedSymbol: Symbol;
    }
    interface QualifiedName extends Node {
        kind: SyntaxKind.QualifiedName;
        left: EntityName;
        right: Identifier;
    }
    type EntityName = Identifier | QualifiedName;
    type PropertyName = Identifier | StringLiteral | NumericLiteral | ComputedPropertyName;
    type DeclarationName = Identifier | StringLiteral | NumericLiteral | ComputedPropertyName | BindingPattern;
    interface Declaration extends Node {
        _declarationBrand: any;
    }
    interface NamedDeclaration extends Declaration {
        name?: DeclarationName;
    }
    interface DeclarationStatement extends NamedDeclaration, Statement {
        name?: Identifier | StringLiteral | NumericLiteral;
    }
    interface ComputedPropertyName extends Node {
        kind: SyntaxKind.ComputedPropertyName;
        expression: Expression;
    }
    interface Decorator extends Node {
        kind: SyntaxKind.Decorator;
        parent?: NamedDeclaration;
        expression: LeftHandSideExpression;
    }
    interface TypeParameterDeclaration extends NamedDeclaration {
        kind: SyntaxKind.TypeParameter;
        parent?: DeclarationWithTypeParameters | InferTypeNode;
        name: Identifier;
        constraint?: TypeNode;
        default?: TypeNode;
        expression?: Expression;
    }
    interface SignatureDeclarationBase extends NamedDeclaration, JSDocContainer {
        kind: SignatureDeclaration["kind"];
        name?: PropertyName;
        typeParameters?: NodeArray<TypeParameterDeclaration>;
        parameters: NodeArray<ParameterDeclaration>;
        type: TypeNode | undefined;
    }
    type SignatureDeclaration = CallSignatureDeclaration | ConstructSignatureDeclaration | MethodSignature | IndexSignatureDeclaration | FunctionTypeNode | ConstructorTypeNode | JSDocFunctionType | FunctionDeclaration | MethodDeclaration | ConstructorDeclaration | AccessorDeclaration | FunctionExpression | ArrowFunction;
    interface CallSignatureDeclaration extends SignatureDeclarationBase, TypeElement {
        kind: SyntaxKind.CallSignature;
    }
    interface ConstructSignatureDeclaration extends SignatureDeclarationBase, TypeElement {
        kind: SyntaxKind.ConstructSignature;
    }
    type BindingName = Identifier | BindingPattern;
    interface VariableDeclaration extends NamedDeclaration {
        kind: SyntaxKind.VariableDeclaration;
        parent?: VariableDeclarationList | CatchClause;
        name: BindingName;
        exclamationToken?: ExclamationToken;
        type?: TypeNode;
        initializer?: Expression;
    }
    interface VariableDeclarationList extends Node {
        kind: SyntaxKind.VariableDeclarationList;
        parent?: VariableStatement | ForStatement | ForOfStatement | ForInStatement;
        declarations: NodeArray<VariableDeclaration>;
    }
    interface ParameterDeclaration extends NamedDeclaration, JSDocContainer {
        kind: SyntaxKind.Parameter;
        parent?: SignatureDeclaration;
        dotDotDotToken?: DotDotDotToken;
        name: BindingName;
        questionToken?: QuestionToken;
        type?: TypeNode;
        initializer?: Expression;
    }
    interface BindingElement extends NamedDeclaration {
        kind: SyntaxKind.BindingElement;
        parent?: BindingPattern;
        propertyName?: PropertyName;
        dotDotDotToken?: DotDotDotToken;
        name: BindingName;
        initializer?: Expression;
    }
    interface PropertySignature extends TypeElement, JSDocContainer {
        kind: SyntaxKind.PropertySignature;
        name: PropertyName;
        questionToken?: QuestionToken;
        type?: TypeNode;
        initializer?: Expression;
    }
    interface PropertyDeclaration extends ClassElement, JSDocContainer {
        kind: SyntaxKind.PropertyDeclaration;
        name: PropertyName;
        questionToken?: QuestionToken;
        exclamationToken?: ExclamationToken;
        type?: TypeNode;
        initializer?: Expression;
    }
    interface ObjectLiteralElement extends NamedDeclaration {
        _objectLiteralBrandBrand: any;
        name?: PropertyName;
    }
    type ObjectLiteralElementLike = PropertyAssignment | ShorthandPropertyAssignment | SpreadAssignment | MethodDeclaration | AccessorDeclaration;
    interface PropertyAssignment extends ObjectLiteralElement, JSDocContainer {
        parent: ObjectLiteralExpression;
        kind: SyntaxKind.PropertyAssignment;
        name: PropertyName;
        questionToken?: QuestionToken;
        initializer: Expression;
    }
    interface ShorthandPropertyAssignment extends ObjectLiteralElement, JSDocContainer {
        parent: ObjectLiteralExpression;
        kind: SyntaxKind.ShorthandPropertyAssignment;
        name: Identifier;
        questionToken?: QuestionToken;
        equalsToken?: Token<SyntaxKind.EqualsToken>;
        objectAssignmentInitializer?: Expression;
    }
    interface SpreadAssignment extends ObjectLiteralElement, JSDocContainer {
        parent: ObjectLiteralExpression;
        kind: SyntaxKind.SpreadAssignment;
        expression: Expression;
    }
    type VariableLikeDeclaration = VariableDeclaration | ParameterDeclaration | BindingElement | PropertyDeclaration | PropertyAssignment | PropertySignature | JsxAttribute | ShorthandPropertyAssignment | EnumMember | JSDocPropertyTag | JSDocParameterTag;
    interface PropertyLikeDeclaration extends NamedDeclaration {
        name: PropertyName;
    }
    interface ObjectBindingPattern extends Node {
        kind: SyntaxKind.ObjectBindingPattern;
        parent?: VariableDeclaration | ParameterDeclaration | BindingElement;
        elements: NodeArray<BindingElement>;
    }
    interface ArrayBindingPattern extends Node {
        kind: SyntaxKind.ArrayBindingPattern;
        parent?: VariableDeclaration | ParameterDeclaration | BindingElement;
        elements: NodeArray<ArrayBindingElement>;
    }
    type BindingPattern = ObjectBindingPattern | ArrayBindingPattern;
    type ArrayBindingElement = BindingElement | OmittedExpression;
    /**
     * Several node kinds share function-like features such as a signature,
     * a name, and a body. These nodes should extend FunctionLikeDeclarationBase.
     * Examples:
     * - FunctionDeclaration
     * - MethodDeclaration
     * - AccessorDeclaration
     */
    interface FunctionLikeDeclarationBase extends SignatureDeclarationBase {
        _functionLikeDeclarationBrand: any;
        asteriskToken?: AsteriskToken;
        questionToken?: QuestionToken;
        body?: Block | Expression;
    }
    type FunctionLikeDeclaration = FunctionDeclaration | MethodDeclaration | GetAccessorDeclaration | SetAccessorDeclaration | ConstructorDeclaration | FunctionExpression | ArrowFunction;
    /** @deprecated Use SignatureDeclaration */
    type FunctionLike = SignatureDeclaration;
    interface FunctionDeclaration extends FunctionLikeDeclarationBase, DeclarationStatement {
        kind: SyntaxKind.FunctionDeclaration;
        name?: Identifier;
        body?: FunctionBody;
    }
    interface MethodSignature extends SignatureDeclarationBase, TypeElement {
        kind: SyntaxKind.MethodSignature;
        parent?: ObjectTypeDeclaration;
        name: PropertyName;
    }
    interface MethodDeclaration extends FunctionLikeDeclarationBase, ClassElement, ObjectLiteralElement, JSDocContainer {
        kind: SyntaxKind.MethodDeclaration;
        parent?: ClassLikeDeclaration | ObjectLiteralExpression;
        name: PropertyName;
        body?: FunctionBody;
    }
    interface ConstructorDeclaration extends FunctionLikeDeclarationBase, ClassElement, JSDocContainer {
        kind: SyntaxKind.Constructor;
        parent?: ClassLikeDeclaration;
        body?: FunctionBody;
    }
    /** For when we encounter a semicolon in a class declaration. ES6 allows these as class elements. */
    interface SemicolonClassElement extends ClassElement {
        kind: SyntaxKind.SemicolonClassElement;
        parent?: ClassLikeDeclaration;
    }
    interface GetAccessorDeclaration extends FunctionLikeDeclarationBase, ClassElement, ObjectLiteralElement, JSDocContainer {
        kind: SyntaxKind.GetAccessor;
        parent?: ClassLikeDeclaration | ObjectLiteralExpression;
        name: PropertyName;
        body?: FunctionBody;
    }
    interface SetAccessorDeclaration extends FunctionLikeDeclarationBase, ClassElement, ObjectLiteralElement, JSDocContainer {
        kind: SyntaxKind.SetAccessor;
        parent?: ClassLikeDeclaration | ObjectLiteralExpression;
        name: PropertyName;
        body?: FunctionBody;
    }
    type AccessorDeclaration = GetAccessorDeclaration | SetAccessorDeclaration;
    interface IndexSignatureDeclaration extends SignatureDeclarationBase, ClassElement, TypeElement {
        kind: SyntaxKind.IndexSignature;
        parent?: ObjectTypeDeclaration;
    }
    interface TypeNode extends Node {
        _typeNodeBrand: any;
    }
    interface KeywordTypeNode extends TypeNode {
        kind: SyntaxKind.AnyKeyword | SyntaxKind.NumberKeyword | SyntaxKind.ObjectKeyword | SyntaxKind.BooleanKeyword | SyntaxKind.StringKeyword | SyntaxKind.SymbolKeyword | SyntaxKind.ThisKeyword | SyntaxKind.VoidKeyword | SyntaxKind.UndefinedKeyword | SyntaxKind.NullKeyword | SyntaxKind.NeverKeyword;
    }
    interface ImportTypeNode extends NodeWithTypeArguments {
        kind: SyntaxKind.ImportType;
        isTypeOf?: boolean;
        argument: TypeNode;
        qualifier?: EntityName;
    }
    interface ThisTypeNode extends TypeNode {
        kind: SyntaxKind.ThisType;
    }
    type FunctionOrConstructorTypeNode = FunctionTypeNode | ConstructorTypeNode;
    interface FunctionTypeNode extends TypeNode, SignatureDeclarationBase {
        kind: SyntaxKind.FunctionType;
    }
    interface ConstructorTypeNode extends TypeNode, SignatureDeclarationBase {
        kind: SyntaxKind.ConstructorType;
    }
    interface NodeWithTypeArguments extends TypeNode {
        typeArguments?: NodeArray<TypeNode>;
    }
    type TypeReferenceType = TypeReferenceNode | ExpressionWithTypeArguments;
    interface TypeReferenceNode extends NodeWithTypeArguments {
        kind: SyntaxKind.TypeReference;
        typeName: EntityName;
    }
    interface TypePredicateNode extends TypeNode {
        kind: SyntaxKind.TypePredicate;
        parent?: SignatureDeclaration;
        parameterName: Identifier | ThisTypeNode;
        type: TypeNode;
    }
    interface TypeQueryNode extends TypeNode {
        kind: SyntaxKind.TypeQuery;
        exprName: EntityName;
    }
    interface TypeLiteralNode extends TypeNode, Declaration {
        kind: SyntaxKind.TypeLiteral;
        members: NodeArray<TypeElement>;
    }
    interface ArrayTypeNode extends TypeNode {
        kind: SyntaxKind.ArrayType;
        elementType: TypeNode;
    }
    interface TupleTypeNode extends TypeNode {
        kind: SyntaxKind.TupleType;
        elementTypes: NodeArray<TypeNode>;
    }
    type UnionOrIntersectionTypeNode = UnionTypeNode | IntersectionTypeNode;
    interface UnionTypeNode extends TypeNode {
        kind: SyntaxKind.UnionType;
        types: NodeArray<TypeNode>;
    }
    interface IntersectionTypeNode extends TypeNode {
        kind: SyntaxKind.IntersectionType;
        types: NodeArray<TypeNode>;
    }
    interface ConditionalTypeNode extends TypeNode {
        kind: SyntaxKind.ConditionalType;
        checkType: TypeNode;
        extendsType: TypeNode;
        trueType: TypeNode;
        falseType: TypeNode;
    }
    interface InferTypeNode extends TypeNode {
        kind: SyntaxKind.InferType;
        typeParameter: TypeParameterDeclaration;
    }
    interface ParenthesizedTypeNode extends TypeNode {
        kind: SyntaxKind.ParenthesizedType;
        type: TypeNode;
    }
    interface TypeOperatorNode extends TypeNode {
        kind: SyntaxKind.TypeOperator;
        operator: SyntaxKind.KeyOfKeyword | SyntaxKind.UniqueKeyword;
        type: TypeNode;
    }
    interface IndexedAccessTypeNode extends TypeNode {
        kind: SyntaxKind.IndexedAccessType;
        objectType: TypeNode;
        indexType: TypeNode;
    }
    interface MappedTypeNode extends TypeNode, Declaration {
        kind: SyntaxKind.MappedType;
        readonlyToken?: ReadonlyToken | PlusToken | MinusToken;
        typeParameter: TypeParameterDeclaration;
        questionToken?: QuestionToken | PlusToken | MinusToken;
        type?: TypeNode;
    }
    interface LiteralTypeNode extends TypeNode {
        kind: SyntaxKind.LiteralType;
        literal: BooleanLiteral | LiteralExpression | PrefixUnaryExpression;
    }
    interface StringLiteral extends LiteralExpression {
        kind: SyntaxKind.StringLiteral;
    }
    type StringLiteralLike = StringLiteral | NoSubstitutionTemplateLiteral;
    interface Expression extends Node {
        _expressionBrand: any;
    }
    interface OmittedExpression extends Expression {
        kind: SyntaxKind.OmittedExpression;
    }
    interface PartiallyEmittedExpression extends LeftHandSideExpression {
        kind: SyntaxKind.PartiallyEmittedExpression;
        expression: Expression;
    }
    interface UnaryExpression extends Expression {
        _unaryExpressionBrand: any;
    }
    /** Deprecated, please use UpdateExpression */
    type IncrementExpression = UpdateExpression;
    interface UpdateExpression extends UnaryExpression {
        _updateExpressionBrand: any;
    }
    type PrefixUnaryOperator = SyntaxKind.PlusPlusToken | SyntaxKind.MinusMinusToken | SyntaxKind.PlusToken | SyntaxKind.MinusToken | SyntaxKind.TildeToken | SyntaxKind.ExclamationToken;
    interface PrefixUnaryExpression extends UpdateExpression {
        kind: SyntaxKind.PrefixUnaryExpression;
        operator: PrefixUnaryOperator;
        operand: UnaryExpression;
    }
    type PostfixUnaryOperator = SyntaxKind.PlusPlusToken | SyntaxKind.MinusMinusToken;
    interface PostfixUnaryExpression extends UpdateExpression {
        kind: SyntaxKind.PostfixUnaryExpression;
        operand: LeftHandSideExpression;
        operator: PostfixUnaryOperator;
    }
    interface LeftHandSideExpression extends UpdateExpression {
        _leftHandSideExpressionBrand: any;
    }
    interface MemberExpression extends LeftHandSideExpression {
        _memberExpressionBrand: any;
    }
    interface PrimaryExpression extends MemberExpression {
        _primaryExpressionBrand: any;
    }
    interface NullLiteral extends PrimaryExpression, TypeNode {
        kind: SyntaxKind.NullKeyword;
    }
    interface BooleanLiteral extends PrimaryExpression, TypeNode {
        kind: SyntaxKind.TrueKeyword | SyntaxKind.FalseKeyword;
    }
    interface ThisExpression extends PrimaryExpression, KeywordTypeNode {
        kind: SyntaxKind.ThisKeyword;
    }
    interface SuperExpression extends PrimaryExpression {
        kind: SyntaxKind.SuperKeyword;
    }
    interface ImportExpression extends PrimaryExpression {
        kind: SyntaxKind.ImportKeyword;
    }
    interface DeleteExpression extends UnaryExpression {
        kind: SyntaxKind.DeleteExpression;
        expression: UnaryExpression;
    }
    interface TypeOfExpression extends UnaryExpression {
        kind: SyntaxKind.TypeOfExpression;
        expression: UnaryExpression;
    }
    interface VoidExpression extends UnaryExpression {
        kind: SyntaxKind.VoidExpression;
        expression: UnaryExpression;
    }
    interface AwaitExpression extends UnaryExpression {
        kind: SyntaxKind.AwaitExpression;
        expression: UnaryExpression;
    }
    interface YieldExpression extends Expression {
        kind: SyntaxKind.YieldExpression;
        asteriskToken?: AsteriskToken;
        expression?: Expression;
    }
    type ExponentiationOperator = SyntaxKind.AsteriskAsteriskToken;
    type MultiplicativeOperator = SyntaxKind.AsteriskToken | SyntaxKind.SlashToken | SyntaxKind.PercentToken;
    type MultiplicativeOperatorOrHigher = ExponentiationOperator | MultiplicativeOperator;
    type AdditiveOperator = SyntaxKind.PlusToken | SyntaxKind.MinusToken;
    type AdditiveOperatorOrHigher = MultiplicativeOperatorOrHigher | AdditiveOperator;
    type ShiftOperator = SyntaxKind.LessThanLessThanToken | SyntaxKind.GreaterThanGreaterThanToken | SyntaxKind.GreaterThanGreaterThanGreaterThanToken;
    type ShiftOperatorOrHigher = AdditiveOperatorOrHigher | ShiftOperator;
    type RelationalOperator = SyntaxKind.LessThanToken | SyntaxKind.LessThanEqualsToken | SyntaxKind.GreaterThanToken | SyntaxKind.GreaterThanEqualsToken | SyntaxKind.InstanceOfKeyword | SyntaxKind.InKeyword;
    type RelationalOperatorOrHigher = ShiftOperatorOrHigher | RelationalOperator;
    type EqualityOperator = SyntaxKind.EqualsEqualsToken | SyntaxKind.EqualsEqualsEqualsToken | SyntaxKind.ExclamationEqualsEqualsToken | SyntaxKind.ExclamationEqualsToken;
    type EqualityOperatorOrHigher = RelationalOperatorOrHigher | EqualityOperator;
    type BitwiseOperator = SyntaxKind.AmpersandToken | SyntaxKind.BarToken | SyntaxKind.CaretToken;
    type BitwiseOperatorOrHigher = EqualityOperatorOrHigher | BitwiseOperator;
    type LogicalOperator = SyntaxKind.AmpersandAmpersandToken | SyntaxKind.BarBarToken;
    type LogicalOperatorOrHigher = BitwiseOperatorOrHigher | LogicalOperator;
    type CompoundAssignmentOperator = SyntaxKind.PlusEqualsToken | SyntaxKind.MinusEqualsToken | SyntaxKind.AsteriskAsteriskEqualsToken | SyntaxKind.AsteriskEqualsToken | SyntaxKind.SlashEqualsToken | SyntaxKind.PercentEqualsToken | SyntaxKind.AmpersandEqualsToken | SyntaxKind.BarEqualsToken | SyntaxKind.CaretEqualsToken | SyntaxKind.LessThanLessThanEqualsToken | SyntaxKind.GreaterThanGreaterThanGreaterThanEqualsToken | SyntaxKind.GreaterThanGreaterThanEqualsToken;
    type AssignmentOperator = SyntaxKind.EqualsToken | CompoundAssignmentOperator;
    type AssignmentOperatorOrHigher = LogicalOperatorOrHigher | AssignmentOperator;
    type BinaryOperator = AssignmentOperatorOrHigher | SyntaxKind.CommaToken;
    type BinaryOperatorToken = Token<BinaryOperator>;
    interface BinaryExpression extends Expression, Declaration {
        kind: SyntaxKind.BinaryExpression;
        left: Expression;
        operatorToken: BinaryOperatorToken;
        right: Expression;
    }
    type AssignmentOperatorToken = Token<AssignmentOperator>;
    interface AssignmentExpression<TOperator extends AssignmentOperatorToken> extends BinaryExpression {
        left: LeftHandSideExpression;
        operatorToken: TOperator;
    }
    interface ObjectDestructuringAssignment extends AssignmentExpression<EqualsToken> {
        left: ObjectLiteralExpression;
    }
    interface ArrayDestructuringAssignment extends AssignmentExpression<EqualsToken> {
        left: ArrayLiteralExpression;
    }
    type DestructuringAssignment = ObjectDestructuringAssignment | ArrayDestructuringAssignment;
    type BindingOrAssignmentElement = VariableDeclaration | ParameterDeclaration | BindingElement | PropertyAssignment | ShorthandPropertyAssignment | SpreadAssignment | OmittedExpression | SpreadElement | ArrayLiteralExpression | ObjectLiteralExpression | AssignmentExpression<EqualsToken> | Identifier | PropertyAccessExpression | ElementAccessExpression;
    type BindingOrAssignmentElementRestIndicator = DotDotDotToken | SpreadElement | SpreadAssignment;
    type BindingOrAssignmentElementTarget = BindingOrAssignmentPattern | Identifier | PropertyAccessExpression | ElementAccessExpression | OmittedExpression;
    type ObjectBindingOrAssignmentPattern = ObjectBindingPattern | ObjectLiteralExpression;
    type ArrayBindingOrAssignmentPattern = ArrayBindingPattern | ArrayLiteralExpression;
    type AssignmentPattern = ObjectLiteralExpression | ArrayLiteralExpression;
    type BindingOrAssignmentPattern = ObjectBindingOrAssignmentPattern | ArrayBindingOrAssignmentPattern;
    interface ConditionalExpression extends Expression {
        kind: SyntaxKind.ConditionalExpression;
        condition: Expression;
        questionToken: QuestionToken;
        whenTrue: Expression;
        colonToken: ColonToken;
        whenFalse: Expression;
    }
    type FunctionBody = Block;
    type ConciseBody = FunctionBody | Expression;
    interface FunctionExpression extends PrimaryExpression, FunctionLikeDeclarationBase, JSDocContainer {
        kind: SyntaxKind.FunctionExpression;
        name?: Identifier;
        body: FunctionBody;
    }
    interface ArrowFunction extends Expression, FunctionLikeDeclarationBase, JSDocContainer {
        kind: SyntaxKind.ArrowFunction;
        equalsGreaterThanToken: EqualsGreaterThanToken;
        body: ConciseBody;
        name: never;
    }
    interface LiteralLikeNode extends Node {
        text: string;
        isUnterminated?: boolean;
        hasExtendedUnicodeEscape?: boolean;
    }
    interface LiteralExpression extends LiteralLikeNode, PrimaryExpression {
        _literalExpressionBrand: any;
    }
    interface RegularExpressionLiteral extends LiteralExpression {
        kind: SyntaxKind.RegularExpressionLiteral;
    }
    interface NoSubstitutionTemplateLiteral extends LiteralExpression {
        kind: SyntaxKind.NoSubstitutionTemplateLiteral;
    }
    interface NumericLiteral extends LiteralExpression {
        kind: SyntaxKind.NumericLiteral;
    }
    interface TemplateHead extends LiteralLikeNode {
        kind: SyntaxKind.TemplateHead;
        parent?: TemplateExpression;
    }
    interface TemplateMiddle extends LiteralLikeNode {
        kind: SyntaxKind.TemplateMiddle;
        parent?: TemplateSpan;
    }
    interface TemplateTail extends LiteralLikeNode {
        kind: SyntaxKind.TemplateTail;
        parent?: TemplateSpan;
    }
    type TemplateLiteral = TemplateExpression | NoSubstitutionTemplateLiteral;
    interface TemplateExpression extends PrimaryExpression {
        kind: SyntaxKind.TemplateExpression;
        head: TemplateHead;
        templateSpans: NodeArray<TemplateSpan>;
    }
    interface TemplateSpan extends Node {
        kind: SyntaxKind.TemplateSpan;
        parent?: TemplateExpression;
        expression: Expression;
        literal: TemplateMiddle | TemplateTail;
    }
    interface ParenthesizedExpression extends PrimaryExpression, JSDocContainer {
        kind: SyntaxKind.ParenthesizedExpression;
        expression: Expression;
    }
    interface ArrayLiteralExpression extends PrimaryExpression {
        kind: SyntaxKind.ArrayLiteralExpression;
        elements: NodeArray<Expression>;
    }
    interface SpreadElement extends Expression {
        kind: SyntaxKind.SpreadElement;
        parent?: ArrayLiteralExpression | CallExpression | NewExpression;
        expression: Expression;
    }
    /**
     * This interface is a base interface for ObjectLiteralExpression and JSXAttributes to extend from. JSXAttributes is similar to
     * ObjectLiteralExpression in that it contains array of properties; however, JSXAttributes' properties can only be
     * JSXAttribute or JSXSpreadAttribute. ObjectLiteralExpression, on the other hand, can only have properties of type
     * ObjectLiteralElement (e.g. PropertyAssignment, ShorthandPropertyAssignment etc.)
     */
    interface ObjectLiteralExpressionBase<T extends ObjectLiteralElement> extends PrimaryExpression, Declaration {
        properties: NodeArray<T>;
    }
    interface ObjectLiteralExpression extends ObjectLiteralExpressionBase<ObjectLiteralElementLike> {
        kind: SyntaxKind.ObjectLiteralExpression;
    }
    type EntityNameExpression = Identifier | PropertyAccessEntityNameExpression;
    type EntityNameOrEntityNameExpression = EntityName | EntityNameExpression;
    interface PropertyAccessExpression extends MemberExpression, NamedDeclaration {
        kind: SyntaxKind.PropertyAccessExpression;
        expression: LeftHandSideExpression;
        name: Identifier;
    }
    interface SuperPropertyAccessExpression extends PropertyAccessExpression {
        expression: SuperExpression;
    }
    /** Brand for a PropertyAccessExpression which, like a QualifiedName, consists of a sequence of identifiers separated by dots. */
    interface PropertyAccessEntityNameExpression extends PropertyAccessExpression {
        _propertyAccessExpressionLikeQualifiedNameBrand?: any;
        expression: EntityNameExpression;
    }
    interface ElementAccessExpression extends MemberExpression {
        kind: SyntaxKind.ElementAccessExpression;
        expression: LeftHandSideExpression;
        argumentExpression?: Expression;
    }
    interface SuperElementAccessExpression extends ElementAccessExpression {
        expression: SuperExpression;
    }
    type SuperProperty = SuperPropertyAccessExpression | SuperElementAccessExpression;
    interface CallExpression extends LeftHandSideExpression, Declaration {
        kind: SyntaxKind.CallExpression;
        expression: LeftHandSideExpression;
        typeArguments?: NodeArray<TypeNode>;
        arguments: NodeArray<Expression>;
    }
    interface SuperCall extends CallExpression {
        expression: SuperExpression;
    }
    interface ImportCall extends CallExpression {
        expression: ImportExpression;
    }
    interface ExpressionWithTypeArguments extends NodeWithTypeArguments {
        kind: SyntaxKind.ExpressionWithTypeArguments;
        parent?: HeritageClause;
        expression: LeftHandSideExpression;
    }
    interface NewExpression extends PrimaryExpression, Declaration {
        kind: SyntaxKind.NewExpression;
        expression: LeftHandSideExpression;
        typeArguments?: NodeArray<TypeNode>;
        arguments?: NodeArray<Expression>;
    }
    interface TaggedTemplateExpression extends MemberExpression {
        kind: SyntaxKind.TaggedTemplateExpression;
        tag: LeftHandSideExpression;
        template: TemplateLiteral;
    }
    type CallLikeExpression = CallExpression | NewExpression | TaggedTemplateExpression | Decorator | JsxOpeningLikeElement;
    interface AsExpression extends Expression {
        kind: SyntaxKind.AsExpression;
        expression: Expression;
        type: TypeNode;
    }
    interface TypeAssertion extends UnaryExpression {
        kind: SyntaxKind.TypeAssertionExpression;
        type: TypeNode;
        expression: UnaryExpression;
    }
    type AssertionExpression = TypeAssertion | AsExpression;
    interface NonNullExpression extends LeftHandSideExpression {
        kind: SyntaxKind.NonNullExpression;
        expression: Expression;
    }
    interface MetaProperty extends PrimaryExpression {
        kind: SyntaxKind.MetaProperty;
        keywordToken: SyntaxKind.NewKeyword;
        name: Identifier;
    }
    interface JsxElement extends PrimaryExpression {
        kind: SyntaxKind.JsxElement;
        openingElement: JsxOpeningElement;
        children: NodeArray<JsxChild>;
        closingElement: JsxClosingElement;
    }
    type JsxOpeningLikeElement = JsxSelfClosingElement | JsxOpeningElement;
    type JsxAttributeLike = JsxAttribute | JsxSpreadAttribute;
    type JsxTagNameExpression = PrimaryExpression | PropertyAccessExpression;
    interface JsxAttributes extends ObjectLiteralExpressionBase<JsxAttributeLike> {
        parent?: JsxOpeningLikeElement;
    }
    interface JsxOpeningElement extends Expression {
        kind: SyntaxKind.JsxOpeningElement;
        parent?: JsxElement;
        tagName: JsxTagNameExpression;
        typeArguments?: NodeArray<TypeNode>;
        attributes: JsxAttributes;
    }
    interface JsxSelfClosingElement extends PrimaryExpression {
        kind: SyntaxKind.JsxSelfClosingElement;
        tagName: JsxTagNameExpression;
        typeArguments?: NodeArray<TypeNode>;
        attributes: JsxAttributes;
    }
    interface JsxFragment extends PrimaryExpression {
        kind: SyntaxKind.JsxFragment;
        openingFragment: JsxOpeningFragment;
        children: NodeArray<JsxChild>;
        closingFragment: JsxClosingFragment;
    }
    interface JsxOpeningFragment extends Expression {
        kind: SyntaxKind.JsxOpeningFragment;
        parent?: JsxFragment;
    }
    interface JsxClosingFragment extends Expression {
        kind: SyntaxKind.JsxClosingFragment;
        parent?: JsxFragment;
    }
    interface JsxAttribute extends ObjectLiteralElement {
        kind: SyntaxKind.JsxAttribute;
        parent?: JsxAttributes;
        name: Identifier;
        initializer?: StringLiteral | JsxExpression;
    }
    interface JsxSpreadAttribute extends ObjectLiteralElement {
        kind: SyntaxKind.JsxSpreadAttribute;
        parent?: JsxAttributes;
        expression: Expression;
    }
    interface JsxClosingElement extends Node {
        kind: SyntaxKind.JsxClosingElement;
        parent?: JsxElement;
        tagName: JsxTagNameExpression;
    }
    interface JsxExpression extends Expression {
        kind: SyntaxKind.JsxExpression;
        parent?: JsxElement | JsxAttributeLike;
        dotDotDotToken?: Token<SyntaxKind.DotDotDotToken>;
        expression?: Expression;
    }
    interface JsxText extends Node {
        kind: SyntaxKind.JsxText;
        containsOnlyWhiteSpaces: boolean;
        parent?: JsxElement;
    }
    type JsxChild = JsxText | JsxExpression | JsxElement | JsxSelfClosingElement | JsxFragment;
    interface Statement extends Node {
        _statementBrand: any;
    }
    interface NotEmittedStatement extends Statement {
        kind: SyntaxKind.NotEmittedStatement;
    }
    /**
     * A list of comma-seperated expressions. This node is only created by transformations.
     */
    interface CommaListExpression extends Expression {
        kind: SyntaxKind.CommaListExpression;
        elements: NodeArray<Expression>;
    }
    interface EmptyStatement extends Statement {
        kind: SyntaxKind.EmptyStatement;
    }
    interface DebuggerStatement extends Statement {
        kind: SyntaxKind.DebuggerStatement;
    }
    interface MissingDeclaration extends DeclarationStatement, ClassElement, ObjectLiteralElement, TypeElement {
        kind: SyntaxKind.MissingDeclaration;
        name?: Identifier;
    }
    type BlockLike = SourceFile | Block | ModuleBlock | CaseOrDefaultClause;
    interface Block extends Statement {
        kind: SyntaxKind.Block;
        statements: NodeArray<Statement>;
    }
    interface VariableStatement extends Statement, JSDocContainer {
        kind: SyntaxKind.VariableStatement;
        declarationList: VariableDeclarationList;
    }
    interface ExpressionStatement extends Statement, JSDocContainer {
        kind: SyntaxKind.ExpressionStatement;
        expression: Expression;
    }
    interface IfStatement extends Statement {
        kind: SyntaxKind.IfStatement;
        expression: Expression;
        thenStatement: Statement;
        elseStatement?: Statement;
    }
    interface IterationStatement extends Statement {
        statement: Statement;
    }
    interface DoStatement extends IterationStatement {
        kind: SyntaxKind.DoStatement;
        expression: Expression;
    }
    interface WhileStatement extends IterationStatement {
        kind: SyntaxKind.WhileStatement;
        expression: Expression;
    }
    type ForInitializer = VariableDeclarationList | Expression;
    interface ForStatement extends IterationStatement {
        kind: SyntaxKind.ForStatement;
        initializer?: ForInitializer;
        condition?: Expression;
        incrementor?: Expression;
    }
    type ForInOrOfStatement = ForInStatement | ForOfStatement;
    interface ForInStatement extends IterationStatement {
        kind: SyntaxKind.ForInStatement;
        initializer: ForInitializer;
        expression: Expression;
    }
    interface ForOfStatement extends IterationStatement {
        kind: SyntaxKind.ForOfStatement;
        awaitModifier?: AwaitKeywordToken;
        initializer: ForInitializer;
        expression: Expression;
    }
    interface BreakStatement extends Statement {
        kind: SyntaxKind.BreakStatement;
        label?: Identifier;
    }
    interface ContinueStatement extends Statement {
        kind: SyntaxKind.ContinueStatement;
        label?: Identifier;
    }
    type BreakOrContinueStatement = BreakStatement | ContinueStatement;
    interface ReturnStatement extends Statement {
        kind: SyntaxKind.ReturnStatement;
        expression?: Expression;
    }
    interface WithStatement extends Statement {
        kind: SyntaxKind.WithStatement;
        expression: Expression;
        statement: Statement;
    }
    interface SwitchStatement extends Statement {
        kind: SyntaxKind.SwitchStatement;
        expression: Expression;
        caseBlock: CaseBlock;
        possiblyExhaustive?: boolean;
    }
    interface CaseBlock extends Node {
        kind: SyntaxKind.CaseBlock;
        parent?: SwitchStatement;
        clauses: NodeArray<CaseOrDefaultClause>;
    }
    interface CaseClause extends Node {
        kind: SyntaxKind.CaseClause;
        parent?: CaseBlock;
        expression: Expression;
        statements: NodeArray<Statement>;
    }
    interface DefaultClause extends Node {
        kind: SyntaxKind.DefaultClause;
        parent?: CaseBlock;
        statements: NodeArray<Statement>;
    }
    type CaseOrDefaultClause = CaseClause | DefaultClause;
    interface LabeledStatement extends Statement, JSDocContainer {
        kind: SyntaxKind.LabeledStatement;
        label: Identifier;
        statement: Statement;
    }
    interface ThrowStatement extends Statement {
        kind: SyntaxKind.ThrowStatement;
        expression: Expression;
    }
    interface TryStatement extends Statement {
        kind: SyntaxKind.TryStatement;
        tryBlock: Block;
        catchClause?: CatchClause;
        finallyBlock?: Block;
    }
    interface CatchClause extends Node {
        kind: SyntaxKind.CatchClause;
        parent?: TryStatement;
        variableDeclaration?: VariableDeclaration;
        block: Block;
    }
    type ObjectTypeDeclaration = ClassLikeDeclaration | InterfaceDeclaration | TypeLiteralNode;
    type DeclarationWithTypeParameters = SignatureDeclaration | ClassLikeDeclaration | InterfaceDeclaration | TypeAliasDeclaration | JSDocTemplateTag;
    interface ClassLikeDeclarationBase extends NamedDeclaration, JSDocContainer {
        kind: SyntaxKind.ClassDeclaration | SyntaxKind.ClassExpression;
        name?: Identifier;
        typeParameters?: NodeArray<TypeParameterDeclaration>;
        heritageClauses?: NodeArray<HeritageClause>;
        members: NodeArray<ClassElement>;
    }
    interface ClassDeclaration extends ClassLikeDeclarationBase, DeclarationStatement {
        kind: SyntaxKind.ClassDeclaration;
        /** May be undefined in `export default class { ... }`. */
        name?: Identifier;
    }
    interface ClassExpression extends ClassLikeDeclarationBase, PrimaryExpression {
        kind: SyntaxKind.ClassExpression;
    }
    type ClassLikeDeclaration = ClassDeclaration | ClassExpression;
    interface ClassElement extends NamedDeclaration {
        _classElementBrand: any;
        name?: PropertyName;
    }
    interface TypeElement extends NamedDeclaration {
        _typeElementBrand: any;
        name?: PropertyName;
        questionToken?: QuestionToken;
    }
    interface InterfaceDeclaration extends DeclarationStatement, JSDocContainer {
        kind: SyntaxKind.InterfaceDeclaration;
        name: Identifier;
        typeParameters?: NodeArray<TypeParameterDeclaration>;
        heritageClauses?: NodeArray<HeritageClause>;
        members: NodeArray<TypeElement>;
    }
    interface HeritageClause extends Node {
        kind: SyntaxKind.HeritageClause;
        parent?: InterfaceDeclaration | ClassLikeDeclaration;
        token: SyntaxKind.ExtendsKeyword | SyntaxKind.ImplementsKeyword;
        types: NodeArray<ExpressionWithTypeArguments>;
    }
    interface TypeAliasDeclaration extends DeclarationStatement, JSDocContainer {
        kind: SyntaxKind.TypeAliasDeclaration;
        name: Identifier;
        typeParameters?: NodeArray<TypeParameterDeclaration>;
        type: TypeNode;
    }
    interface EnumMember extends NamedDeclaration, JSDocContainer {
        kind: SyntaxKind.EnumMember;
        parent?: EnumDeclaration;
        name: PropertyName;
        initializer?: Expression;
    }
    interface EnumDeclaration extends DeclarationStatement, JSDocContainer {
        kind: SyntaxKind.EnumDeclaration;
        name: Identifier;
        members: NodeArray<EnumMember>;
    }
    type ModuleName = Identifier | StringLiteral;
    type ModuleBody = NamespaceBody | JSDocNamespaceBody;
    interface ModuleDeclaration extends DeclarationStatement, JSDocContainer {
        kind: SyntaxKind.ModuleDeclaration;
        parent?: ModuleBody | SourceFile;
        name: ModuleName;
        body?: ModuleBody | JSDocNamespaceDeclaration;
    }
    type NamespaceBody = ModuleBlock | NamespaceDeclaration;
    interface NamespaceDeclaration extends ModuleDeclaration {
        name: Identifier;
        body: NamespaceBody;
    }
    type JSDocNamespaceBody = Identifier | JSDocNamespaceDeclaration;
    interface JSDocNamespaceDeclaration extends ModuleDeclaration {
        name: Identifier;
        body: JSDocNamespaceBody;
    }
    interface ModuleBlock extends Node, Statement {
        kind: SyntaxKind.ModuleBlock;
        parent?: ModuleDeclaration;
        statements: NodeArray<Statement>;
    }
    type ModuleReference = EntityName | ExternalModuleReference;
    /**
     * One of:
     * - import x = require("mod");
     * - import x = M.x;
     */
    interface ImportEqualsDeclaration extends DeclarationStatement, JSDocContainer {
        kind: SyntaxKind.ImportEqualsDeclaration;
        parent?: SourceFile | ModuleBlock;
        name: Identifier;
        moduleReference: ModuleReference;
    }
    interface ExternalModuleReference extends Node {
        kind: SyntaxKind.ExternalModuleReference;
        parent?: ImportEqualsDeclaration;
        expression?: Expression;
    }
    interface ImportDeclaration extends Statement {
        kind: SyntaxKind.ImportDeclaration;
        parent?: SourceFile | ModuleBlock;
        importClause?: ImportClause;
        /** If this is not a StringLiteral it will be a grammar error. */
        moduleSpecifier: Expression;
    }
    type NamedImportBindings = NamespaceImport | NamedImports;
    interface ImportClause extends NamedDeclaration {
        kind: SyntaxKind.ImportClause;
        parent?: ImportDeclaration;
        name?: Identifier;
        namedBindings?: NamedImportBindings;
    }
    interface NamespaceImport extends NamedDeclaration {
        kind: SyntaxKind.NamespaceImport;
        parent?: ImportClause;
        name: Identifier;
    }
    interface NamespaceExportDeclaration extends DeclarationStatement {
        kind: SyntaxKind.NamespaceExportDeclaration;
        name: Identifier;
    }
    interface ExportDeclaration extends DeclarationStatement {
        kind: SyntaxKind.ExportDeclaration;
        parent?: SourceFile | ModuleBlock;
        /** Will not be assigned in the case of `export * from "foo";` */
        exportClause?: NamedExports;
        /** If this is not a StringLiteral it will be a grammar error. */
        moduleSpecifier?: Expression;
    }
    interface NamedImports extends Node {
        kind: SyntaxKind.NamedImports;
        parent?: ImportClause;
        elements: NodeArray<ImportSpecifier>;
    }
    interface NamedExports extends Node {
        kind: SyntaxKind.NamedExports;
        parent?: ExportDeclaration;
        elements: NodeArray<ExportSpecifier>;
    }
    type NamedImportsOrExports = NamedImports | NamedExports;
    interface ImportSpecifier extends NamedDeclaration {
        kind: SyntaxKind.ImportSpecifier;
        parent?: NamedImports;
        propertyName?: Identifier;
        name: Identifier;
    }
    interface ExportSpecifier extends NamedDeclaration {
        kind: SyntaxKind.ExportSpecifier;
        parent?: NamedExports;
        propertyName?: Identifier;
        name: Identifier;
    }
    type ImportOrExportSpecifier = ImportSpecifier | ExportSpecifier;
    /**
     * This is either an `export =` or an `export default` declaration.
     * Unless `isExportEquals` is set, this node was parsed as an `export default`.
     */
    interface ExportAssignment extends DeclarationStatement {
        kind: SyntaxKind.ExportAssignment;
        parent?: SourceFile;
        isExportEquals?: boolean;
        expression: Expression;
    }
    interface FileReference extends TextRange {
        fileName: string;
    }
    interface CheckJsDirective extends TextRange {
        enabled: boolean;
    }
    type CommentKind = SyntaxKind.SingleLineCommentTrivia | SyntaxKind.MultiLineCommentTrivia;
    interface CommentRange extends TextRange {
        hasTrailingNewLine?: boolean;
        kind: CommentKind;
    }
    interface SynthesizedComment extends CommentRange {
        text: string;
        pos: -1;
        end: -1;
    }
    interface JSDocTypeExpression extends TypeNode {
        kind: SyntaxKind.JSDocTypeExpression;
        type: TypeNode;
    }
    interface JSDocType extends TypeNode {
        _jsDocTypeBrand: any;
    }
    interface JSDocAllType extends JSDocType {
        kind: SyntaxKind.JSDocAllType;
    }
    interface JSDocUnknownType extends JSDocType {
        kind: SyntaxKind.JSDocUnknownType;
    }
    interface JSDocNonNullableType extends JSDocType {
        kind: SyntaxKind.JSDocNonNullableType;
        type: TypeNode;
    }
    interface JSDocNullableType extends JSDocType {
        kind: SyntaxKind.JSDocNullableType;
        type: TypeNode;
    }
    interface JSDocOptionalType extends JSDocType {
        kind: SyntaxKind.JSDocOptionalType;
        type: TypeNode;
    }
    interface JSDocFunctionType extends JSDocType, SignatureDeclarationBase {
        kind: SyntaxKind.JSDocFunctionType;
    }
    interface JSDocVariadicType extends JSDocType {
        kind: SyntaxKind.JSDocVariadicType;
        type: TypeNode;
    }
    type JSDocTypeReferencingNode = JSDocVariadicType | JSDocOptionalType | JSDocNullableType | JSDocNonNullableType;
    interface JSDoc extends Node {
        kind: SyntaxKind.JSDocComment;
        parent?: HasJSDoc;
        tags: NodeArray<JSDocTag> | undefined;
        comment: string | undefined;
    }
    interface JSDocTag extends Node {
        parent: JSDoc;
        atToken: AtToken;
        tagName: Identifier;
        comment: string | undefined;
    }
    interface JSDocUnknownTag extends JSDocTag {
        kind: SyntaxKind.JSDocTag;
    }
    /**
     * Note that `@extends` is a synonym of `@augments`.
     * Both tags are represented by this interface.
     */
    interface JSDocAugmentsTag extends JSDocTag {
        kind: SyntaxKind.JSDocAugmentsTag;
        class: ExpressionWithTypeArguments & {
            expression: Identifier | PropertyAccessEntityNameExpression;
        };
    }
    interface JSDocClassTag extends JSDocTag {
        kind: SyntaxKind.JSDocClassTag;
    }
    interface JSDocTemplateTag extends JSDocTag {
        kind: SyntaxKind.JSDocTemplateTag;
        typeParameters: NodeArray<TypeParameterDeclaration>;
    }
    interface JSDocReturnTag extends JSDocTag {
        kind: SyntaxKind.JSDocReturnTag;
        typeExpression: JSDocTypeExpression;
    }
    interface JSDocTypeTag extends JSDocTag {
        kind: SyntaxKind.JSDocTypeTag;
        typeExpression: JSDocTypeExpression;
    }
    interface JSDocTypedefTag extends JSDocTag, NamedDeclaration {
        parent: JSDoc;
        kind: SyntaxKind.JSDocTypedefTag;
        fullName?: JSDocNamespaceDeclaration | Identifier;
        name?: Identifier;
        typeExpression?: JSDocTypeExpression | JSDocTypeLiteral;
    }
    interface JSDocPropertyLikeTag extends JSDocTag, Declaration {
        parent: JSDoc;
        name: EntityName;
        typeExpression?: JSDocTypeExpression;
        /** Whether the property name came before the type -- non-standard for JSDoc, but Typescript-like */
        isNameFirst: boolean;
        isBracketed: boolean;
    }
    interface JSDocPropertyTag extends JSDocPropertyLikeTag {
        kind: SyntaxKind.JSDocPropertyTag;
    }
    interface JSDocParameterTag extends JSDocPropertyLikeTag {
        kind: SyntaxKind.JSDocParameterTag;
    }
    interface JSDocTypeLiteral extends JSDocType {
        kind: SyntaxKind.JSDocTypeLiteral;
        jsDocPropertyTags?: ReadonlyArray<JSDocPropertyLikeTag>;
        /** If true, then this type literal represents an *array* of its type. */
        isArrayType?: boolean;
    }
    enum FlowFlags {
        Unreachable = 1,
        Start = 2,
        BranchLabel = 4,
        LoopLabel = 8,
        Assignment = 16,
        TrueCondition = 32,
        FalseCondition = 64,
        SwitchClause = 128,
        ArrayMutation = 256,
        Referenced = 512,
        Shared = 1024,
        PreFinally = 2048,
        AfterFinally = 4096,
        Label = 12,
        Condition = 96
    }
    interface FlowLock {
        locked?: boolean;
    }
    interface AfterFinallyFlow extends FlowNodeBase, FlowLock {
        antecedent: FlowNode;
    }
    interface PreFinallyFlow extends FlowNodeBase {
        antecedent: FlowNode;
        lock: FlowLock;
    }
    type FlowNode = AfterFinallyFlow | PreFinallyFlow | FlowStart | FlowLabel | FlowAssignment | FlowCondition | FlowSwitchClause | FlowArrayMutation;
    interface FlowNodeBase {
        flags: FlowFlags;
        id?: number;
    }
    interface FlowStart extends FlowNodeBase {
        container?: FunctionExpression | ArrowFunction | MethodDeclaration;
    }
    interface FlowLabel extends FlowNodeBase {
        antecedents: FlowNode[];
    }
    interface FlowAssignment extends FlowNodeBase {
        node: Expression | VariableDeclaration | BindingElement;
        antecedent: FlowNode;
    }
    interface FlowCondition extends FlowNodeBase {
        expression: Expression;
        antecedent: FlowNode;
    }
    interface FlowSwitchClause extends FlowNodeBase {
        switchStatement: SwitchStatement;
        clauseStart: number;
        clauseEnd: number;
        antecedent: FlowNode;
    }
    interface FlowArrayMutation extends FlowNodeBase {
        node: CallExpression | BinaryExpression;
        antecedent: FlowNode;
    }
    type FlowType = Type | IncompleteType;
    interface IncompleteType {
        flags: TypeFlags;
        type: Type;
    }
    interface AmdDependency {
        path: string;
        name: string;
    }
    interface SourceFile extends Declaration {
        kind: SyntaxKind.SourceFile;
        statements: NodeArray<Statement>;
        endOfFileToken: Token<SyntaxKind.EndOfFileToken>;
        fileName: string;
        text: string;
        amdDependencies: ReadonlyArray<AmdDependency>;
        moduleName: string;
        referencedFiles: ReadonlyArray<FileReference>;
        typeReferenceDirectives: ReadonlyArray<FileReference>;
        languageVariant: LanguageVariant;
        isDeclarationFile: boolean;
        /**
         * lib.d.ts should have a reference comment like
         *
         *  /// <reference no-default-lib="true"/>
         *
         * If any other file has this comment, it signals not to include lib.d.ts
         * because this containing file is intended to act as a default library.
         */
        hasNoDefaultLib: boolean;
        languageVersion: ScriptTarget;
    }
    interface Bundle extends Node {
        kind: SyntaxKind.Bundle;
        sourceFiles: ReadonlyArray<SourceFile>;
    }
    interface JsonSourceFile extends SourceFile {
        statements: NodeArray<JsonObjectExpressionStatement>;
    }
    interface TsConfigSourceFile extends JsonSourceFile {
        extendedSourceFiles?: string[];
    }
    interface JsonMinusNumericLiteral extends PrefixUnaryExpression {
        kind: SyntaxKind.PrefixUnaryExpression;
        operator: SyntaxKind.MinusToken;
        operand: NumericLiteral;
    }
    interface JsonObjectExpressionStatement extends ExpressionStatement {
        expression: ObjectLiteralExpression | ArrayLiteralExpression | JsonMinusNumericLiteral | NumericLiteral | StringLiteral | BooleanLiteral | NullLiteral;
    }
    interface ScriptReferenceHost {
        getCompilerOptions(): CompilerOptions;
        getSourceFile(fileName: string): SourceFile | undefined;
        getSourceFileByPath(path: Path): SourceFile | undefined;
        getCurrentDirectory(): string;
    }
    interface ParseConfigHost {
        useCaseSensitiveFileNames: boolean;
        readDirectory(rootDir: string, extensions: ReadonlyArray<string>, excludes: ReadonlyArray<string> | undefined, includes: ReadonlyArray<string>, depth?: number): string[];
        /**
         * Gets a value indicating whether the specified path exists and is a file.
         * @param path The path to test.
         */
        fileExists(path: string): boolean;
        readFile(path: string): string | undefined;
    }
    type WriteFileCallback = (fileName: string, data: string, writeByteOrderMark: boolean, onError: ((message: string) => void) | undefined, sourceFiles: ReadonlyArray<SourceFile>) => void;
    class OperationCanceledException {
    }
    interface CancellationToken {
        isCancellationRequested(): boolean;
        /** @throws OperationCanceledException if isCancellationRequested is true */
        throwIfCancellationRequested(): void;
    }
    interface Program extends ScriptReferenceHost {
        /**
         * Get a list of root file names that were passed to a 'createProgram'
         */
        getRootFileNames(): ReadonlyArray<string>;
        /**
         * Get a list of files in the program
         */
        getSourceFiles(): ReadonlyArray<SourceFile>;
        /**
         * Emits the JavaScript and declaration files.  If targetSourceFile is not specified, then
         * the JavaScript and declaration files will be produced for all the files in this program.
         * If targetSourceFile is specified, then only the JavaScript and declaration for that
         * specific file will be generated.
         *
         * If writeFile is not specified then the writeFile callback from the compiler host will be
         * used for writing the JavaScript and declaration files.  Otherwise, the writeFile parameter
         * will be invoked when writing the JavaScript and declaration files.
         */
        emit(targetSourceFile?: SourceFile, writeFile?: WriteFileCallback, cancellationToken?: CancellationToken, emitOnlyDtsFiles?: boolean, customTransformers?: CustomTransformers): EmitResult;
        getOptionsDiagnostics(cancellationToken?: CancellationToken): ReadonlyArray<Diagnostic>;
        getGlobalDiagnostics(cancellationToken?: CancellationToken): ReadonlyArray<Diagnostic>;
        getSyntacticDiagnostics(sourceFile?: SourceFile, cancellationToken?: CancellationToken): ReadonlyArray<Diagnostic>;
        getSemanticDiagnostics(sourceFile?: SourceFile, cancellationToken?: CancellationToken): ReadonlyArray<Diagnostic>;
        getDeclarationDiagnostics(sourceFile?: SourceFile, cancellationToken?: CancellationToken): ReadonlyArray<Diagnostic>;
        getConfigFileParsingDiagnostics(): ReadonlyArray<Diagnostic>;
        /**
         * Gets a type checker that can be used to semantically analyze source files in the program.
         */
        getTypeChecker(): TypeChecker;
        isSourceFileFromExternalLibrary(file: SourceFile): boolean;
    }
    interface CustomTransformers {
        /** Custom transformers to evaluate before built-in transformations. */
        before?: TransformerFactory<SourceFile>[];
        /** Custom transformers to evaluate after built-in transformations. */
        after?: TransformerFactory<SourceFile>[];
    }
    interface SourceMapSpan {
        /** Line number in the .js file. */
        emittedLine: number;
        /** Column number in the .js file. */
        emittedColumn: number;
        /** Line number in the .ts file. */
        sourceLine: number;
        /** Column number in the .ts file. */
        sourceColumn: number;
        /** Optional name (index into names array) associated with this span. */
        nameIndex?: number;
        /** .ts file (index into sources array) associated with this span */
        sourceIndex: number;
    }
    interface SourceMapData {
        sourceMapFilePath: string;
        jsSourceMappingURL: string;
        sourceMapFile: string;
        sourceMapSourceRoot: string;
        sourceMapSources: string[];
        sourceMapSourcesContent?: string[];
        inputSourceFileNames: string[];
        sourceMapNames?: string[];
        sourceMapMappings: string;
        sourceMapDecodedMappings: SourceMapSpan[];
    }
    /** Return code used by getEmitOutput function to indicate status of the function */
    enum ExitStatus {
        Success = 0,
        DiagnosticsPresent_OutputsSkipped = 1,
        DiagnosticsPresent_OutputsGenerated = 2
    }
    interface EmitResult {
        emitSkipped: boolean;
        /** Contains declaration emit diagnostics */
        diagnostics: ReadonlyArray<Diagnostic>;
        emittedFiles: string[];
    }
    interface TypeChecker {
        getTypeOfSymbolAtLocation(symbol: Symbol, node: Node): Type;
        getDeclaredTypeOfSymbol(symbol: Symbol): Type;
        getPropertiesOfType(type: Type): Symbol[];
        getPropertyOfType(type: Type, propertyName: string): Symbol | undefined;
        getIndexInfoOfType(type: Type, kind: IndexKind): IndexInfo | undefined;
        getSignaturesOfType(type: Type, kind: SignatureKind): Signature[];
        getIndexTypeOfType(type: Type, kind: IndexKind): Type | undefined;
        getBaseTypes(type: InterfaceType): BaseType[];
        getBaseTypeOfLiteralType(type: Type): Type;
        getWidenedType(type: Type): Type;
        getReturnTypeOfSignature(signature: Signature): Type;
        getNullableType(type: Type, flags: TypeFlags): Type;
        getNonNullableType(type: Type): Type;
        /** Note that the resulting nodes cannot be checked. */
        typeToTypeNode(type: Type, enclosingDeclaration?: Node, flags?: NodeBuilderFlags): TypeNode;
        /** Note that the resulting nodes cannot be checked. */
        signatureToSignatureDeclaration(signature: Signature, kind: SyntaxKind, enclosingDeclaration?: Node, flags?: NodeBuilderFlags): (SignatureDeclaration & {
            typeArguments?: NodeArray<TypeNode>;
        }) | undefined;
        /** Note that the resulting nodes cannot be checked. */
        indexInfoToIndexSignatureDeclaration(indexInfo: IndexInfo, kind: IndexKind, enclosingDeclaration?: Node, flags?: NodeBuilderFlags): IndexSignatureDeclaration | undefined;
        /** Note that the resulting nodes cannot be checked. */
        symbolToEntityName(symbol: Symbol, meaning: SymbolFlags, enclosingDeclaration?: Node, flags?: NodeBuilderFlags): EntityName | undefined;
        /** Note that the resulting nodes cannot be checked. */
        symbolToExpression(symbol: Symbol, meaning: SymbolFlags, enclosingDeclaration?: Node, flags?: NodeBuilderFlags): Expression | undefined;
        /** Note that the resulting nodes cannot be checked. */
        symbolToTypeParameterDeclarations(symbol: Symbol, enclosingDeclaration?: Node, flags?: NodeBuilderFlags): NodeArray<TypeParameterDeclaration> | undefined;
        /** Note that the resulting nodes cannot be checked. */
        symbolToParameterDeclaration(symbol: Symbol, enclosingDeclaration?: Node, flags?: NodeBuilderFlags): ParameterDeclaration | undefined;
        /** Note that the resulting nodes cannot be checked. */
        typeParameterToDeclaration(parameter: TypeParameter, enclosingDeclaration?: Node, flags?: NodeBuilderFlags): TypeParameterDeclaration | undefined;
        getSymbolsInScope(location: Node, meaning: SymbolFlags): Symbol[];
        getSymbolAtLocation(node: Node): Symbol | undefined;
        getSymbolsOfParameterPropertyDeclaration(parameter: ParameterDeclaration, parameterName: string): Symbol[];
        /**
         * The function returns the value (local variable) symbol of an identifier in the short-hand property assignment.
         * This is necessary as an identifier in short-hand property assignment can contains two meaning: property name and property value.
         */
        getShorthandAssignmentValueSymbol(location: Node): Symbol | undefined;
        getExportSpecifierLocalTargetSymbol(location: ExportSpecifier): Symbol | undefined;
        /**
         * If a symbol is a local symbol with an associated exported symbol, returns the exported symbol.
         * Otherwise returns its input.
         * For example, at `export type T = number;`:
         *     - `getSymbolAtLocation` at the location `T` will return the exported symbol for `T`.
         *     - But the result of `getSymbolsInScope` will contain the *local* symbol for `T`, not the exported symbol.
         *     - Calling `getExportSymbolOfSymbol` on that local symbol will return the exported symbol.
         */
        getExportSymbolOfSymbol(symbol: Symbol): Symbol;
        getPropertySymbolOfDestructuringAssignment(location: Identifier): Symbol | undefined;
        getTypeAtLocation(node: Node): Type;
        getTypeFromTypeNode(node: TypeNode): Type;
        signatureToString(signature: Signature, enclosingDeclaration?: Node, flags?: TypeFormatFlags, kind?: SignatureKind): string;
        typeToString(type: Type, enclosingDeclaration?: Node, flags?: TypeFormatFlags): string;
        symbolToString(symbol: Symbol, enclosingDeclaration?: Node, meaning?: SymbolFlags, flags?: SymbolFormatFlags): string;
        typePredicateToString(predicate: TypePredicate, enclosingDeclaration?: Node, flags?: TypeFormatFlags): string;
        /**
         * @deprecated Use the createX factory functions or XToY typechecker methods and `createPrinter` or the `xToString` methods instead
         * This will be removed in a future version.
         */
        getSymbolDisplayBuilder(): SymbolDisplayBuilder;
        getFullyQualifiedName(symbol: Symbol): string;
        getAugmentedPropertiesOfType(type: Type): Symbol[];
        getRootSymbols(symbol: Symbol): Symbol[];
        getContextualType(node: Expression): Type | undefined;
        /**
         * returns unknownSignature in the case of an error.
         * @param argumentCount Apparent number of arguments, passed in case of a possibly incomplete call. This should come from an ArgumentListInfo. See `signatureHelp.ts`.
         */
        getResolvedSignature(node: CallLikeExpression, candidatesOutArray?: Signature[], argumentCount?: number): Signature;
        getSignatureFromDeclaration(declaration: SignatureDeclaration): Signature | undefined;
        isImplementationOfOverload(node: SignatureDeclaration): boolean | undefined;
        isUndefinedSymbol(symbol: Symbol): boolean;
        isArgumentsSymbol(symbol: Symbol): boolean;
        isUnknownSymbol(symbol: Symbol): boolean;
        getConstantValue(node: EnumMember | PropertyAccessExpression | ElementAccessExpression): string | number | undefined;
        isValidPropertyAccess(node: PropertyAccessExpression | QualifiedName | ImportTypeNode, propertyName: string): boolean;
        /** Follow all aliases to get the original symbol. */
        getAliasedSymbol(symbol: Symbol): Symbol;
        getExportsOfModule(moduleSymbol: Symbol): Symbol[];
        getAllAttributesTypeFromJsxOpeningLikeElement(elementNode: JsxOpeningLikeElement): Type | undefined;
        getJsxIntrinsicTagNamesAt(location: Node): Symbol[];
        isOptionalParameter(node: ParameterDeclaration): boolean;
        getAmbientModules(): Symbol[];
        tryGetMemberInModuleExports(memberName: string, moduleSymbol: Symbol): Symbol | undefined;
        getApparentType(type: Type): Type;
        getSuggestionForNonexistentProperty(node: Identifier, containingType: Type): string | undefined;
        getSuggestionForNonexistentSymbol(location: Node, name: string, meaning: SymbolFlags): string | undefined;
        getSuggestionForNonexistentModule(node: Identifier, target: Symbol): string | undefined;
        getBaseConstraintOfType(type: Type): Type | undefined;
        getDefaultFromTypeParameter(type: Type): Type | undefined;
    }
    enum NodeBuilderFlags {
        None = 0,
        NoTruncation = 1,
        WriteArrayAsGenericType = 2,
        UseStructuralFallback = 8,
        WriteTypeArgumentsOfSignature = 32,
        UseFullyQualifiedType = 64,
        UseOnlyExternalAliasing = 128,
        SuppressAnyReturnType = 256,
        WriteTypeParametersInQualifiedName = 512,
        MultilineObjectLiterals = 1024,
        WriteClassExpressionAsTypeLiteral = 2048,
        UseTypeOfFunction = 4096,
        OmitParameterModifiers = 8192,
        UseAliasDefinedOutsideCurrentScope = 16384,
        AllowThisInObjectLiteral = 32768,
        AllowQualifedNameInPlaceOfIdentifier = 65536,
        AllowAnonymousIdentifier = 131072,
        AllowEmptyUnionOrIntersection = 262144,
        AllowEmptyTuple = 524288,
        AllowUniqueESSymbolType = 1048576,
        AllowEmptyIndexInfoType = 2097152,
        IgnoreErrors = 3112960,
        InObjectTypeLiteral = 4194304,
        InTypeAlias = 8388608,
        InInitialEntityName = 16777216,
        InReverseMappedType = 33554432
    }
    enum TypeFormatFlags {
        None = 0,
        NoTruncation = 1,
        WriteArrayAsGenericType = 2,
        UseStructuralFallback = 8,
        WriteTypeArgumentsOfSignature = 32,
        UseFullyQualifiedType = 64,
        SuppressAnyReturnType = 256,
        MultilineObjectLiterals = 1024,
        WriteClassExpressionAsTypeLiteral = 2048,
        UseTypeOfFunction = 4096,
        OmitParameterModifiers = 8192,
        UseAliasDefinedOutsideCurrentScope = 16384,
        AllowUniqueESSymbolType = 1048576,
        AddUndefined = 131072,
        WriteArrowStyleSignature = 262144,
        InArrayType = 524288,
        InElementType = 2097152,
        InFirstTypeArgument = 4194304,
        InTypeAlias = 8388608,
        /** @deprecated */ WriteOwnNameForAnyLike = 0,
        NodeBuilderFlagsMask = 9469291
    }
    enum SymbolFormatFlags {
        None = 0,
        WriteTypeParametersOrArguments = 1,
        UseOnlyExternalAliasing = 2,
        AllowAnyNodeKind = 4,
        UseAliasDefinedOutsideCurrentScope = 8
    }
    /**
     * @deprecated
     */
    interface SymbolDisplayBuilder {
        /** @deprecated */ buildTypeDisplay(type: Type, writer: SymbolWriter, enclosingDeclaration?: Node, flags?: TypeFormatFlags): void;
        /** @deprecated */ buildSymbolDisplay(symbol: Symbol, writer: SymbolWriter, enclosingDeclaration?: Node, meaning?: SymbolFlags, flags?: SymbolFormatFlags): void;
        /** @deprecated */ buildSignatureDisplay(signature: Signature, writer: SymbolWriter, enclosingDeclaration?: Node, flags?: TypeFormatFlags, kind?: SignatureKind): void;
        /** @deprecated */ buildIndexSignatureDisplay(info: IndexInfo, writer: SymbolWriter, kind: IndexKind, enclosingDeclaration?: Node, globalFlags?: TypeFormatFlags, symbolStack?: Symbol[]): void;
        /** @deprecated */ buildParameterDisplay(parameter: Symbol, writer: SymbolWriter, enclosingDeclaration?: Node, flags?: TypeFormatFlags): void;
        /** @deprecated */ buildTypeParameterDisplay(tp: TypeParameter, writer: SymbolWriter, enclosingDeclaration?: Node, flags?: TypeFormatFlags): void;
        /** @deprecated */ buildTypePredicateDisplay(predicate: TypePredicate, writer: SymbolWriter, enclosingDeclaration?: Node, flags?: TypeFormatFlags): void;
        /** @deprecated */ buildTypeParameterDisplayFromSymbol(symbol: Symbol, writer: SymbolWriter, enclosingDeclaration?: Node, flags?: TypeFormatFlags): void;
        /** @deprecated */ buildDisplayForParametersAndDelimiters(thisParameter: Symbol, parameters: Symbol[], writer: SymbolWriter, enclosingDeclaration?: Node, flags?: TypeFormatFlags): void;
        /** @deprecated */ buildDisplayForTypeParametersAndDelimiters(typeParameters: TypeParameter[], writer: SymbolWriter, enclosingDeclaration?: Node, flags?: TypeFormatFlags): void;
        /** @deprecated */ buildReturnTypeDisplay(signature: Signature, writer: SymbolWriter, enclosingDeclaration?: Node, flags?: TypeFormatFlags): void;
    }
    /**
     * @deprecated Migrate to other methods of generating symbol names, ex symbolToEntityName + a printer or symbolToString
     */
    interface SymbolWriter extends SymbolTracker {
        writeKeyword(text: string): void;
        writeOperator(text: string): void;
        writePunctuation(text: string): void;
        writeSpace(text: string): void;
        writeStringLiteral(text: string): void;
        writeParameter(text: string): void;
        writeProperty(text: string): void;
        writeSymbol(text: string, symbol: Symbol): void;
        writeLine(): void;
        increaseIndent(): void;
        decreaseIndent(): void;
        clear(): void;
    }
    enum TypePredicateKind {
        This = 0,
        Identifier = 1
    }
    interface TypePredicateBase {
        kind: TypePredicateKind;
        type: Type;
    }
    interface ThisTypePredicate extends TypePredicateBase {
        kind: TypePredicateKind.This;
    }
    interface IdentifierTypePredicate extends TypePredicateBase {
        kind: TypePredicateKind.Identifier;
        parameterName: string;
        parameterIndex: number;
    }
    type TypePredicate = IdentifierTypePredicate | ThisTypePredicate;
    enum SymbolFlags {
        None = 0,
        FunctionScopedVariable = 1,
        BlockScopedVariable = 2,
        Property = 4,
        EnumMember = 8,
        Function = 16,
        Class = 32,
        Interface = 64,
        ConstEnum = 128,
        RegularEnum = 256,
        ValueModule = 512,
        NamespaceModule = 1024,
        TypeLiteral = 2048,
        ObjectLiteral = 4096,
        Method = 8192,
        Constructor = 16384,
        GetAccessor = 32768,
        SetAccessor = 65536,
        Signature = 131072,
        TypeParameter = 262144,
        TypeAlias = 524288,
        ExportValue = 1048576,
        Alias = 2097152,
        Prototype = 4194304,
        ExportStar = 8388608,
        Optional = 16777216,
        Transient = 33554432,
        JSContainer = 67108864,
        Enum = 384,
        Variable = 3,
        Value = 67216319,
        Type = 67901928,
        Namespace = 1920,
        Module = 1536,
        Accessor = 98304,
        FunctionScopedVariableExcludes = 67216318,
        BlockScopedVariableExcludes = 67216319,
        ParameterExcludes = 67216319,
        PropertyExcludes = 0,
        EnumMemberExcludes = 68008959,
        FunctionExcludes = 67215791,
        ClassExcludes = 68008383,
        InterfaceExcludes = 67901832,
        RegularEnumExcludes = 68008191,
        ConstEnumExcludes = 68008831,
        ValueModuleExcludes = 67215503,
        NamespaceModuleExcludes = 0,
        MethodExcludes = 67208127,
        GetAccessorExcludes = 67150783,
        SetAccessorExcludes = 67183551,
        TypeParameterExcludes = 67639784,
        TypeAliasExcludes = 67901928,
        AliasExcludes = 2097152,
        ModuleMember = 2623475,
        ExportHasLocal = 944,
        HasExports = 1952,
        HasMembers = 6240,
        BlockScoped = 418,
        PropertyOrAccessor = 98308,
        ClassMember = 106500
    }
    interface Symbol {
        flags: SymbolFlags;
        escapedName: __String;
        declarations?: Declaration[];
        valueDeclaration?: Declaration;
        members?: SymbolTable;
        exports?: SymbolTable;
        globalExports?: SymbolTable;
    }
    enum InternalSymbolName {
        Call = "__call",
        Constructor = "__constructor",
        New = "__new",
        Index = "__index",
        ExportStar = "__export",
        Global = "__global",
        Missing = "__missing",
        Type = "__type",
        Object = "__object",
        JSXAttributes = "__jsxAttributes",
        Class = "__class",
        Function = "__function",
        Computed = "__computed",
        Resolving = "__resolving__",
        ExportEquals = "export=",
        Default = "default"
    }
    /**
     * This represents a string whose leading underscore have been escaped by adding extra leading underscores.
     * The shape of this brand is rather unique compared to others we've used.
     * Instead of just an intersection of a string and an object, it is that union-ed
     * with an intersection of void and an object. This makes it wholly incompatible
     * with a normal string (which is good, it cannot be misused on assignment or on usage),
     * while still being comparable with a normal string via === (also good) and castable from a string.
     */
    type __String = (string & {
        __escapedIdentifier: void;
    }) | (void & {
        __escapedIdentifier: void;
    }) | InternalSymbolName;
    /** ReadonlyMap where keys are `__String`s. */
    interface ReadonlyUnderscoreEscapedMap<T> {
        get(key: __String): T | undefined;
        has(key: __String): boolean;
        forEach(action: (value: T, key: __String) => void): void;
        readonly size: number;
        keys(): Iterator<__String>;
        values(): Iterator<T>;
        entries(): Iterator<[__String, T]>;
    }
    /** Map where keys are `__String`s. */
    interface UnderscoreEscapedMap<T> extends ReadonlyUnderscoreEscapedMap<T> {
        set(key: __String, value: T): this;
        delete(key: __String): boolean;
        clear(): void;
    }
    /** SymbolTable based on ES6 Map interface. */
    type SymbolTable = UnderscoreEscapedMap<Symbol>;
    enum TypeFlags {
        Any = 1,
        String = 2,
        Number = 4,
        Boolean = 8,
        Enum = 16,
        StringLiteral = 32,
        NumberLiteral = 64,
        BooleanLiteral = 128,
        EnumLiteral = 256,
        ESSymbol = 512,
        UniqueESSymbol = 1024,
        Void = 2048,
        Undefined = 4096,
        Null = 8192,
        Never = 16384,
        TypeParameter = 32768,
        Object = 65536,
        Union = 131072,
        Intersection = 262144,
        Index = 524288,
        IndexedAccess = 1048576,
        Conditional = 2097152,
        Substitution = 4194304,
        NonPrimitive = 134217728,
        Literal = 224,
        Unit = 13536,
        StringOrNumberLiteral = 96,
        PossiblyFalsy = 14574,
        StringLike = 524322,
        NumberLike = 84,
        BooleanLike = 136,
        EnumLike = 272,
        ESSymbolLike = 1536,
        UnionOrIntersection = 393216,
        StructuredType = 458752,
        TypeVariable = 1081344,
        InstantiableNonPrimitive = 7372800,
        InstantiablePrimitive = 524288,
        Instantiable = 7897088,
        StructuredOrInstantiable = 8355840,
        Narrowable = 142575359,
        NotUnionOrUnit = 134283777
    }
    type DestructuringPattern = BindingPattern | ObjectLiteralExpression | ArrayLiteralExpression;
    interface Type {
        flags: TypeFlags;
        symbol?: Symbol;
        pattern?: DestructuringPattern;
        aliasSymbol?: Symbol;
        aliasTypeArguments?: Type[];
    }
    interface LiteralType extends Type {
        value: string | number;
        freshType?: LiteralType;
        regularType?: LiteralType;
    }
    interface UniqueESSymbolType extends Type {
        symbol: Symbol;
    }
    interface StringLiteralType extends LiteralType {
        value: string;
    }
    interface NumberLiteralType extends LiteralType {
        value: number;
    }
    interface EnumType extends Type {
    }
    enum ObjectFlags {
        Class = 1,
        Interface = 2,
        Reference = 4,
        Tuple = 8,
        Anonymous = 16,
        Mapped = 32,
        Instantiated = 64,
        ObjectLiteral = 128,
        EvolvingArray = 256,
        ObjectLiteralPatternWithComputedProperties = 512,
        ContainsSpread = 1024,
        ReverseMapped = 2048,
        JsxAttributes = 4096,
        MarkerType = 8192,
        ClassOrInterface = 3
    }
    interface ObjectType extends Type {
        objectFlags: ObjectFlags;
    }
    /** Class and interface types (ObjectFlags.Class and ObjectFlags.Interface). */
    interface InterfaceType extends ObjectType {
        typeParameters: TypeParameter[];
        outerTypeParameters: TypeParameter[];
        localTypeParameters: TypeParameter[];
        thisType: TypeParameter;
    }
    type BaseType = ObjectType | IntersectionType;
    interface InterfaceTypeWithDeclaredMembers extends InterfaceType {
        declaredProperties: Symbol[];
        declaredCallSignatures: Signature[];
        declaredConstructSignatures: Signature[];
        declaredStringIndexInfo: IndexInfo;
        declaredNumberIndexInfo: IndexInfo;
    }
    /**
     * Type references (ObjectFlags.Reference). When a class or interface has type parameters or
     * a "this" type, references to the class or interface are made using type references. The
     * typeArguments property specifies the types to substitute for the type parameters of the
     * class or interface and optionally includes an extra element that specifies the type to
     * substitute for "this" in the resulting instantiation. When no extra argument is present,
     * the type reference itself is substituted for "this". The typeArguments property is undefined
     * if the class or interface has no type parameters and the reference isn't specifying an
     * explicit "this" argument.
     */
    interface TypeReference extends ObjectType {
        target: GenericType;
        typeArguments?: Type[];
    }
    interface GenericType extends InterfaceType, TypeReference {
    }
    interface UnionOrIntersectionType extends Type {
        types: Type[];
    }
    interface UnionType extends UnionOrIntersectionType {
    }
    interface IntersectionType extends UnionOrIntersectionType {
    }
    type StructuredType = ObjectType | UnionType | IntersectionType;
    interface EvolvingArrayType extends ObjectType {
        elementType: Type;
        finalArrayType?: Type;
    }
    interface InstantiableType extends Type {
    }
    interface TypeParameter extends InstantiableType {
    }
    interface IndexedAccessType extends InstantiableType {
        objectType: Type;
        indexType: Type;
        constraint?: Type;
    }
    type TypeVariable = TypeParameter | IndexedAccessType;
    interface IndexType extends InstantiableType {
        type: InstantiableType | UnionOrIntersectionType;
    }
    interface ConditionalRoot {
        node: ConditionalTypeNode;
        checkType: Type;
        extendsType: Type;
        trueType: Type;
        falseType: Type;
        isDistributive: boolean;
        inferTypeParameters: TypeParameter[];
        outerTypeParameters?: TypeParameter[];
        instantiations?: Map<Type>;
        aliasSymbol: Symbol;
        aliasTypeArguments: Type[];
    }
    interface ConditionalType extends InstantiableType {
        root: ConditionalRoot;
        checkType: Type;
        extendsType: Type;
        resolvedTrueType?: Type;
        resolvedFalseType?: Type;
    }
    interface SubstitutionType extends InstantiableType {
        typeVariable: TypeVariable;
        substitute: Type;
    }
    enum SignatureKind {
        Call = 0,
        Construct = 1
    }
    interface Signature {
        declaration?: SignatureDeclaration;
        typeParameters?: TypeParameter[];
        parameters: Symbol[];
    }
    enum IndexKind {
        String = 0,
        Number = 1
    }
    interface IndexInfo {
        type: Type;
        isReadonly: boolean;
        declaration?: IndexSignatureDeclaration;
    }
    enum InferencePriority {
        NakedTypeVariable = 1,
        HomomorphicMappedType = 2,
        MappedTypeConstraint = 4,
        ReturnType = 8,
        LiteralKeyof = 16,
        NoConstraints = 32,
        AlwaysStrict = 64,
        PriorityImpliesCombination = 28
    }
    interface JsFileExtensionInfo {
        extension: string;
        isMixedContent: boolean;
        scriptKind?: ScriptKind;
    }
    interface DiagnosticMessage {
        key: string;
        category: DiagnosticCategory;
        code: number;
        message: string;
        reportsUnnecessary?: {};
    }
    /**
     * A linked list of formatted diagnostic messages to be used as part of a multiline message.
     * It is built from the bottom up, leaving the head to be the "main" diagnostic.
     * While it seems that DiagnosticMessageChain is structurally similar to DiagnosticMessage,
     * the difference is that messages are all preformatted in DMC.
     */
    interface DiagnosticMessageChain {
        messageText: string;
        category: DiagnosticCategory;
        code: number;
        next?: DiagnosticMessageChain;
    }
    interface Diagnostic {
        file: SourceFile | undefined;
        start: number | undefined;
        length: number | undefined;
        messageText: string | DiagnosticMessageChain;
        category: DiagnosticCategory;
        /** May store more in future. For now, this will simply be `true` to indicate when a diagnostic is an unused-identifier diagnostic. */
        reportsUnnecessary?: {};
        code: number;
        source?: string;
    }
    enum DiagnosticCategory {
        Warning = 0,
        Error = 1,
        Suggestion = 2,
        Message = 3
    }
    enum ModuleResolutionKind {
        Classic = 1,
        NodeJs = 2
    }
    interface PluginImport {
        name: string;
    }
    type CompilerOptionsValue = string | number | boolean | (string | number)[] | string[] | MapLike<string[]> | PluginImport[] | null | undefined;
    interface CompilerOptions {
        allowJs?: boolean;
        allowSyntheticDefaultImports?: boolean;
        allowUnreachableCode?: boolean;
        allowUnusedLabels?: boolean;
        alwaysStrict?: boolean;
        baseUrl?: string;
        charset?: string;
        checkJs?: boolean;
        declaration?: boolean;
        declarationMap?: boolean;
        emitDeclarationOnly?: boolean;
        declarationDir?: string;
        disableSizeLimit?: boolean;
        downlevelIteration?: boolean;
        emitBOM?: boolean;
        emitDecoratorMetadata?: boolean;
        experimentalDecorators?: boolean;
        forceConsistentCasingInFileNames?: boolean;
        importHelpers?: boolean;
        inlineSourceMap?: boolean;
        inlineSources?: boolean;
        isolatedModules?: boolean;
        jsx?: JsxEmit;
        lib?: string[];
        locale?: string;
        mapRoot?: string;
        maxNodeModuleJsDepth?: number;
        module?: ModuleKind;
        moduleResolution?: ModuleResolutionKind;
        newLine?: NewLineKind;
        noEmit?: boolean;
        noEmitHelpers?: boolean;
        noEmitOnError?: boolean;
        noErrorTruncation?: boolean;
        noFallthroughCasesInSwitch?: boolean;
        noImplicitAny?: boolean;
        noImplicitReturns?: boolean;
        noImplicitThis?: boolean;
        noStrictGenericChecks?: boolean;
        noUnusedLocals?: boolean;
        noUnusedParameters?: boolean;
        noImplicitUseStrict?: boolean;
        noLib?: boolean;
        noResolve?: boolean;
        out?: string;
        outDir?: string;
        outFile?: string;
        paths?: MapLike<string[]>;
        preserveConstEnums?: boolean;
        preserveSymlinks?: boolean;
        project?: string;
        reactNamespace?: string;
        jsxFactory?: string;
        removeComments?: boolean;
        rootDir?: string;
        rootDirs?: string[];
        skipLibCheck?: boolean;
        skipDefaultLibCheck?: boolean;
        sourceMap?: boolean;
        sourceRoot?: string;
        strict?: boolean;
        strictFunctionTypes?: boolean;
        strictNullChecks?: boolean;
        strictPropertyInitialization?: boolean;
        suppressExcessPropertyErrors?: boolean;
        suppressImplicitAnyIndexErrors?: boolean;
        target?: ScriptTarget;
        traceResolution?: boolean;
        resolveJsonModule?: boolean;
        types?: string[];
        /** Paths used to compute primary types search locations */
        typeRoots?: string[];
        esModuleInterop?: boolean;
        [option: string]: CompilerOptionsValue | TsConfigSourceFile | undefined;
    }
    interface TypeAcquisition {
        enableAutoDiscovery?: boolean;
        enable?: boolean;
        include?: string[];
        exclude?: string[];
        [option: string]: string[] | boolean | undefined;
    }
    enum ModuleKind {
        None = 0,
        CommonJS = 1,
        AMD = 2,
        UMD = 3,
        System = 4,
        ES2015 = 5,
        ESNext = 6
    }
    enum JsxEmit {
        None = 0,
        Preserve = 1,
        React = 2,
        ReactNative = 3
    }
    enum NewLineKind {
        CarriageReturnLineFeed = 0,
        LineFeed = 1
    }
    interface LineAndCharacter {
        /** 0-based. */
        line: number;
        character: number;
    }
    enum ScriptKind {
        Unknown = 0,
        JS = 1,
        JSX = 2,
        TS = 3,
        TSX = 4,
        External = 5,
        JSON = 6
    }
    enum ScriptTarget {
        ES3 = 0,
        ES5 = 1,
        ES2015 = 2,
        ES2016 = 3,
        ES2017 = 4,
        ES2018 = 5,
        ESNext = 6,
        Latest = 6
    }
    enum LanguageVariant {
        Standard = 0,
        JSX = 1
    }
    /** Either a parsed command line or a parsed tsconfig.json */
    interface ParsedCommandLine {
        options: CompilerOptions;
        typeAcquisition?: TypeAcquisition;
        fileNames: string[];
        raw?: any;
        errors: Diagnostic[];
        wildcardDirectories?: MapLike<WatchDirectoryFlags>;
        compileOnSave?: boolean;
    }
    enum WatchDirectoryFlags {
        None = 0,
        Recursive = 1
    }
    interface ExpandResult {
        fileNames: string[];
        wildcardDirectories: MapLike<WatchDirectoryFlags>;
    }
    interface ModuleResolutionHost {
        fileExists(fileName: string): boolean;
        readFile(fileName: string): string | undefined;
        trace?(s: string): void;
        directoryExists?(directoryName: string): boolean;
        /**
         * Resolve a symbolic link.
         * @see https://nodejs.org/api/fs.html#fs_fs_realpathsync_path_options
         */
        realpath?(path: string): string;
        getCurrentDirectory?(): string;
        getDirectories?(path: string): string[];
    }
    /**
     * Represents the result of module resolution.
     * Module resolution will pick up tsx/jsx/js files even if '--jsx' and '--allowJs' are turned off.
     * The Program will then filter results based on these flags.
     *
     * Prefer to return a `ResolvedModuleFull` so that the file type does not have to be inferred.
     */
    interface ResolvedModule {
        /** Path of the file the module was resolved to. */
        resolvedFileName: string;
        /** True if `resolvedFileName` comes from `node_modules`. */
        isExternalLibraryImport?: boolean;
    }
    /**
     * ResolvedModule with an explicitly provided `extension` property.
     * Prefer this over `ResolvedModule`.
     * If changing this, remember to change `moduleResolutionIsEqualTo`.
     */
    interface ResolvedModuleFull extends ResolvedModule {
        /**
         * Extension of resolvedFileName. This must match what's at the end of resolvedFileName.
         * This is optional for backwards-compatibility, but will be added if not provided.
         */
        extension: Extension;
        packageId?: PackageId;
    }
    /**
     * Unique identifier with a package name and version.
     * If changing this, remember to change `packageIdIsEqual`.
     */
    interface PackageId {
        /**
         * Name of the package.
         * Should not include `@types`.
         * If accessing a non-index file, this should include its name e.g. "foo/bar".
         */
        name: string;
        /**
         * Name of a submodule within this package.
         * May be "".
         */
        subModuleName: string;
        /** Version of the package, e.g. "1.2.3" */
        version: string;
    }
    enum Extension {
        Ts = ".ts",
        Tsx = ".tsx",
        Dts = ".d.ts",
        Js = ".js",
        Jsx = ".jsx",
        Json = ".json"
    }
    interface ResolvedModuleWithFailedLookupLocations {
        readonly resolvedModule: ResolvedModuleFull | undefined;
    }
    interface ResolvedTypeReferenceDirective {
        primary: boolean;
        resolvedFileName: string | undefined;
        packageId?: PackageId;
    }
    interface ResolvedTypeReferenceDirectiveWithFailedLookupLocations {
        readonly resolvedTypeReferenceDirective: ResolvedTypeReferenceDirective;
        readonly failedLookupLocations: ReadonlyArray<string>;
    }
    interface CompilerHost extends ModuleResolutionHost {
        getSourceFile(fileName: string, languageVersion: ScriptTarget, onError?: (message: string) => void, shouldCreateNewSourceFile?: boolean): SourceFile | undefined;
        getSourceFileByPath?(fileName: string, path: Path, languageVersion: ScriptTarget, onError?: (message: string) => void, shouldCreateNewSourceFile?: boolean): SourceFile | undefined;
        getCancellationToken?(): CancellationToken;
        getDefaultLibFileName(options: CompilerOptions): string;
        getDefaultLibLocation?(): string;
        writeFile: WriteFileCallback;
        getCurrentDirectory(): string;
        getDirectories(path: string): string[];
        getCanonicalFileName(fileName: string): string;
        useCaseSensitiveFileNames(): boolean;
        getNewLine(): string;
        resolveModuleNames?(moduleNames: string[], containingFile: string, reusedNames?: string[]): (ResolvedModule | undefined)[];
        /**
         * This method is a companion for 'resolveModuleNames' and is used to resolve 'types' references to actual type declaration files
         */
        resolveTypeReferenceDirectives?(typeReferenceDirectiveNames: string[], containingFile: string): (ResolvedTypeReferenceDirective | undefined)[];
        getEnvironmentVariable?(name: string): string;
        createHash?(data: string): string;
    }
    interface SourceMapRange extends TextRange {
        source?: SourceMapSource;
    }
    interface SourceMapSource {
        fileName: string;
        text: string;
        skipTrivia?: (pos: number) => number;
    }
    enum EmitFlags {
        SingleLine = 1,
        AdviseOnEmitNode = 2,
        NoSubstitution = 4,
        CapturesThis = 8,
        NoLeadingSourceMap = 16,
        NoTrailingSourceMap = 32,
        NoSourceMap = 48,
        NoNestedSourceMaps = 64,
        NoTokenLeadingSourceMaps = 128,
        NoTokenTrailingSourceMaps = 256,
        NoTokenSourceMaps = 384,
        NoLeadingComments = 512,
        NoTrailingComments = 1024,
        NoComments = 1536,
        NoNestedComments = 2048,
        HelperName = 4096,
        ExportName = 8192,
        LocalName = 16384,
        InternalName = 32768,
        Indented = 65536,
        NoIndentation = 131072,
        AsyncFunctionBody = 262144,
        ReuseTempVariableScope = 524288,
        CustomPrologue = 1048576,
        NoHoisting = 2097152,
        HasEndOfDeclarationMarker = 4194304,
        Iterator = 8388608,
        NoAsciiEscaping = 16777216
    }
    interface EmitHelper {
        readonly name: string;
        readonly scoped: boolean;
        readonly text: string | ((node: EmitHelperUniqueNameCallback) => string);
        readonly priority?: number;
    }
    type EmitHelperUniqueNameCallback = (name: string) => string;
    enum EmitHint {
        SourceFile = 0,
        Expression = 1,
        IdentifierName = 2,
        MappedTypeParameter = 3,
        Unspecified = 4
    }
    interface TransformationContext {
        /** Gets the compiler options supplied to the transformer. */
        getCompilerOptions(): CompilerOptions;
        /** Starts a new lexical environment. */
        startLexicalEnvironment(): void;
        /** Suspends the current lexical environment, usually after visiting a parameter list. */
        suspendLexicalEnvironment(): void;
        /** Resumes a suspended lexical environment, usually before visiting a function body. */
        resumeLexicalEnvironment(): void;
        /** Ends a lexical environment, returning any declarations. */
        endLexicalEnvironment(): Statement[];
        /** Hoists a function declaration to the containing scope. */
        hoistFunctionDeclaration(node: FunctionDeclaration): void;
        /** Hoists a variable declaration to the containing scope. */
        hoistVariableDeclaration(node: Identifier): void;
        /** Records a request for a non-scoped emit helper in the current context. */
        requestEmitHelper(helper: EmitHelper): void;
        /** Gets and resets the requested non-scoped emit helpers. */
        readEmitHelpers(): EmitHelper[] | undefined;
        /** Enables expression substitutions in the pretty printer for the provided SyntaxKind. */
        enableSubstitution(kind: SyntaxKind): void;
        /** Determines whether expression substitutions are enabled for the provided node. */
        isSubstitutionEnabled(node: Node): boolean;
        /**
         * Hook used by transformers to substitute expressions just before they
         * are emitted by the pretty printer.
         *
         * NOTE: Transformation hooks should only be modified during `Transformer` initialization,
         * before returning the `NodeTransformer` callback.
         */
        onSubstituteNode: (hint: EmitHint, node: Node) => Node;
        /**
         * Enables before/after emit notifications in the pretty printer for the provided
         * SyntaxKind.
         */
        enableEmitNotification(kind: SyntaxKind): void;
        /**
         * Determines whether before/after emit notifications should be raised in the pretty
         * printer when it emits a node.
         */
        isEmitNotificationEnabled(node: Node): boolean;
        /**
         * Hook used to allow transformers to capture state before or after
         * the printer emits a node.
         *
         * NOTE: Transformation hooks should only be modified during `Transformer` initialization,
         * before returning the `NodeTransformer` callback.
         */
        onEmitNode: (hint: EmitHint, node: Node, emitCallback: (hint: EmitHint, node: Node) => void) => void;
    }
    interface TransformationResult<T extends Node> {
        /** Gets the transformed source files. */
        transformed: T[];
        /** Gets diagnostics for the transformation. */
        diagnostics?: Diagnostic[];
        /**
         * Gets a substitute for a node, if one is available; otherwise, returns the original node.
         *
         * @param hint A hint as to the intended usage of the node.
         * @param node The node to substitute.
         */
        substituteNode(hint: EmitHint, node: Node): Node;
        /**
         * Emits a node with possible notification.
         *
         * @param hint A hint as to the intended usage of the node.
         * @param node The node to emit.
         * @param emitCallback A callback used to emit the node.
         */
        emitNodeWithNotification(hint: EmitHint, node: Node, emitCallback: (hint: EmitHint, node: Node) => void): void;
        /**
         * Clean up EmitNode entries on any parse-tree nodes.
         */
        dispose(): void;
    }
    /**
     * A function that is used to initialize and return a `Transformer` callback, which in turn
     * will be used to transform one or more nodes.
     */
    type TransformerFactory<T extends Node> = (context: TransformationContext) => Transformer<T>;
    /**
     * A function that transforms a node.
     */
    type Transformer<T extends Node> = (node: T) => T;
    /**
     * A function that accepts and possibly transforms a node.
     */
    type Visitor = (node: Node) => VisitResult<Node>;
    type VisitResult<T extends Node> = T | T[] | undefined;
    interface Printer {
        /**
         * Print a node and its subtree as-is, without any emit transformations.
         * @param hint A value indicating the purpose of a node. This is primarily used to
         * distinguish between an `Identifier` used in an expression position, versus an
         * `Identifier` used as an `IdentifierName` as part of a declaration. For most nodes you
         * should just pass `Unspecified`.
         * @param node The node to print. The node and its subtree are printed as-is, without any
         * emit transformations.
         * @param sourceFile A source file that provides context for the node. The source text of
         * the file is used to emit the original source content for literals and identifiers, while
         * the identifiers of the source file are used when generating unique names to avoid
         * collisions.
         */
        printNode(hint: EmitHint, node: Node, sourceFile: SourceFile): string;
        /**
         * Prints a list of nodes using the given format flags
         */
        printList<T extends Node>(format: ListFormat, list: NodeArray<T>, sourceFile: SourceFile): string;
        /**
         * Prints a source file as-is, without any emit transformations.
         */
        printFile(sourceFile: SourceFile): string;
        /**
         * Prints a bundle of source files as-is, without any emit transformations.
         */
        printBundle(bundle: Bundle): string;
    }
    interface PrintHandlers {
        /**
         * A hook used by the Printer when generating unique names to avoid collisions with
         * globally defined names that exist outside of the current source file.
         */
        hasGlobalName?(name: string): boolean;
        /**
         * A hook used by the Printer to provide notifications prior to emitting a node. A
         * compatible implementation **must** invoke `emitCallback` with the provided `hint` and
         * `node` values.
         * @param hint A hint indicating the intended purpose of the node.
         * @param node The node to emit.
         * @param emitCallback A callback that, when invoked, will emit the node.
         * @example
         * ```ts
         * var printer = createPrinter(printerOptions, {
         *   onEmitNode(hint, node, emitCallback) {
         *     // set up or track state prior to emitting the node...
         *     emitCallback(hint, node);
         *     // restore state after emitting the node...
         *   }
         * });
         * ```
         */
        onEmitNode?(hint: EmitHint, node: Node, emitCallback: (hint: EmitHint, node: Node) => void): void;
        /**
         * A hook used by the Printer to perform just-in-time substitution of a node. This is
         * primarily used by node transformations that need to substitute one node for another,
         * such as replacing `myExportedVar` with `exports.myExportedVar`.
         * @param hint A hint indicating the intended purpose of the node.
         * @param node The node to emit.
         * @example
         * ```ts
         * var printer = createPrinter(printerOptions, {
         *   substituteNode(hint, node) {
         *     // perform substitution if necessary...
         *     return node;
         *   }
         * });
         * ```
         */
        substituteNode?(hint: EmitHint, node: Node): Node;
    }
    interface PrinterOptions {
        removeComments?: boolean;
        newLine?: NewLineKind;
        omitTrailingSemicolon?: boolean;
        noEmitHelpers?: boolean;
    }
    /** @deprecated See comment on SymbolWriter */
    interface SymbolTracker {
        trackSymbol?(symbol: Symbol, enclosingDeclaration?: Node, meaning?: SymbolFlags): void;
        reportInaccessibleThisError?(): void;
        reportPrivateInBaseOfClassExpression?(propertyName: string): void;
        reportInaccessibleUniqueSymbolError?(): void;
    }
    interface TextSpan {
        start: number;
        length: number;
    }
    interface TextChangeRange {
        span: TextSpan;
        newLength: number;
    }
    interface SortedArray<T> extends Array<T> {
        " __sortedArrayBrand": any;
    }
    interface SyntaxList extends Node {
        _children: Node[];
    }
    enum ListFormat {
        None = 0,
        SingleLine = 0,
        MultiLine = 1,
        PreserveLines = 2,
        LinesMask = 3,
        NotDelimited = 0,
        BarDelimited = 4,
        AmpersandDelimited = 8,
        CommaDelimited = 16,
        DelimitersMask = 28,
        AllowTrailingComma = 32,
        Indented = 64,
        SpaceBetweenBraces = 128,
        SpaceBetweenSiblings = 256,
        Braces = 512,
        Parenthesis = 1024,
        AngleBrackets = 2048,
        SquareBrackets = 4096,
        BracketsMask = 7680,
        OptionalIfUndefined = 8192,
        OptionalIfEmpty = 16384,
        Optional = 24576,
        PreferNewLine = 32768,
        NoTrailingNewLine = 65536,
        NoInterveningComments = 131072,
        NoSpaceIfEmpty = 262144,
        SingleElement = 524288,
        Modifiers = 131328,
        HeritageClauses = 256,
        SingleLineTypeLiteralMembers = 384,
        MultiLineTypeLiteralMembers = 16449,
        TupleTypeElements = 272,
        UnionTypeConstituents = 260,
        IntersectionTypeConstituents = 264,
        ObjectBindingPatternElements = 262576,
        ArrayBindingPatternElements = 262448,
        ObjectLiteralExpressionProperties = 263122,
        ArrayLiteralExpressionElements = 4466,
        CommaListElements = 272,
        CallExpressionArguments = 1296,
        NewExpressionArguments = 9488,
        TemplateExpressionSpans = 131072,
        SingleLineBlockStatements = 384,
        MultiLineBlockStatements = 65,
        VariableDeclarationList = 272,
        SingleLineFunctionBodyStatements = 384,
        MultiLineFunctionBodyStatements = 1,
        ClassHeritageClauses = 0,
        ClassMembers = 65,
        InterfaceMembers = 65,
        EnumMembers = 81,
        CaseBlockClauses = 65,
        NamedImportsOrExportsElements = 262576,
        JsxElementOrFragmentChildren = 131072,
        JsxElementAttributes = 131328,
        CaseOrDefaultClauseStatements = 81985,
        HeritageClauseTypes = 272,
        SourceFileStatements = 65537,
        Decorators = 24577,
        TypeArguments = 26896,
        TypeParameters = 26896,
        Parameters = 1296,
        IndexSignatureParameters = 4432
    }
}
declare namespace ts {
    const versionMajorMinor = "2.9";
    /** The version of the TypeScript compiler release */
    const version: string;
}
declare namespace ts {
    function isExternalModuleNameRelative(moduleName: string): boolean;
    function sortAndDeduplicateDiagnostics(diagnostics: ReadonlyArray<Diagnostic>): Diagnostic[];
}
declare function setTimeout(handler: (...args: any[]) => void, timeout: number): any;
declare function clearTimeout(handle: any): void;
declare namespace ts {
    enum FileWatcherEventKind {
        Created = 0,
        Changed = 1,
        Deleted = 2
    }
    type FileWatcherCallback = (fileName: string, eventKind: FileWatcherEventKind) => void;
    type DirectoryWatcherCallback = (fileName: string) => void;
    interface System {
        args: string[];
        newLine: string;
        useCaseSensitiveFileNames: boolean;
        write(s: string): void;
        readFile(path: string, encoding?: string): string | undefined;
        getFileSize?(path: string): number;
        writeFile(path: string, data: string, writeByteOrderMark?: boolean): void;
        /**
         * @pollingInterval - this parameter is used in polling-based watchers and ignored in watchers that
         * use native OS file watching
         */
        watchFile?(path: string, callback: FileWatcherCallback, pollingInterval?: number): FileWatcher;
        watchDirectory?(path: string, callback: DirectoryWatcherCallback, recursive?: boolean): FileWatcher;
        resolvePath(path: string): string;
        fileExists(path: string): boolean;
        directoryExists(path: string): boolean;
        createDirectory(path: string): void;
        getExecutingFilePath(): string;
        getCurrentDirectory(): string;
        getDirectories(path: string): string[];
        readDirectory(path: string, extensions?: ReadonlyArray<string>, exclude?: ReadonlyArray<string>, include?: ReadonlyArray<string>, depth?: number): string[];
        getModifiedTime?(path: string): Date;
        /**
         * This should be cryptographically secure.
         * A good implementation is node.js' `crypto.createHash`. (https://nodejs.org/api/crypto.html#crypto_crypto_createhash_algorithm)
         */
        createHash?(data: string): string;
        getMemoryUsage?(): number;
        exit(exitCode?: number): void;
        realpath?(path: string): string;
        setTimeout?(callback: (...args: any[]) => void, ms: number, ...args: any[]): any;
        clearTimeout?(timeoutId: any): void;
        clearScreen?(): void;
        base64decode?(input: string): string;
        base64encode?(input: string): string;
    }
    interface FileWatcher {
        close(): void;
    }
    function getNodeMajorVersion(): number;
    let sys: System;
}
declare namespace ts {
    type ErrorCallback = (message: DiagnosticMessage, length: number) => void;
    interface Scanner {
        getStartPos(): number;
        getToken(): SyntaxKind;
        getTextPos(): number;
        getTokenPos(): number;
        getTokenText(): string;
        getTokenValue(): string;
        hasExtendedUnicodeEscape(): boolean;
        hasPrecedingLineBreak(): boolean;
        isIdentifier(): boolean;
        isReservedWord(): boolean;
        isUnterminated(): boolean;
        reScanGreaterToken(): SyntaxKind;
        reScanSlashToken(): SyntaxKind;
        reScanTemplateToken(): SyntaxKind;
        scanJsxIdentifier(): SyntaxKind;
        scanJsxAttributeValue(): SyntaxKind;
        reScanJsxToken(): JsxTokenSyntaxKind;
        scanJsxToken(): JsxTokenSyntaxKind;
        scanJSDocToken(): JsDocSyntaxKind;
        scan(): SyntaxKind;
        getText(): string;
        setText(text: string, start?: number, length?: number): void;
        setOnError(onError: ErrorCallback): void;
        setScriptTarget(scriptTarget: ScriptTarget): void;
        setLanguageVariant(variant: LanguageVariant): void;
        setTextPos(textPos: number): void;
        lookAhead<T>(callback: () => T): T;
        scanRange<T>(start: number, length: number, callback: () => T): T;
        tryScan<T>(callback: () => T): T;
    }
    function tokenToString(t: SyntaxKind): string | undefined;
    function getPositionOfLineAndCharacter(sourceFile: SourceFileLike, line: number, character: number): number;
    function getLineAndCharacterOfPosition(sourceFile: SourceFileLike, position: number): LineAndCharacter;
    function isWhiteSpaceLike(ch: number): boolean;
    /** Does not include line breaks. For that, see isWhiteSpaceLike. */
    function isWhiteSpaceSingleLine(ch: number): boolean;
    function isLineBreak(ch: number): boolean;
    function couldStartTrivia(text: string, pos: number): boolean;
    function forEachLeadingCommentRange<U>(text: string, pos: number, cb: (pos: number, end: number, kind: CommentKind, hasTrailingNewLine: boolean) => U): U | undefined;
    function forEachLeadingCommentRange<T, U>(text: string, pos: number, cb: (pos: number, end: number, kind: CommentKind, hasTrailingNewLine: boolean, state: T) => U, state: T): U | undefined;
    function forEachTrailingCommentRange<U>(text: string, pos: number, cb: (pos: number, end: number, kind: CommentKind, hasTrailingNewLine: boolean) => U): U | undefined;
    function forEachTrailingCommentRange<T, U>(text: string, pos: number, cb: (pos: number, end: number, kind: CommentKind, hasTrailingNewLine: boolean, state: T) => U, state: T): U | undefined;
    function reduceEachLeadingCommentRange<T, U>(text: string, pos: number, cb: (pos: number, end: number, kind: CommentKind, hasTrailingNewLine: boolean, state: T, memo: U) => U, state: T, initial: U): U;
    function reduceEachTrailingCommentRange<T, U>(text: string, pos: number, cb: (pos: number, end: number, kind: CommentKind, hasTrailingNewLine: boolean, state: T, memo: U) => U, state: T, initial: U): U;
    function getLeadingCommentRanges(text: string, pos: number): CommentRange[] | undefined;
    function getTrailingCommentRanges(text: string, pos: number): CommentRange[] | undefined;
    /** Optionally, get the shebang */
    function getShebang(text: string): string | undefined;
    function isIdentifierStart(ch: number, languageVersion: ScriptTarget): boolean;
    function isIdentifierPart(ch: number, languageVersion: ScriptTarget): boolean;
    function createScanner(languageVersion: ScriptTarget, skipTrivia: boolean, languageVariant?: LanguageVariant, text?: string, onError?: ErrorCallback, start?: number, length?: number): Scanner;
}
declare namespace ts {
    function getDefaultLibFileName(options: CompilerOptions): string;
    function textSpanEnd(span: TextSpan): number;
    function textSpanIsEmpty(span: TextSpan): boolean;
    function textSpanContainsPosition(span: TextSpan, position: number): boolean;
    function textSpanContainsTextSpan(span: TextSpan, other: TextSpan): boolean;
    function textSpanOverlapsWith(span: TextSpan, other: TextSpan): boolean;
    function textSpanOverlap(span1: TextSpan, span2: TextSpan): TextSpan;
    function textSpanIntersectsWithTextSpan(span: TextSpan, other: TextSpan): boolean;
    function textSpanIntersectsWith(span: TextSpan, start: number, length: number): boolean;
    function decodedTextSpanIntersectsWith(start1: number, length1: number, start2: number, length2: number): boolean;
    function textSpanIntersectsWithPosition(span: TextSpan, position: number): boolean;
    function textSpanIntersection(span1: TextSpan, span2: TextSpan): TextSpan;
    function createTextSpan(start: number, length: number): TextSpan;
    function createTextSpanFromBounds(start: number, end: number): TextSpan;
    function textChangeRangeNewSpan(range: TextChangeRange): TextSpan;
    function textChangeRangeIsUnchanged(range: TextChangeRange): boolean;
    function createTextChangeRange(span: TextSpan, newLength: number): TextChangeRange;
    let unchangedTextChangeRange: TextChangeRange;
    /**
     * Called to merge all the changes that occurred across several versions of a script snapshot
     * into a single change.  i.e. if a user keeps making successive edits to a script we will
     * have a text change from V1 to V2, V2 to V3, ..., Vn.
     *
     * This function will then merge those changes into a single change range valid between V1 and
     * Vn.
     */
    function collapseTextChangeRangesAcrossMultipleVersions(changes: ReadonlyArray<TextChangeRange>): TextChangeRange;
    function getTypeParameterOwner(d: Declaration): Declaration;
    function isParameterPropertyDeclaration(node: Node): node is ParameterDeclaration;
    function isEmptyBindingPattern(node: BindingName): node is BindingPattern;
    function isEmptyBindingElement(node: BindingElement): boolean;
    function getCombinedModifierFlags(node: Node): ModifierFlags;
    function getCombinedNodeFlags(node: Node): NodeFlags;
    /**
     * Checks to see if the locale is in the appropriate format,
     * and if it is, attempts to set the appropriate language.
     */
    function validateLocaleAndSetLanguage(locale: string, sys: {
        getExecutingFilePath(): string;
        resolvePath(path: string): string;
        fileExists(fileName: string): boolean;
        readFile(fileName: string): string | undefined;
    }, errors?: Push<Diagnostic>): void;
    function getOriginalNode(node: Node): Node;
    function getOriginalNode<T extends Node>(node: Node, nodeTest: (node: Node) => node is T): T;
    /**
     * Gets a value indicating whether a node originated in the parse tree.
     *
     * @param node The node to test.
     */
    function isParseTreeNode(node: Node): boolean;
    /**
     * Gets the original parse tree node for a node.
     *
     * @param node The original node.
     * @returns The original parse tree node if found; otherwise, undefined.
     */
    function getParseTreeNode(node: Node): Node;
    /**
     * Gets the original parse tree node for a node.
     *
     * @param node The original node.
     * @param nodeTest A callback used to ensure the correct type of parse tree node is returned.
     * @returns The original parse tree node if found; otherwise, undefined.
     */
    function getParseTreeNode<T extends Node>(node: Node, nodeTest?: (node: Node) => node is T): T;
    /**
     * Remove extra underscore from escaped identifier text content.
     *
     * @param identifier The escaped identifier text.
     * @returns The unescaped identifier text.
     */
    function unescapeLeadingUnderscores(identifier: __String): string;
    function idText(identifier: Identifier): string;
    function symbolName(symbol: Symbol): string;
    /**
     * Remove extra underscore from escaped identifier text content.
     * @deprecated Use `id.text` for the unescaped text.
     * @param identifier The escaped identifier text.
     * @returns The unescaped identifier text.
     */
    function unescapeIdentifier(id: string): string;
    function getNameOfJSDocTypedef(declaration: JSDocTypedefTag): Identifier | undefined;
    function getNameOfDeclaration(declaration: Declaration | Expression): DeclarationName | undefined;
    /**
     * Gets the JSDoc parameter tags for the node if present.
     *
     * @remarks Returns any JSDoc param tag that matches the provided
     * parameter, whether a param tag on a containing function
     * expression, or a param tag on a variable declaration whose
     * initializer is the containing function. The tags closest to the
     * node are returned first, so in the previous example, the param
     * tag on the containing function expression would be first.
     *
     * Does not return tags for binding patterns, because JSDoc matches
     * parameters by name and binding patterns do not have a name.
     */
    function getJSDocParameterTags(param: ParameterDeclaration): ReadonlyArray<JSDocParameterTag>;
    /**
     * Return true if the node has JSDoc parameter tags.
     *
     * @remarks Includes parameter tags that are not directly on the node,
     * for example on a variable declaration whose initializer is a function expression.
     */
    function hasJSDocParameterTags(node: FunctionLikeDeclaration | SignatureDeclaration): boolean;
    /** Gets the JSDoc augments tag for the node if present */
    function getJSDocAugmentsTag(node: Node): JSDocAugmentsTag | undefined;
    /** Gets the JSDoc class tag for the node if present */
    function getJSDocClassTag(node: Node): JSDocClassTag | undefined;
    /** Gets the JSDoc return tag for the node if present */
    function getJSDocReturnTag(node: Node): JSDocReturnTag | undefined;
    /** Gets the JSDoc template tag for the node if present */
    function getJSDocTemplateTag(node: Node): JSDocTemplateTag | undefined;
    /** Gets the JSDoc type tag for the node if present and valid */
    function getJSDocTypeTag(node: Node): JSDocTypeTag | undefined;
    /**
     * Gets the type node for the node if provided via JSDoc.
     *
     * @remarks The search includes any JSDoc param tag that relates
     * to the provided parameter, for example a type tag on the
     * parameter itself, or a param tag on a containing function
     * expression, or a param tag on a variable declaration whose
     * initializer is the containing function. The tags closest to the
     * node are examined first, so in the previous example, the type
     * tag directly on the node would be returned.
     */
    function getJSDocType(node: Node): TypeNode | undefined;
    /**
     * Gets the return type node for the node if provided via JSDoc's return tag.
     *
     * @remarks `getJSDocReturnTag` just gets the whole JSDoc tag. This function
     * gets the type from inside the braces.
     */
    function getJSDocReturnType(node: Node): TypeNode | undefined;
    /** Get all JSDoc tags related to a node, including those on parent nodes. */
    function getJSDocTags(node: Node): ReadonlyArray<JSDocTag>;
    /** Gets all JSDoc tags of a specified kind, or undefined if not present. */
    function getAllJSDocTagsOfKind(node: Node, kind: SyntaxKind): ReadonlyArray<JSDocTag>;
}
declare namespace ts {
    function isNumericLiteral(node: Node): node is NumericLiteral;
    function isStringLiteral(node: Node): node is StringLiteral;
    function isJsxText(node: Node): node is JsxText;
    function isRegularExpressionLiteral(node: Node): node is RegularExpressionLiteral;
    function isNoSubstitutionTemplateLiteral(node: Node): node is NoSubstitutionTemplateLiteral;
    function isTemplateHead(node: Node): node is TemplateHead;
    function isTemplateMiddle(node: Node): node is TemplateMiddle;
    function isTemplateTail(node: Node): node is TemplateTail;
    function isIdentifier(node: Node): node is Identifier;
    function isQualifiedName(node: Node): node is QualifiedName;
    function isComputedPropertyName(node: Node): node is ComputedPropertyName;
    function isTypeParameterDeclaration(node: Node): node is TypeParameterDeclaration;
    function isParameter(node: Node): node is ParameterDeclaration;
    function isDecorator(node: Node): node is Decorator;
    function isPropertySignature(node: Node): node is PropertySignature;
    function isPropertyDeclaration(node: Node): node is PropertyDeclaration;
    function isMethodSignature(node: Node): node is MethodSignature;
    function isMethodDeclaration(node: Node): node is MethodDeclaration;
    function isConstructorDeclaration(node: Node): node is ConstructorDeclaration;
    function isGetAccessorDeclaration(node: Node): node is GetAccessorDeclaration;
    function isSetAccessorDeclaration(node: Node): node is SetAccessorDeclaration;
    function isCallSignatureDeclaration(node: Node): node is CallSignatureDeclaration;
    function isConstructSignatureDeclaration(node: Node): node is ConstructSignatureDeclaration;
    function isIndexSignatureDeclaration(node: Node): node is IndexSignatureDeclaration;
    function isTypePredicateNode(node: Node): node is TypePredicateNode;
    function isTypeReferenceNode(node: Node): node is TypeReferenceNode;
    function isFunctionTypeNode(node: Node): node is FunctionTypeNode;
    function isConstructorTypeNode(node: Node): node is ConstructorTypeNode;
    function isTypeQueryNode(node: Node): node is TypeQueryNode;
    function isTypeLiteralNode(node: Node): node is TypeLiteralNode;
    function isArrayTypeNode(node: Node): node is ArrayTypeNode;
    function isTupleTypeNode(node: Node): node is TupleTypeNode;
    function isUnionTypeNode(node: Node): node is UnionTypeNode;
    function isIntersectionTypeNode(node: Node): node is IntersectionTypeNode;
    function isConditionalTypeNode(node: Node): node is ConditionalTypeNode;
    function isInferTypeNode(node: Node): node is InferTypeNode;
    function isParenthesizedTypeNode(node: Node): node is ParenthesizedTypeNode;
    function isThisTypeNode(node: Node): node is ThisTypeNode;
    function isTypeOperatorNode(node: Node): node is TypeOperatorNode;
    function isIndexedAccessTypeNode(node: Node): node is IndexedAccessTypeNode;
    function isMappedTypeNode(node: Node): node is MappedTypeNode;
    function isLiteralTypeNode(node: Node): node is LiteralTypeNode;
    function isObjectBindingPattern(node: Node): node is ObjectBindingPattern;
    function isArrayBindingPattern(node: Node): node is ArrayBindingPattern;
    function isBindingElement(node: Node): node is BindingElement;
    function isArrayLiteralExpression(node: Node): node is ArrayLiteralExpression;
    function isObjectLiteralExpression(node: Node): node is ObjectLiteralExpression;
    function isPropertyAccessExpression(node: Node): node is PropertyAccessExpression;
    function isElementAccessExpression(node: Node): node is ElementAccessExpression;
    function isCallExpression(node: Node): node is CallExpression;
    function isNewExpression(node: Node): node is NewExpression;
    function isTaggedTemplateExpression(node: Node): node is TaggedTemplateExpression;
    function isTypeAssertion(node: Node): node is TypeAssertion;
    function isParenthesizedExpression(node: Node): node is ParenthesizedExpression;
    function skipPartiallyEmittedExpressions(node: Expression): Expression;
    function skipPartiallyEmittedExpressions(node: Node): Node;
    function isFunctionExpression(node: Node): node is FunctionExpression;
    function isArrowFunction(node: Node): node is ArrowFunction;
    function isDeleteExpression(node: Node): node is DeleteExpression;
    function isTypeOfExpression(node: Node): node is TypeOfExpression;
    function isVoidExpression(node: Node): node is VoidExpression;
    function isAwaitExpression(node: Node): node is AwaitExpression;
    function isPrefixUnaryExpression(node: Node): node is PrefixUnaryExpression;
    function isPostfixUnaryExpression(node: Node): node is PostfixUnaryExpression;
    function isBinaryExpression(node: Node): node is BinaryExpression;
    function isConditionalExpression(node: Node): node is ConditionalExpression;
    function isTemplateExpression(node: Node): node is TemplateExpression;
    function isYieldExpression(node: Node): node is YieldExpression;
    function isSpreadElement(node: Node): node is SpreadElement;
    function isClassExpression(node: Node): node is ClassExpression;
    function isOmittedExpression(node: Node): node is OmittedExpression;
    function isExpressionWithTypeArguments(node: Node): node is ExpressionWithTypeArguments;
    function isAsExpression(node: Node): node is AsExpression;
    function isNonNullExpression(node: Node): node is NonNullExpression;
    function isMetaProperty(node: Node): node is MetaProperty;
    function isTemplateSpan(node: Node): node is TemplateSpan;
    function isSemicolonClassElement(node: Node): node is SemicolonClassElement;
    function isBlock(node: Node): node is Block;
    function isVariableStatement(node: Node): node is VariableStatement;
    function isEmptyStatement(node: Node): node is EmptyStatement;
    function isExpressionStatement(node: Node): node is ExpressionStatement;
    function isIfStatement(node: Node): node is IfStatement;
    function isDoStatement(node: Node): node is DoStatement;
    function isWhileStatement(node: Node): node is WhileStatement;
    function isForStatement(node: Node): node is ForStatement;
    function isForInStatement(node: Node): node is ForInStatement;
    function isForOfStatement(node: Node): node is ForOfStatement;
    function isContinueStatement(node: Node): node is ContinueStatement;
    function isBreakStatement(node: Node): node is BreakStatement;
    function isBreakOrContinueStatement(node: Node): node is BreakOrContinueStatement;
    function isReturnStatement(node: Node): node is ReturnStatement;
    function isWithStatement(node: Node): node is WithStatement;
    function isSwitchStatement(node: Node): node is SwitchStatement;
    function isLabeledStatement(node: Node): node is LabeledStatement;
    function isThrowStatement(node: Node): node is ThrowStatement;
    function isTryStatement(node: Node): node is TryStatement;
    function isDebuggerStatement(node: Node): node is DebuggerStatement;
    function isVariableDeclaration(node: Node): node is VariableDeclaration;
    function isVariableDeclarationList(node: Node): node is VariableDeclarationList;
    function isFunctionDeclaration(node: Node): node is FunctionDeclaration;
    function isClassDeclaration(node: Node): node is ClassDeclaration;
    function isInterfaceDeclaration(node: Node): node is InterfaceDeclaration;
    function isTypeAliasDeclaration(node: Node): node is TypeAliasDeclaration;
    function isEnumDeclaration(node: Node): node is EnumDeclaration;
    function isModuleDeclaration(node: Node): node is ModuleDeclaration;
    function isModuleBlock(node: Node): node is ModuleBlock;
    function isCaseBlock(node: Node): node is CaseBlock;
    function isNamespaceExportDeclaration(node: Node): node is NamespaceExportDeclaration;
    function isImportEqualsDeclaration(node: Node): node is ImportEqualsDeclaration;
    function isImportDeclaration(node: Node): node is ImportDeclaration;
    function isImportClause(node: Node): node is ImportClause;
    function isNamespaceImport(node: Node): node is NamespaceImport;
    function isNamedImports(node: Node): node is NamedImports;
    function isImportSpecifier(node: Node): node is ImportSpecifier;
    function isExportAssignment(node: Node): node is ExportAssignment;
    function isExportDeclaration(node: Node): node is ExportDeclaration;
    function isNamedExports(node: Node): node is NamedExports;
    function isExportSpecifier(node: Node): node is ExportSpecifier;
    function isMissingDeclaration(node: Node): node is MissingDeclaration;
    function isExternalModuleReference(node: Node): node is ExternalModuleReference;
    function isJsxElement(node: Node): node is JsxElement;
    function isJsxSelfClosingElement(node: Node): node is JsxSelfClosingElement;
    function isJsxOpeningElement(node: Node): node is JsxOpeningElement;
    function isJsxClosingElement(node: Node): node is JsxClosingElement;
    function isJsxFragment(node: Node): node is JsxFragment;
    function isJsxOpeningFragment(node: Node): node is JsxOpeningFragment;
    function isJsxClosingFragment(node: Node): node is JsxClosingFragment;
    function isJsxAttribute(node: Node): node is JsxAttribute;
    function isJsxAttributes(node: Node): node is JsxAttributes;
    function isJsxSpreadAttribute(node: Node): node is JsxSpreadAttribute;
    function isJsxExpression(node: Node): node is JsxExpression;
    function isCaseClause(node: Node): node is CaseClause;
    function isDefaultClause(node: Node): node is DefaultClause;
    function isHeritageClause(node: Node): node is HeritageClause;
    function isCatchClause(node: Node): node is CatchClause;
    function isPropertyAssignment(node: Node): node is PropertyAssignment;
    function isShorthandPropertyAssignment(node: Node): node is ShorthandPropertyAssignment;
    function isSpreadAssignment(node: Node): node is SpreadAssignment;
    function isEnumMember(node: Node): node is EnumMember;
    function isSourceFile(node: Node): node is SourceFile;
    function isBundle(node: Node): node is Bundle;
    function isJSDocTypeExpression(node: Node): node is JSDocTypeExpression;
    function isJSDocAllType(node: JSDocAllType): node is JSDocAllType;
    function isJSDocUnknownType(node: Node): node is JSDocUnknownType;
    function isJSDocNullableType(node: Node): node is JSDocNullableType;
    function isJSDocNonNullableType(node: Node): node is JSDocNonNullableType;
    function isJSDocOptionalType(node: Node): node is JSDocOptionalType;
    function isJSDocFunctionType(node: Node): node is JSDocFunctionType;
    function isJSDocVariadicType(node: Node): node is JSDocVariadicType;
    function isJSDoc(node: Node): node is JSDoc;
    function isJSDocAugmentsTag(node: Node): node is JSDocAugmentsTag;
    function isJSDocClassTag(node: Node): node is JSDocClassTag;
    function isJSDocParameterTag(node: Node): node is JSDocParameterTag;
    function isJSDocReturnTag(node: Node): node is JSDocReturnTag;
    function isJSDocTypeTag(node: Node): node is JSDocTypeTag;
    function isJSDocTemplateTag(node: Node): node is JSDocTemplateTag;
    function isJSDocTypedefTag(node: Node): node is JSDocTypedefTag;
    function isJSDocPropertyTag(node: Node): node is JSDocPropertyTag;
    function isJSDocPropertyLikeTag(node: Node): node is JSDocPropertyLikeTag;
    function isJSDocTypeLiteral(node: Node): node is JSDocTypeLiteral;
}
declare namespace ts {
    /**
     * True if node is of some token syntax kind.
     * For example, this is true for an IfKeyword but not for an IfStatement.
     * Literals are considered tokens, except TemplateLiteral, but does include TemplateHead/Middle/Tail.
     */
    function isToken(n: Node): boolean;
    function isLiteralExpression(node: Node): node is LiteralExpression;
    function isTemplateMiddleOrTemplateTail(node: Node): node is TemplateMiddle | TemplateTail;
    function isStringTextContainingNode(node: Node): boolean;
    function isModifier(node: Node): node is Modifier;
    function isEntityName(node: Node): node is EntityName;
    function isPropertyName(node: Node): node is PropertyName;
    function isBindingName(node: Node): node is BindingName;
    function isFunctionLike(node: Node): node is SignatureDeclaration;
    function isClassElement(node: Node): node is ClassElement;
    function isClassLike(node: Node): node is ClassLikeDeclaration;
    function isAccessor(node: Node): node is AccessorDeclaration;
    function isTypeElement(node: Node): node is TypeElement;
    function isClassOrTypeElement(node: Node): node is ClassElement | TypeElement;
    function isObjectLiteralElementLike(node: Node): node is ObjectLiteralElementLike;
    /**
     * Node test that determines whether a node is a valid type node.
     * This differs from the `isPartOfTypeNode` function which determines whether a node is *part*
     * of a TypeNode.
     */
    function isTypeNode(node: Node): node is TypeNode;
    function isFunctionOrConstructorTypeNode(node: Node): node is FunctionTypeNode | ConstructorTypeNode;
    function isPropertyAccessOrQualifiedName(node: Node): node is PropertyAccessExpression | QualifiedName;
    function isCallLikeExpression(node: Node): node is CallLikeExpression;
    function isCallOrNewExpression(node: Node): node is CallExpression | NewExpression;
    function isTemplateLiteral(node: Node): node is TemplateLiteral;
    function isAssertionExpression(node: Node): node is AssertionExpression;
    function isIterationStatement(node: Node, lookInLabeledStatements: false): node is IterationStatement;
    function isIterationStatement(node: Node, lookInLabeledStatements: boolean): node is IterationStatement | LabeledStatement;
    function isJsxOpeningLikeElement(node: Node): node is JsxOpeningLikeElement;
    function isCaseOrDefaultClause(node: Node): node is CaseOrDefaultClause;
    /** True if node is of a kind that may contain comment text. */
    function isJSDocCommentContainingNode(node: Node): boolean;
    function isSetAccessor(node: Node): node is SetAccessorDeclaration;
    function isGetAccessor(node: Node): node is GetAccessorDeclaration;
    function isObjectLiteralElement(node: Node): node is ObjectLiteralElement;
    function isStringLiteralLike(node: Node): node is StringLiteralLike;
}
declare namespace ts {
    function createNode(kind: SyntaxKind, pos?: number, end?: number): Node;
    /**
     * Invokes a callback for each child of the given node. The 'cbNode' callback is invoked for all child nodes
     * stored in properties. If a 'cbNodes' callback is specified, it is invoked for embedded arrays; otherwise,
     * embedded arrays are flattened and the 'cbNode' callback is invoked for each element. If a callback returns
     * a truthy value, iteration stops and that value is returned. Otherwise, undefined is returned.
     *
     * @param node a given node to visit its children
     * @param cbNode a callback to be invoked for all child nodes
     * @param cbNodes a callback to be invoked for embedded array
     *
     * @remarks `forEachChild` must visit the children of a node in the order
     * that they appear in the source code. The language service depends on this property to locate nodes by position.
     */
    function forEachChild<T>(node: Node, cbNode: (node: Node) => T | undefined, cbNodes?: (nodes: NodeArray<Node>) => T | undefined): T | undefined;
    function createSourceFile(fileName: string, sourceText: string, languageVersion: ScriptTarget, setParentNodes?: boolean, scriptKind?: ScriptKind): SourceFile;
    function parseIsolatedEntityName(text: string, languageVersion: ScriptTarget): EntityName;
    /**
     * Parse json text into SyntaxTree and return node and parse errors if any
     * @param fileName
     * @param sourceText
     */
    function parseJsonText(fileName: string, sourceText: string): JsonSourceFile;
    function isExternalModule(file: SourceFile): boolean;
    function updateSourceFile(sourceFile: SourceFile, newText: string, textChangeRange: TextChangeRange, aggressiveChecks?: boolean): SourceFile;
}
declare namespace ts {
<<<<<<< HEAD
    function parseCommandLine(commandLine: ReadonlyArray<string>, readFile?: (path: string) => string | undefined): ParsedCommandLine;
    /**
     * Read tsconfig.json file
     * @param fileName The path to the config file
     */
    function readConfigFile(fileName: string, readFile: (path: string) => string | undefined): {
        config?: any;
        error?: Diagnostic;
    };
    /**
     * Parse the text of the tsconfig.json file
     * @param fileName The path to the config file
     * @param jsonText The text of the config file
     */
    function parseConfigFileTextToJson(fileName: string, jsonText: string): {
        config?: any;
        error?: Diagnostic;
    };
    /**
     * Read tsconfig.json file
     * @param fileName The path to the config file
     */
    function readJsonConfigFile(fileName: string, readFile: (path: string) => string | undefined): TsConfigSourceFile;
    /**
     * Convert the json syntax tree into the json value
     */
    function convertToObject(sourceFile: JsonSourceFile, errors: Push<Diagnostic>): any;
    /**
     * Parse the contents of a config file (tsconfig.json).
     * @param json The contents of the config file to parse
     * @param host Instance of ParseConfigHost used to enumerate files in folder.
     * @param basePath A root directory to resolve relative path entries in the config
     *    file to. e.g. outDir
     */
    function parseJsonConfigFileContent(json: any, host: ParseConfigHost, basePath: string, existingOptions?: CompilerOptions, configFileName?: string, resolutionStack?: Path[], extraFileExtensions?: ReadonlyArray<JsFileExtensionInfo>): ParsedCommandLine;
    /**
     * Parse the contents of a config file (tsconfig.json).
     * @param jsonNode The contents of the config file to parse
     * @param host Instance of ParseConfigHost used to enumerate files in folder.
     * @param basePath A root directory to resolve relative path entries in the config
     *    file to. e.g. outDir
     */
    function parseJsonSourceFileConfigFileContent(sourceFile: TsConfigSourceFile, host: ParseConfigHost, basePath: string, existingOptions?: CompilerOptions, configFileName?: string, resolutionStack?: Path[], extraFileExtensions?: ReadonlyArray<JsFileExtensionInfo>): ParsedCommandLine;
    function convertCompilerOptionsFromJson(jsonOptions: any, basePath: string, configFileName?: string): {
        options: CompilerOptions;
        errors: Diagnostic[];
    };
    function convertTypeAcquisitionFromJson(jsonOptions: any, basePath: string, configFileName?: string): {
        options: TypeAcquisition;
        errors: Diagnostic[];
    };
}
declare namespace ts {
=======
>>>>>>> 23ed9f84
    interface GetEffectiveTypeRootsHost {
        directoryExists?(directoryName: string): boolean;
        getCurrentDirectory?(): string;
    }
    function getEffectiveTypeRoots(options: CompilerOptions, host: GetEffectiveTypeRootsHost): string[] | undefined;
    /**
     * @param {string | undefined} containingFile - file that contains type reference directive, can be undefined if containing file is unknown.
     * This is possible in case if resolution is performed for directives specified via 'types' parameter. In this case initial path for secondary lookups
     * is assumed to be the same as root directory of the project.
     */
    function resolveTypeReferenceDirective(typeReferenceDirectiveName: string, containingFile: string | undefined, options: CompilerOptions, host: ModuleResolutionHost): ResolvedTypeReferenceDirectiveWithFailedLookupLocations;
    /**
     * Given a set of options, returns the set of type directive names
     *   that should be included for this program automatically.
     * This list could either come from the config file,
     *   or from enumerating the types root + initial secondary types lookup location.
     * More type directives might appear in the program later as a result of loading actual source files;
     *   this list is only the set of defaults that are implicitly included.
     */
    function getAutomaticTypeDirectiveNames(options: CompilerOptions, host: ModuleResolutionHost): string[];
    /**
     * Cached module resolutions per containing directory.
     * This assumes that any module id will have the same resolution for sibling files located in the same folder.
     */
    interface ModuleResolutionCache extends NonRelativeModuleNameResolutionCache {
        getOrCreateCacheForDirectory(directoryName: string): Map<ResolvedModuleWithFailedLookupLocations>;
    }
    /**
     * Stored map from non-relative module name to a table: directory -> result of module lookup in this directory
     * We support only non-relative module names because resolution of relative module names is usually more deterministic and thus less expensive.
     */
    interface NonRelativeModuleNameResolutionCache {
        getOrCreateCacheForModuleName(nonRelativeModuleName: string): PerModuleNameCache;
    }
    interface PerModuleNameCache {
        get(directory: string): ResolvedModuleWithFailedLookupLocations;
        set(directory: string, result: ResolvedModuleWithFailedLookupLocations): void;
    }
    function createModuleResolutionCache(currentDirectory: string, getCanonicalFileName: (s: string) => string): ModuleResolutionCache;
    function resolveModuleName(moduleName: string, containingFile: string, compilerOptions: CompilerOptions, host: ModuleResolutionHost, cache?: ModuleResolutionCache): ResolvedModuleWithFailedLookupLocations;
    function nodeModuleNameResolver(moduleName: string, containingFile: string, compilerOptions: CompilerOptions, host: ModuleResolutionHost, cache?: ModuleResolutionCache): ResolvedModuleWithFailedLookupLocations;
    function classicNameResolver(moduleName: string, containingFile: string, compilerOptions: CompilerOptions, host: ModuleResolutionHost, cache?: NonRelativeModuleNameResolutionCache): ResolvedModuleWithFailedLookupLocations;
}
declare namespace ts {
    function createNodeArray<T extends Node>(elements?: ReadonlyArray<T>, hasTrailingComma?: boolean): NodeArray<T>;
    /** If a node is passed, creates a string literal whose source text is read from a source node during emit. */
    function createLiteral(value: string | StringLiteral | NoSubstitutionTemplateLiteral | NumericLiteral | Identifier): StringLiteral;
    function createLiteral(value: number): NumericLiteral;
    function createLiteral(value: boolean): BooleanLiteral;
    function createLiteral(value: string | number | boolean): PrimaryExpression;
    function createNumericLiteral(value: string): NumericLiteral;
    function createIdentifier(text: string): Identifier;
    function updateIdentifier(node: Identifier): Identifier;
    /** Create a unique temporary variable. */
    function createTempVariable(recordTempVariable: ((node: Identifier) => void) | undefined): Identifier;
    /** Create a unique temporary variable for use in a loop. */
    function createLoopVariable(): Identifier;
    /** Create a unique name based on the supplied text. */
    function createUniqueName(text: string): Identifier;
    /** Create a unique name based on the supplied text. */
    function createOptimisticUniqueName(text: string): Identifier;
    /** Create a unique name based on the supplied text. This does not consider names injected by the transformer. */
    function createFileLevelUniqueName(text: string): Identifier;
    /** Create a unique name generated for a node. */
    function getGeneratedNameForNode(node: Node): Identifier;
    function createToken<TKind extends SyntaxKind>(token: TKind): Token<TKind>;
    function createSuper(): SuperExpression;
    function createThis(): ThisExpression & Token<SyntaxKind.ThisKeyword>;
    function createNull(): NullLiteral & Token<SyntaxKind.NullKeyword>;
    function createTrue(): BooleanLiteral & Token<SyntaxKind.TrueKeyword>;
    function createFalse(): BooleanLiteral & Token<SyntaxKind.FalseKeyword>;
    function createModifier<T extends Modifier["kind"]>(kind: T): Token<T>;
    function createModifiersFromModifierFlags(flags: ModifierFlags): Modifier[];
    function createQualifiedName(left: EntityName, right: string | Identifier): QualifiedName;
    function updateQualifiedName(node: QualifiedName, left: EntityName, right: Identifier): QualifiedName;
    function createComputedPropertyName(expression: Expression): ComputedPropertyName;
    function updateComputedPropertyName(node: ComputedPropertyName, expression: Expression): ComputedPropertyName;
    function createTypeParameterDeclaration(name: string | Identifier, constraint?: TypeNode, defaultType?: TypeNode): TypeParameterDeclaration;
    function updateTypeParameterDeclaration(node: TypeParameterDeclaration, name: Identifier, constraint: TypeNode | undefined, defaultType: TypeNode | undefined): TypeParameterDeclaration;
    function createParameter(decorators: ReadonlyArray<Decorator> | undefined, modifiers: ReadonlyArray<Modifier> | undefined, dotDotDotToken: DotDotDotToken | undefined, name: string | BindingName, questionToken?: QuestionToken, type?: TypeNode, initializer?: Expression): ParameterDeclaration;
    function updateParameter(node: ParameterDeclaration, decorators: ReadonlyArray<Decorator> | undefined, modifiers: ReadonlyArray<Modifier> | undefined, dotDotDotToken: DotDotDotToken | undefined, name: string | BindingName, questionToken: QuestionToken | undefined, type: TypeNode | undefined, initializer: Expression | undefined): ParameterDeclaration;
    function createDecorator(expression: Expression): Decorator;
    function updateDecorator(node: Decorator, expression: Expression): Decorator;
    function createPropertySignature(modifiers: ReadonlyArray<Modifier> | undefined, name: PropertyName | string, questionToken: QuestionToken | undefined, type: TypeNode | undefined, initializer: Expression | undefined): PropertySignature;
    function updatePropertySignature(node: PropertySignature, modifiers: ReadonlyArray<Modifier> | undefined, name: PropertyName, questionToken: QuestionToken | undefined, type: TypeNode | undefined, initializer: Expression | undefined): PropertySignature;
    function createProperty(decorators: ReadonlyArray<Decorator> | undefined, modifiers: ReadonlyArray<Modifier> | undefined, name: string | PropertyName, questionOrExclamationToken: QuestionToken | ExclamationToken | undefined, type: TypeNode | undefined, initializer: Expression | undefined): PropertyDeclaration;
    function updateProperty(node: PropertyDeclaration, decorators: ReadonlyArray<Decorator> | undefined, modifiers: ReadonlyArray<Modifier> | undefined, name: string | PropertyName, questionOrExclamationToken: QuestionToken | ExclamationToken | undefined, type: TypeNode | undefined, initializer: Expression | undefined): PropertyDeclaration;
    function createMethodSignature(typeParameters: ReadonlyArray<TypeParameterDeclaration> | undefined, parameters: ReadonlyArray<ParameterDeclaration>, type: TypeNode | undefined, name: string | PropertyName, questionToken: QuestionToken | undefined): MethodSignature;
    function updateMethodSignature(node: MethodSignature, typeParameters: NodeArray<TypeParameterDeclaration> | undefined, parameters: NodeArray<ParameterDeclaration>, type: TypeNode | undefined, name: PropertyName, questionToken: QuestionToken | undefined): MethodSignature;
    function createMethod(decorators: ReadonlyArray<Decorator> | undefined, modifiers: ReadonlyArray<Modifier> | undefined, asteriskToken: AsteriskToken | undefined, name: string | PropertyName, questionToken: QuestionToken | undefined, typeParameters: ReadonlyArray<TypeParameterDeclaration> | undefined, parameters: ReadonlyArray<ParameterDeclaration>, type: TypeNode | undefined, body: Block | undefined): MethodDeclaration;
    function updateMethod(node: MethodDeclaration, decorators: ReadonlyArray<Decorator> | undefined, modifiers: ReadonlyArray<Modifier> | undefined, asteriskToken: AsteriskToken | undefined, name: PropertyName, questionToken: QuestionToken | undefined, typeParameters: ReadonlyArray<TypeParameterDeclaration> | undefined, parameters: ReadonlyArray<ParameterDeclaration>, type: TypeNode | undefined, body: Block | undefined): MethodDeclaration;
    function createConstructor(decorators: ReadonlyArray<Decorator> | undefined, modifiers: ReadonlyArray<Modifier> | undefined, parameters: ReadonlyArray<ParameterDeclaration>, body: Block | undefined): ConstructorDeclaration;
    function updateConstructor(node: ConstructorDeclaration, decorators: ReadonlyArray<Decorator> | undefined, modifiers: ReadonlyArray<Modifier> | undefined, parameters: ReadonlyArray<ParameterDeclaration>, body: Block | undefined): ConstructorDeclaration;
    function createGetAccessor(decorators: ReadonlyArray<Decorator> | undefined, modifiers: ReadonlyArray<Modifier> | undefined, name: string | PropertyName, parameters: ReadonlyArray<ParameterDeclaration>, type: TypeNode | undefined, body: Block | undefined): GetAccessorDeclaration;
    function updateGetAccessor(node: GetAccessorDeclaration, decorators: ReadonlyArray<Decorator> | undefined, modifiers: ReadonlyArray<Modifier> | undefined, name: PropertyName, parameters: ReadonlyArray<ParameterDeclaration>, type: TypeNode | undefined, body: Block | undefined): GetAccessorDeclaration;
    function createSetAccessor(decorators: ReadonlyArray<Decorator> | undefined, modifiers: ReadonlyArray<Modifier> | undefined, name: string | PropertyName, parameters: ReadonlyArray<ParameterDeclaration>, body: Block | undefined): SetAccessorDeclaration;
    function updateSetAccessor(node: SetAccessorDeclaration, decorators: ReadonlyArray<Decorator> | undefined, modifiers: ReadonlyArray<Modifier> | undefined, name: PropertyName, parameters: ReadonlyArray<ParameterDeclaration>, body: Block | undefined): SetAccessorDeclaration;
    function createCallSignature(typeParameters: ReadonlyArray<TypeParameterDeclaration> | undefined, parameters: ReadonlyArray<ParameterDeclaration>, type: TypeNode | undefined): CallSignatureDeclaration;
    function updateCallSignature(node: CallSignatureDeclaration, typeParameters: NodeArray<TypeParameterDeclaration> | undefined, parameters: NodeArray<ParameterDeclaration>, type: TypeNode | undefined): CallSignatureDeclaration;
    function createConstructSignature(typeParameters: ReadonlyArray<TypeParameterDeclaration> | undefined, parameters: ReadonlyArray<ParameterDeclaration>, type: TypeNode | undefined): ConstructSignatureDeclaration;
    function updateConstructSignature(node: ConstructSignatureDeclaration, typeParameters: NodeArray<TypeParameterDeclaration> | undefined, parameters: NodeArray<ParameterDeclaration>, type: TypeNode | undefined): ConstructSignatureDeclaration;
    function createIndexSignature(decorators: ReadonlyArray<Decorator> | undefined, modifiers: ReadonlyArray<Modifier> | undefined, parameters: ReadonlyArray<ParameterDeclaration>, type: TypeNode): IndexSignatureDeclaration;
    function updateIndexSignature(node: IndexSignatureDeclaration, decorators: ReadonlyArray<Decorator> | undefined, modifiers: ReadonlyArray<Modifier> | undefined, parameters: ReadonlyArray<ParameterDeclaration>, type: TypeNode): IndexSignatureDeclaration;
    function createKeywordTypeNode(kind: KeywordTypeNode["kind"]): KeywordTypeNode;
    function createTypePredicateNode(parameterName: Identifier | ThisTypeNode | string, type: TypeNode): TypePredicateNode;
    function updateTypePredicateNode(node: TypePredicateNode, parameterName: Identifier | ThisTypeNode, type: TypeNode): TypePredicateNode;
    function createTypeReferenceNode(typeName: string | EntityName, typeArguments: ReadonlyArray<TypeNode> | undefined): TypeReferenceNode;
    function updateTypeReferenceNode(node: TypeReferenceNode, typeName: EntityName, typeArguments: NodeArray<TypeNode> | undefined): TypeReferenceNode;
    function createFunctionTypeNode(typeParameters: ReadonlyArray<TypeParameterDeclaration> | undefined, parameters: ReadonlyArray<ParameterDeclaration>, type: TypeNode | undefined): FunctionTypeNode;
    function updateFunctionTypeNode(node: FunctionTypeNode, typeParameters: NodeArray<TypeParameterDeclaration> | undefined, parameters: NodeArray<ParameterDeclaration>, type: TypeNode | undefined): FunctionTypeNode;
    function createConstructorTypeNode(typeParameters: ReadonlyArray<TypeParameterDeclaration> | undefined, parameters: ReadonlyArray<ParameterDeclaration>, type: TypeNode | undefined): ConstructorTypeNode;
    function updateConstructorTypeNode(node: ConstructorTypeNode, typeParameters: NodeArray<TypeParameterDeclaration> | undefined, parameters: NodeArray<ParameterDeclaration>, type: TypeNode | undefined): ConstructorTypeNode;
    function createTypeQueryNode(exprName: EntityName): TypeQueryNode;
    function updateTypeQueryNode(node: TypeQueryNode, exprName: EntityName): TypeQueryNode;
    function createTypeLiteralNode(members: ReadonlyArray<TypeElement>): TypeLiteralNode;
    function updateTypeLiteralNode(node: TypeLiteralNode, members: NodeArray<TypeElement>): TypeLiteralNode;
    function createArrayTypeNode(elementType: TypeNode): ArrayTypeNode;
    function updateArrayTypeNode(node: ArrayTypeNode, elementType: TypeNode): ArrayTypeNode;
    function createTupleTypeNode(elementTypes: ReadonlyArray<TypeNode>): TupleTypeNode;
    function updateTypleTypeNode(node: TupleTypeNode, elementTypes: ReadonlyArray<TypeNode>): TupleTypeNode;
    function createUnionTypeNode(types: ReadonlyArray<TypeNode>): UnionTypeNode;
    function updateUnionTypeNode(node: UnionTypeNode, types: NodeArray<TypeNode>): UnionTypeNode;
    function createIntersectionTypeNode(types: ReadonlyArray<TypeNode>): IntersectionTypeNode;
    function updateIntersectionTypeNode(node: IntersectionTypeNode, types: NodeArray<TypeNode>): IntersectionTypeNode;
    function createUnionOrIntersectionTypeNode(kind: SyntaxKind.UnionType | SyntaxKind.IntersectionType, types: ReadonlyArray<TypeNode>): UnionOrIntersectionTypeNode;
    function createConditionalTypeNode(checkType: TypeNode, extendsType: TypeNode, trueType: TypeNode, falseType: TypeNode): ConditionalTypeNode;
    function updateConditionalTypeNode(node: ConditionalTypeNode, checkType: TypeNode, extendsType: TypeNode, trueType: TypeNode, falseType: TypeNode): ConditionalTypeNode;
    function createInferTypeNode(typeParameter: TypeParameterDeclaration): InferTypeNode;
    function updateInferTypeNode(node: InferTypeNode, typeParameter: TypeParameterDeclaration): InferTypeNode;
    function createImportTypeNode(argument: TypeNode, qualifier?: EntityName, typeArguments?: ReadonlyArray<TypeNode>, isTypeOf?: boolean): ImportTypeNode;
    function updateImportTypeNode(node: ImportTypeNode, argument: TypeNode, qualifier?: EntityName, typeArguments?: ReadonlyArray<TypeNode>, isTypeOf?: boolean): ImportTypeNode;
    function createParenthesizedType(type: TypeNode): ParenthesizedTypeNode;
    function updateParenthesizedType(node: ParenthesizedTypeNode, type: TypeNode): ParenthesizedTypeNode;
    function createThisTypeNode(): ThisTypeNode;
    function createTypeOperatorNode(type: TypeNode): TypeOperatorNode;
    function createTypeOperatorNode(operator: SyntaxKind.KeyOfKeyword | SyntaxKind.UniqueKeyword, type: TypeNode): TypeOperatorNode;
    function updateTypeOperatorNode(node: TypeOperatorNode, type: TypeNode): TypeOperatorNode;
    function createIndexedAccessTypeNode(objectType: TypeNode, indexType: TypeNode): IndexedAccessTypeNode;
    function updateIndexedAccessTypeNode(node: IndexedAccessTypeNode, objectType: TypeNode, indexType: TypeNode): IndexedAccessTypeNode;
    function createMappedTypeNode(readonlyToken: ReadonlyToken | PlusToken | MinusToken | undefined, typeParameter: TypeParameterDeclaration, questionToken: QuestionToken | PlusToken | MinusToken | undefined, type: TypeNode | undefined): MappedTypeNode;
    function updateMappedTypeNode(node: MappedTypeNode, readonlyToken: ReadonlyToken | PlusToken | MinusToken | undefined, typeParameter: TypeParameterDeclaration, questionToken: QuestionToken | PlusToken | MinusToken | undefined, type: TypeNode | undefined): MappedTypeNode;
    function createLiteralTypeNode(literal: LiteralTypeNode["literal"]): LiteralTypeNode;
    function updateLiteralTypeNode(node: LiteralTypeNode, literal: LiteralTypeNode["literal"]): LiteralTypeNode;
    function createObjectBindingPattern(elements: ReadonlyArray<BindingElement>): ObjectBindingPattern;
    function updateObjectBindingPattern(node: ObjectBindingPattern, elements: ReadonlyArray<BindingElement>): ObjectBindingPattern;
    function createArrayBindingPattern(elements: ReadonlyArray<ArrayBindingElement>): ArrayBindingPattern;
    function updateArrayBindingPattern(node: ArrayBindingPattern, elements: ReadonlyArray<ArrayBindingElement>): ArrayBindingPattern;
    function createBindingElement(dotDotDotToken: DotDotDotToken | undefined, propertyName: string | PropertyName | undefined, name: string | BindingName, initializer?: Expression): BindingElement;
    function updateBindingElement(node: BindingElement, dotDotDotToken: DotDotDotToken | undefined, propertyName: PropertyName | undefined, name: BindingName, initializer: Expression | undefined): BindingElement;
    function createArrayLiteral(elements?: ReadonlyArray<Expression>, multiLine?: boolean): ArrayLiteralExpression;
    function updateArrayLiteral(node: ArrayLiteralExpression, elements: ReadonlyArray<Expression>): ArrayLiteralExpression;
    function createObjectLiteral(properties?: ReadonlyArray<ObjectLiteralElementLike>, multiLine?: boolean): ObjectLiteralExpression;
    function updateObjectLiteral(node: ObjectLiteralExpression, properties: ReadonlyArray<ObjectLiteralElementLike>): ObjectLiteralExpression;
    function createPropertyAccess(expression: Expression, name: string | Identifier): PropertyAccessExpression;
    function updatePropertyAccess(node: PropertyAccessExpression, expression: Expression, name: Identifier): PropertyAccessExpression;
    function createElementAccess(expression: Expression, index: number | Expression): ElementAccessExpression;
    function updateElementAccess(node: ElementAccessExpression, expression: Expression, argumentExpression: Expression): ElementAccessExpression;
    function createCall(expression: Expression, typeArguments: ReadonlyArray<TypeNode> | undefined, argumentsArray: ReadonlyArray<Expression>): CallExpression;
    function updateCall(node: CallExpression, expression: Expression, typeArguments: ReadonlyArray<TypeNode> | undefined, argumentsArray: ReadonlyArray<Expression>): CallExpression;
    function createNew(expression: Expression, typeArguments: ReadonlyArray<TypeNode> | undefined, argumentsArray: ReadonlyArray<Expression> | undefined): NewExpression;
    function updateNew(node: NewExpression, expression: Expression, typeArguments: ReadonlyArray<TypeNode> | undefined, argumentsArray: ReadonlyArray<Expression> | undefined): NewExpression;
    function createTaggedTemplate(tag: Expression, template: TemplateLiteral): TaggedTemplateExpression;
    function updateTaggedTemplate(node: TaggedTemplateExpression, tag: Expression, template: TemplateLiteral): TaggedTemplateExpression;
    function createTypeAssertion(type: TypeNode, expression: Expression): TypeAssertion;
    function updateTypeAssertion(node: TypeAssertion, type: TypeNode, expression: Expression): TypeAssertion;
    function createParen(expression: Expression): ParenthesizedExpression;
    function updateParen(node: ParenthesizedExpression, expression: Expression): ParenthesizedExpression;
    function createFunctionExpression(modifiers: ReadonlyArray<Modifier> | undefined, asteriskToken: AsteriskToken | undefined, name: string | Identifier | undefined, typeParameters: ReadonlyArray<TypeParameterDeclaration> | undefined, parameters: ReadonlyArray<ParameterDeclaration>, type: TypeNode | undefined, body: Block): FunctionExpression;
    function updateFunctionExpression(node: FunctionExpression, modifiers: ReadonlyArray<Modifier> | undefined, asteriskToken: AsteriskToken | undefined, name: Identifier | undefined, typeParameters: ReadonlyArray<TypeParameterDeclaration> | undefined, parameters: ReadonlyArray<ParameterDeclaration>, type: TypeNode | undefined, body: Block): FunctionExpression;
    function createArrowFunction(modifiers: ReadonlyArray<Modifier> | undefined, typeParameters: ReadonlyArray<TypeParameterDeclaration> | undefined, parameters: ReadonlyArray<ParameterDeclaration>, type: TypeNode | undefined, equalsGreaterThanToken: EqualsGreaterThanToken | undefined, body: ConciseBody): ArrowFunction;
    function updateArrowFunction(node: ArrowFunction, modifiers: ReadonlyArray<Modifier> | undefined, typeParameters: ReadonlyArray<TypeParameterDeclaration> | undefined, parameters: ReadonlyArray<ParameterDeclaration>, type: TypeNode | undefined, body: ConciseBody): ArrowFunction;
    function updateArrowFunction(node: ArrowFunction, modifiers: ReadonlyArray<Modifier> | undefined, typeParameters: ReadonlyArray<TypeParameterDeclaration> | undefined, parameters: ReadonlyArray<ParameterDeclaration>, type: TypeNode | undefined, equalsGreaterThanToken: Token<SyntaxKind.EqualsGreaterThanToken>, body: ConciseBody): ArrowFunction;
    function createDelete(expression: Expression): DeleteExpression;
    function updateDelete(node: DeleteExpression, expression: Expression): DeleteExpression;
    function createTypeOf(expression: Expression): TypeOfExpression;
    function updateTypeOf(node: TypeOfExpression, expression: Expression): TypeOfExpression;
    function createVoid(expression: Expression): VoidExpression;
    function updateVoid(node: VoidExpression, expression: Expression): VoidExpression;
    function createAwait(expression: Expression): AwaitExpression;
    function updateAwait(node: AwaitExpression, expression: Expression): AwaitExpression;
    function createPrefix(operator: PrefixUnaryOperator, operand: Expression): PrefixUnaryExpression;
    function updatePrefix(node: PrefixUnaryExpression, operand: Expression): PrefixUnaryExpression;
    function createPostfix(operand: Expression, operator: PostfixUnaryOperator): PostfixUnaryExpression;
    function updatePostfix(node: PostfixUnaryExpression, operand: Expression): PostfixUnaryExpression;
    function createBinary(left: Expression, operator: BinaryOperator | BinaryOperatorToken, right: Expression): BinaryExpression;
    function updateBinary(node: BinaryExpression, left: Expression, right: Expression, operator?: BinaryOperator | BinaryOperatorToken): BinaryExpression;
    function createConditional(condition: Expression, whenTrue: Expression, whenFalse: Expression): ConditionalExpression;
    function createConditional(condition: Expression, questionToken: QuestionToken, whenTrue: Expression, colonToken: ColonToken, whenFalse: Expression): ConditionalExpression;
    function updateConditional(node: ConditionalExpression, condition: Expression, whenTrue: Expression, whenFalse: Expression): ConditionalExpression;
    function updateConditional(node: ConditionalExpression, condition: Expression, questionToken: Token<SyntaxKind.QuestionToken>, whenTrue: Expression, colonToken: Token<SyntaxKind.ColonToken>, whenFalse: Expression): ConditionalExpression;
    function createTemplateExpression(head: TemplateHead, templateSpans: ReadonlyArray<TemplateSpan>): TemplateExpression;
    function updateTemplateExpression(node: TemplateExpression, head: TemplateHead, templateSpans: ReadonlyArray<TemplateSpan>): TemplateExpression;
    function createTemplateHead(text: string): TemplateHead;
    function createTemplateMiddle(text: string): TemplateMiddle;
    function createTemplateTail(text: string): TemplateTail;
    function createNoSubstitutionTemplateLiteral(text: string): NoSubstitutionTemplateLiteral;
    function createYield(expression?: Expression): YieldExpression;
    function createYield(asteriskToken: AsteriskToken, expression: Expression): YieldExpression;
    function updateYield(node: YieldExpression, asteriskToken: AsteriskToken | undefined, expression: Expression): YieldExpression;
    function createSpread(expression: Expression): SpreadElement;
    function updateSpread(node: SpreadElement, expression: Expression): SpreadElement;
    function createClassExpression(modifiers: ReadonlyArray<Modifier> | undefined, name: string | Identifier | undefined, typeParameters: ReadonlyArray<TypeParameterDeclaration> | undefined, heritageClauses: ReadonlyArray<HeritageClause>, members: ReadonlyArray<ClassElement>): ClassExpression;
    function updateClassExpression(node: ClassExpression, modifiers: ReadonlyArray<Modifier> | undefined, name: Identifier | undefined, typeParameters: ReadonlyArray<TypeParameterDeclaration> | undefined, heritageClauses: ReadonlyArray<HeritageClause>, members: ReadonlyArray<ClassElement>): ClassExpression;
    function createOmittedExpression(): OmittedExpression;
    function createExpressionWithTypeArguments(typeArguments: ReadonlyArray<TypeNode>, expression: Expression): ExpressionWithTypeArguments;
    function updateExpressionWithTypeArguments(node: ExpressionWithTypeArguments, typeArguments: ReadonlyArray<TypeNode>, expression: Expression): ExpressionWithTypeArguments;
    function createAsExpression(expression: Expression, type: TypeNode): AsExpression;
    function updateAsExpression(node: AsExpression, expression: Expression, type: TypeNode): AsExpression;
    function createNonNullExpression(expression: Expression): NonNullExpression;
    function updateNonNullExpression(node: NonNullExpression, expression: Expression): NonNullExpression;
    function createMetaProperty(keywordToken: MetaProperty["keywordToken"], name: Identifier): MetaProperty;
    function updateMetaProperty(node: MetaProperty, name: Identifier): MetaProperty;
    function createTemplateSpan(expression: Expression, literal: TemplateMiddle | TemplateTail): TemplateSpan;
    function updateTemplateSpan(node: TemplateSpan, expression: Expression, literal: TemplateMiddle | TemplateTail): TemplateSpan;
    function createSemicolonClassElement(): SemicolonClassElement;
    function createBlock(statements: ReadonlyArray<Statement>, multiLine?: boolean): Block;
    function updateBlock(node: Block, statements: ReadonlyArray<Statement>): Block;
    function createVariableStatement(modifiers: ReadonlyArray<Modifier> | undefined, declarationList: VariableDeclarationList | ReadonlyArray<VariableDeclaration>): VariableStatement;
    function updateVariableStatement(node: VariableStatement, modifiers: ReadonlyArray<Modifier> | undefined, declarationList: VariableDeclarationList): VariableStatement;
    function createEmptyStatement(): EmptyStatement;
    function createStatement(expression: Expression): ExpressionStatement;
    function updateStatement(node: ExpressionStatement, expression: Expression): ExpressionStatement;
    function createIf(expression: Expression, thenStatement: Statement, elseStatement?: Statement): IfStatement;
    function updateIf(node: IfStatement, expression: Expression, thenStatement: Statement, elseStatement: Statement | undefined): IfStatement;
    function createDo(statement: Statement, expression: Expression): DoStatement;
    function updateDo(node: DoStatement, statement: Statement, expression: Expression): DoStatement;
    function createWhile(expression: Expression, statement: Statement): WhileStatement;
    function updateWhile(node: WhileStatement, expression: Expression, statement: Statement): WhileStatement;
    function createFor(initializer: ForInitializer | undefined, condition: Expression | undefined, incrementor: Expression | undefined, statement: Statement): ForStatement;
    function updateFor(node: ForStatement, initializer: ForInitializer | undefined, condition: Expression | undefined, incrementor: Expression | undefined, statement: Statement): ForStatement;
    function createForIn(initializer: ForInitializer, expression: Expression, statement: Statement): ForInStatement;
    function updateForIn(node: ForInStatement, initializer: ForInitializer, expression: Expression, statement: Statement): ForInStatement;
    function createForOf(awaitModifier: AwaitKeywordToken, initializer: ForInitializer, expression: Expression, statement: Statement): ForOfStatement;
    function updateForOf(node: ForOfStatement, awaitModifier: AwaitKeywordToken, initializer: ForInitializer, expression: Expression, statement: Statement): ForOfStatement;
    function createContinue(label?: string | Identifier): ContinueStatement;
    function updateContinue(node: ContinueStatement, label: Identifier | undefined): ContinueStatement;
    function createBreak(label?: string | Identifier): BreakStatement;
    function updateBreak(node: BreakStatement, label: Identifier | undefined): BreakStatement;
    function createReturn(expression?: Expression): ReturnStatement;
    function updateReturn(node: ReturnStatement, expression: Expression | undefined): ReturnStatement;
    function createWith(expression: Expression, statement: Statement): WithStatement;
    function updateWith(node: WithStatement, expression: Expression, statement: Statement): WithStatement;
    function createSwitch(expression: Expression, caseBlock: CaseBlock): SwitchStatement;
    function updateSwitch(node: SwitchStatement, expression: Expression, caseBlock: CaseBlock): SwitchStatement;
    function createLabel(label: string | Identifier, statement: Statement): LabeledStatement;
    function updateLabel(node: LabeledStatement, label: Identifier, statement: Statement): LabeledStatement;
    function createThrow(expression: Expression): ThrowStatement;
    function updateThrow(node: ThrowStatement, expression: Expression): ThrowStatement;
    function createTry(tryBlock: Block, catchClause: CatchClause | undefined, finallyBlock: Block | undefined): TryStatement;
    function updateTry(node: TryStatement, tryBlock: Block, catchClause: CatchClause | undefined, finallyBlock: Block | undefined): TryStatement;
    function createDebuggerStatement(): DebuggerStatement;
    function createVariableDeclaration(name: string | BindingName, type?: TypeNode, initializer?: Expression): VariableDeclaration;
    function updateVariableDeclaration(node: VariableDeclaration, name: BindingName, type: TypeNode | undefined, initializer: Expression | undefined): VariableDeclaration;
    function createVariableDeclarationList(declarations: ReadonlyArray<VariableDeclaration>, flags?: NodeFlags): VariableDeclarationList;
    function updateVariableDeclarationList(node: VariableDeclarationList, declarations: ReadonlyArray<VariableDeclaration>): VariableDeclarationList;
    function createFunctionDeclaration(decorators: ReadonlyArray<Decorator> | undefined, modifiers: ReadonlyArray<Modifier> | undefined, asteriskToken: AsteriskToken | undefined, name: string | Identifier | undefined, typeParameters: ReadonlyArray<TypeParameterDeclaration> | undefined, parameters: ReadonlyArray<ParameterDeclaration>, type: TypeNode | undefined, body: Block | undefined): FunctionDeclaration;
    function updateFunctionDeclaration(node: FunctionDeclaration, decorators: ReadonlyArray<Decorator> | undefined, modifiers: ReadonlyArray<Modifier> | undefined, asteriskToken: AsteriskToken | undefined, name: Identifier | undefined, typeParameters: ReadonlyArray<TypeParameterDeclaration> | undefined, parameters: ReadonlyArray<ParameterDeclaration>, type: TypeNode | undefined, body: Block | undefined): FunctionDeclaration;
    function createClassDeclaration(decorators: ReadonlyArray<Decorator> | undefined, modifiers: ReadonlyArray<Modifier> | undefined, name: string | Identifier | undefined, typeParameters: ReadonlyArray<TypeParameterDeclaration> | undefined, heritageClauses: ReadonlyArray<HeritageClause>, members: ReadonlyArray<ClassElement>): ClassDeclaration;
    function updateClassDeclaration(node: ClassDeclaration, decorators: ReadonlyArray<Decorator> | undefined, modifiers: ReadonlyArray<Modifier> | undefined, name: Identifier | undefined, typeParameters: ReadonlyArray<TypeParameterDeclaration> | undefined, heritageClauses: ReadonlyArray<HeritageClause>, members: ReadonlyArray<ClassElement>): ClassDeclaration;
    function createInterfaceDeclaration(decorators: ReadonlyArray<Decorator> | undefined, modifiers: ReadonlyArray<Modifier> | undefined, name: string | Identifier, typeParameters: ReadonlyArray<TypeParameterDeclaration> | undefined, heritageClauses: ReadonlyArray<HeritageClause> | undefined, members: ReadonlyArray<TypeElement>): InterfaceDeclaration;
    function updateInterfaceDeclaration(node: InterfaceDeclaration, decorators: ReadonlyArray<Decorator> | undefined, modifiers: ReadonlyArray<Modifier> | undefined, name: Identifier, typeParameters: ReadonlyArray<TypeParameterDeclaration> | undefined, heritageClauses: ReadonlyArray<HeritageClause> | undefined, members: ReadonlyArray<TypeElement>): InterfaceDeclaration;
    function createTypeAliasDeclaration(decorators: ReadonlyArray<Decorator> | undefined, modifiers: ReadonlyArray<Modifier> | undefined, name: string | Identifier, typeParameters: ReadonlyArray<TypeParameterDeclaration> | undefined, type: TypeNode): TypeAliasDeclaration;
    function updateTypeAliasDeclaration(node: TypeAliasDeclaration, decorators: ReadonlyArray<Decorator> | undefined, modifiers: ReadonlyArray<Modifier> | undefined, name: Identifier, typeParameters: ReadonlyArray<TypeParameterDeclaration> | undefined, type: TypeNode): TypeAliasDeclaration;
    function createEnumDeclaration(decorators: ReadonlyArray<Decorator> | undefined, modifiers: ReadonlyArray<Modifier> | undefined, name: string | Identifier, members: ReadonlyArray<EnumMember>): EnumDeclaration;
    function updateEnumDeclaration(node: EnumDeclaration, decorators: ReadonlyArray<Decorator> | undefined, modifiers: ReadonlyArray<Modifier> | undefined, name: Identifier, members: ReadonlyArray<EnumMember>): EnumDeclaration;
    function createModuleDeclaration(decorators: ReadonlyArray<Decorator> | undefined, modifiers: ReadonlyArray<Modifier> | undefined, name: ModuleName, body: ModuleBody | undefined, flags?: NodeFlags): ModuleDeclaration;
    function updateModuleDeclaration(node: ModuleDeclaration, decorators: ReadonlyArray<Decorator> | undefined, modifiers: ReadonlyArray<Modifier> | undefined, name: ModuleName, body: ModuleBody | undefined): ModuleDeclaration;
    function createModuleBlock(statements: ReadonlyArray<Statement>): ModuleBlock;
    function updateModuleBlock(node: ModuleBlock, statements: ReadonlyArray<Statement>): ModuleBlock;
    function createCaseBlock(clauses: ReadonlyArray<CaseOrDefaultClause>): CaseBlock;
    function updateCaseBlock(node: CaseBlock, clauses: ReadonlyArray<CaseOrDefaultClause>): CaseBlock;
    function createNamespaceExportDeclaration(name: string | Identifier): NamespaceExportDeclaration;
    function updateNamespaceExportDeclaration(node: NamespaceExportDeclaration, name: Identifier): NamespaceExportDeclaration;
    function createImportEqualsDeclaration(decorators: ReadonlyArray<Decorator> | undefined, modifiers: ReadonlyArray<Modifier> | undefined, name: string | Identifier, moduleReference: ModuleReference): ImportEqualsDeclaration;
    function updateImportEqualsDeclaration(node: ImportEqualsDeclaration, decorators: ReadonlyArray<Decorator> | undefined, modifiers: ReadonlyArray<Modifier> | undefined, name: Identifier, moduleReference: ModuleReference): ImportEqualsDeclaration;
    function createImportDeclaration(decorators: ReadonlyArray<Decorator> | undefined, modifiers: ReadonlyArray<Modifier> | undefined, importClause: ImportClause | undefined, moduleSpecifier: Expression): ImportDeclaration;
    function updateImportDeclaration(node: ImportDeclaration, decorators: ReadonlyArray<Decorator> | undefined, modifiers: ReadonlyArray<Modifier> | undefined, importClause: ImportClause | undefined, moduleSpecifier: Expression | undefined): ImportDeclaration;
    function createImportClause(name: Identifier | undefined, namedBindings: NamedImportBindings | undefined): ImportClause;
    function updateImportClause(node: ImportClause, name: Identifier | undefined, namedBindings: NamedImportBindings | undefined): ImportClause;
    function createNamespaceImport(name: Identifier): NamespaceImport;
    function updateNamespaceImport(node: NamespaceImport, name: Identifier): NamespaceImport;
    function createNamedImports(elements: ReadonlyArray<ImportSpecifier>): NamedImports;
    function updateNamedImports(node: NamedImports, elements: ReadonlyArray<ImportSpecifier>): NamedImports;
    function createImportSpecifier(propertyName: Identifier | undefined, name: Identifier): ImportSpecifier;
    function updateImportSpecifier(node: ImportSpecifier, propertyName: Identifier | undefined, name: Identifier): ImportSpecifier;
    function createExportAssignment(decorators: ReadonlyArray<Decorator> | undefined, modifiers: ReadonlyArray<Modifier> | undefined, isExportEquals: boolean, expression: Expression): ExportAssignment;
    function updateExportAssignment(node: ExportAssignment, decorators: ReadonlyArray<Decorator> | undefined, modifiers: ReadonlyArray<Modifier> | undefined, expression: Expression): ExportAssignment;
    function createExportDeclaration(decorators: ReadonlyArray<Decorator> | undefined, modifiers: ReadonlyArray<Modifier> | undefined, exportClause: NamedExports | undefined, moduleSpecifier?: Expression): ExportDeclaration;
    function updateExportDeclaration(node: ExportDeclaration, decorators: ReadonlyArray<Decorator> | undefined, modifiers: ReadonlyArray<Modifier> | undefined, exportClause: NamedExports | undefined, moduleSpecifier: Expression | undefined): ExportDeclaration;
    function createNamedExports(elements: ReadonlyArray<ExportSpecifier>): NamedExports;
    function updateNamedExports(node: NamedExports, elements: ReadonlyArray<ExportSpecifier>): NamedExports;
    function createExportSpecifier(propertyName: string | Identifier | undefined, name: string | Identifier): ExportSpecifier;
    function updateExportSpecifier(node: ExportSpecifier, propertyName: Identifier | undefined, name: Identifier): ExportSpecifier;
    function createExternalModuleReference(expression: Expression): ExternalModuleReference;
    function updateExternalModuleReference(node: ExternalModuleReference, expression: Expression): ExternalModuleReference;
    function createJsxElement(openingElement: JsxOpeningElement, children: ReadonlyArray<JsxChild>, closingElement: JsxClosingElement): JsxElement;
    function updateJsxElement(node: JsxElement, openingElement: JsxOpeningElement, children: ReadonlyArray<JsxChild>, closingElement: JsxClosingElement): JsxElement;
    function createJsxSelfClosingElement(tagName: JsxTagNameExpression, typeArguments: ReadonlyArray<TypeNode> | undefined, attributes: JsxAttributes): JsxSelfClosingElement;
    function updateJsxSelfClosingElement(node: JsxSelfClosingElement, tagName: JsxTagNameExpression, typeArguments: ReadonlyArray<TypeNode> | undefined, attributes: JsxAttributes): JsxSelfClosingElement;
    function createJsxOpeningElement(tagName: JsxTagNameExpression, typeArguments: ReadonlyArray<TypeNode> | undefined, attributes: JsxAttributes): JsxOpeningElement;
    function updateJsxOpeningElement(node: JsxOpeningElement, tagName: JsxTagNameExpression, typeArguments: ReadonlyArray<TypeNode> | undefined, attributes: JsxAttributes): JsxOpeningElement;
    function createJsxClosingElement(tagName: JsxTagNameExpression): JsxClosingElement;
    function updateJsxClosingElement(node: JsxClosingElement, tagName: JsxTagNameExpression): JsxClosingElement;
    function createJsxFragment(openingFragment: JsxOpeningFragment, children: ReadonlyArray<JsxChild>, closingFragment: JsxClosingFragment): JsxFragment;
    function updateJsxFragment(node: JsxFragment, openingFragment: JsxOpeningFragment, children: ReadonlyArray<JsxChild>, closingFragment: JsxClosingFragment): JsxFragment;
    function createJsxAttribute(name: Identifier, initializer: StringLiteral | JsxExpression): JsxAttribute;
    function updateJsxAttribute(node: JsxAttribute, name: Identifier, initializer: StringLiteral | JsxExpression): JsxAttribute;
    function createJsxAttributes(properties: ReadonlyArray<JsxAttributeLike>): JsxAttributes;
    function updateJsxAttributes(node: JsxAttributes, properties: ReadonlyArray<JsxAttributeLike>): JsxAttributes;
    function createJsxSpreadAttribute(expression: Expression): JsxSpreadAttribute;
    function updateJsxSpreadAttribute(node: JsxSpreadAttribute, expression: Expression): JsxSpreadAttribute;
    function createJsxExpression(dotDotDotToken: DotDotDotToken | undefined, expression: Expression | undefined): JsxExpression;
    function updateJsxExpression(node: JsxExpression, expression: Expression | undefined): JsxExpression;
    function createCaseClause(expression: Expression, statements: ReadonlyArray<Statement>): CaseClause;
    function updateCaseClause(node: CaseClause, expression: Expression, statements: ReadonlyArray<Statement>): CaseClause;
    function createDefaultClause(statements: ReadonlyArray<Statement>): DefaultClause;
    function updateDefaultClause(node: DefaultClause, statements: ReadonlyArray<Statement>): DefaultClause;
    function createHeritageClause(token: HeritageClause["token"], types: ReadonlyArray<ExpressionWithTypeArguments>): HeritageClause;
    function updateHeritageClause(node: HeritageClause, types: ReadonlyArray<ExpressionWithTypeArguments>): HeritageClause;
    function createCatchClause(variableDeclaration: string | VariableDeclaration | undefined, block: Block): CatchClause;
    function updateCatchClause(node: CatchClause, variableDeclaration: VariableDeclaration | undefined, block: Block): CatchClause;
    function createPropertyAssignment(name: string | PropertyName, initializer: Expression): PropertyAssignment;
    function updatePropertyAssignment(node: PropertyAssignment, name: PropertyName, initializer: Expression): PropertyAssignment;
    function createShorthandPropertyAssignment(name: string | Identifier, objectAssignmentInitializer?: Expression): ShorthandPropertyAssignment;
    function updateShorthandPropertyAssignment(node: ShorthandPropertyAssignment, name: Identifier, objectAssignmentInitializer: Expression | undefined): ShorthandPropertyAssignment;
    function createSpreadAssignment(expression: Expression): SpreadAssignment;
    function updateSpreadAssignment(node: SpreadAssignment, expression: Expression): SpreadAssignment;
    function createEnumMember(name: string | PropertyName, initializer?: Expression): EnumMember;
    function updateEnumMember(node: EnumMember, name: PropertyName, initializer: Expression | undefined): EnumMember;
    function updateSourceFileNode(node: SourceFile, statements: ReadonlyArray<Statement>, isDeclarationFile?: boolean, referencedFiles?: SourceFile["referencedFiles"], typeReferences?: SourceFile["typeReferenceDirectives"], hasNoDefaultLib?: boolean): SourceFile;
    /**
     * Creates a shallow, memberwise clone of a node for mutation.
     */
    function getMutableClone<T extends Node>(node: T): T;
    /**
     * Creates a synthetic statement to act as a placeholder for a not-emitted statement in
     * order to preserve comments.
     *
     * @param original The original statement.
     */
    function createNotEmittedStatement(original: Node): NotEmittedStatement;
    /**
     * Creates a synthetic expression to act as a placeholder for a not-emitted expression in
     * order to preserve comments or sourcemap positions.
     *
     * @param expression The inner expression to emit.
     * @param original The original outer expression.
     * @param location The location for the expression. Defaults to the positions from "original" if provided.
     */
    function createPartiallyEmittedExpression(expression: Expression, original?: Node): PartiallyEmittedExpression;
    function updatePartiallyEmittedExpression(node: PartiallyEmittedExpression, expression: Expression): PartiallyEmittedExpression;
    function createCommaList(elements: ReadonlyArray<Expression>): CommaListExpression;
    function updateCommaList(node: CommaListExpression, elements: ReadonlyArray<Expression>): CommaListExpression;
    function createBundle(sourceFiles: ReadonlyArray<SourceFile>): Bundle;
    function updateBundle(node: Bundle, sourceFiles: ReadonlyArray<SourceFile>): Bundle;
    function createImmediatelyInvokedFunctionExpression(statements: ReadonlyArray<Statement>): CallExpression;
    function createImmediatelyInvokedFunctionExpression(statements: ReadonlyArray<Statement>, param: ParameterDeclaration, paramValue: Expression): CallExpression;
    function createImmediatelyInvokedArrowFunction(statements: ReadonlyArray<Statement>): CallExpression;
    function createImmediatelyInvokedArrowFunction(statements: ReadonlyArray<Statement>, param: ParameterDeclaration, paramValue: Expression): CallExpression;
    function createComma(left: Expression, right: Expression): Expression;
    function createLessThan(left: Expression, right: Expression): Expression;
    function createAssignment(left: ObjectLiteralExpression | ArrayLiteralExpression, right: Expression): DestructuringAssignment;
    function createAssignment(left: Expression, right: Expression): BinaryExpression;
    function createStrictEquality(left: Expression, right: Expression): BinaryExpression;
    function createStrictInequality(left: Expression, right: Expression): BinaryExpression;
    function createAdd(left: Expression, right: Expression): BinaryExpression;
    function createSubtract(left: Expression, right: Expression): BinaryExpression;
    function createPostfixIncrement(operand: Expression): PostfixUnaryExpression;
    function createLogicalAnd(left: Expression, right: Expression): BinaryExpression;
    function createLogicalOr(left: Expression, right: Expression): BinaryExpression;
    function createLogicalNot(operand: Expression): PrefixUnaryExpression;
    function createVoidZero(): VoidExpression;
    function createExportDefault(expression: Expression): ExportAssignment;
    function createExternalModuleExport(exportName: Identifier): ExportDeclaration;
    /**
     * Clears any EmitNode entries from parse-tree nodes.
     * @param sourceFile A source file.
     */
    function disposeEmitNodes(sourceFile: SourceFile): void;
    function setTextRange<T extends TextRange>(range: T, location: TextRange | undefined): T;
    /**
     * Sets flags that control emit behavior of a node.
     */
    function setEmitFlags<T extends Node>(node: T, emitFlags: EmitFlags): T;
    /**
     * Gets a custom text range to use when emitting source maps.
     */
    function getSourceMapRange(node: Node): SourceMapRange;
    /**
     * Sets a custom text range to use when emitting source maps.
     */
    function setSourceMapRange<T extends Node>(node: T, range: SourceMapRange | undefined): T;
    /**
     * Create an external source map source file reference
     */
    function createSourceMapSource(fileName: string, text: string, skipTrivia?: (pos: number) => number): SourceMapSource;
    /**
     * Gets the TextRange to use for source maps for a token of a node.
     */
    function getTokenSourceMapRange(node: Node, token: SyntaxKind): SourceMapRange | undefined;
    /**
     * Sets the TextRange to use for source maps for a token of a node.
     */
    function setTokenSourceMapRange<T extends Node>(node: T, token: SyntaxKind, range: SourceMapRange | undefined): T;
    /**
     * Gets a custom text range to use when emitting comments.
     */
    function getCommentRange(node: Node): TextRange;
    /**
     * Sets a custom text range to use when emitting comments.
     */
    function setCommentRange<T extends Node>(node: T, range: TextRange): T;
    function getSyntheticLeadingComments(node: Node): SynthesizedComment[] | undefined;
    function setSyntheticLeadingComments<T extends Node>(node: T, comments: SynthesizedComment[]): T;
    function addSyntheticLeadingComment<T extends Node>(node: T, kind: SyntaxKind.SingleLineCommentTrivia | SyntaxKind.MultiLineCommentTrivia, text: string, hasTrailingNewLine?: boolean): T;
    function getSyntheticTrailingComments(node: Node): SynthesizedComment[] | undefined;
    function setSyntheticTrailingComments<T extends Node>(node: T, comments: SynthesizedComment[]): T;
    function addSyntheticTrailingComment<T extends Node>(node: T, kind: SyntaxKind.SingleLineCommentTrivia | SyntaxKind.MultiLineCommentTrivia, text: string, hasTrailingNewLine?: boolean): T;
    /**
     * Gets the constant value to emit for an expression.
     */
    function getConstantValue(node: PropertyAccessExpression | ElementAccessExpression): string | number;
    /**
     * Sets the constant value to emit for an expression.
     */
    function setConstantValue(node: PropertyAccessExpression | ElementAccessExpression, value: string | number): PropertyAccessExpression | ElementAccessExpression;
    /**
     * Adds an EmitHelper to a node.
     */
    function addEmitHelper<T extends Node>(node: T, helper: EmitHelper): T;
    /**
     * Add EmitHelpers to a node.
     */
    function addEmitHelpers<T extends Node>(node: T, helpers: EmitHelper[] | undefined): T;
    /**
     * Removes an EmitHelper from a node.
     */
    function removeEmitHelper(node: Node, helper: EmitHelper): boolean;
    /**
     * Gets the EmitHelpers of a node.
     */
    function getEmitHelpers(node: Node): EmitHelper[] | undefined;
    /**
     * Moves matching emit helpers from a source node to a target node.
     */
    function moveEmitHelpers(source: Node, target: Node, predicate: (helper: EmitHelper) => boolean): void;
    function setOriginalNode<T extends Node>(node: T, original: Node | undefined): T;
}
declare namespace ts {
    /**
     * Visits a Node using the supplied visitor, possibly returning a new Node in its place.
     *
     * @param node The Node to visit.
     * @param visitor The callback used to visit the Node.
     * @param test A callback to execute to verify the Node is valid.
     * @param lift An optional callback to execute to lift a NodeArray into a valid Node.
     */
    function visitNode<T extends Node>(node: T, visitor: Visitor, test?: (node: Node) => boolean, lift?: (node: NodeArray<Node>) => T): T;
    /**
     * Visits a Node using the supplied visitor, possibly returning a new Node in its place.
     *
     * @param node The Node to visit.
     * @param visitor The callback used to visit the Node.
     * @param test A callback to execute to verify the Node is valid.
     * @param lift An optional callback to execute to lift a NodeArray into a valid Node.
     */
    function visitNode<T extends Node>(node: T | undefined, visitor: Visitor, test?: (node: Node) => boolean, lift?: (node: NodeArray<Node>) => T): T | undefined;
    /**
     * Visits a NodeArray using the supplied visitor, possibly returning a new NodeArray in its place.
     *
     * @param nodes The NodeArray to visit.
     * @param visitor The callback used to visit a Node.
     * @param test A node test to execute for each node.
     * @param start An optional value indicating the starting offset at which to start visiting.
     * @param count An optional value indicating the maximum number of nodes to visit.
     */
    function visitNodes<T extends Node>(nodes: NodeArray<T>, visitor: Visitor, test?: (node: Node) => boolean, start?: number, count?: number): NodeArray<T>;
    /**
     * Visits a NodeArray using the supplied visitor, possibly returning a new NodeArray in its place.
     *
     * @param nodes The NodeArray to visit.
     * @param visitor The callback used to visit a Node.
     * @param test A node test to execute for each node.
     * @param start An optional value indicating the starting offset at which to start visiting.
     * @param count An optional value indicating the maximum number of nodes to visit.
     */
    function visitNodes<T extends Node>(nodes: NodeArray<T> | undefined, visitor: Visitor, test?: (node: Node) => boolean, start?: number, count?: number): NodeArray<T> | undefined;
    /**
     * Starts a new lexical environment and visits a statement list, ending the lexical environment
     * and merging hoisted declarations upon completion.
     */
    function visitLexicalEnvironment(statements: NodeArray<Statement>, visitor: Visitor, context: TransformationContext, start?: number, ensureUseStrict?: boolean): NodeArray<Statement>;
    /**
     * Starts a new lexical environment and visits a parameter list, suspending the lexical
     * environment upon completion.
     */
    function visitParameterList(nodes: NodeArray<ParameterDeclaration>, visitor: Visitor, context: TransformationContext, nodesVisitor?: typeof visitNodes): NodeArray<ParameterDeclaration>;
    /**
     * Resumes a suspended lexical environment and visits a function body, ending the lexical
     * environment and merging hoisted declarations upon completion.
     */
    function visitFunctionBody(node: FunctionBody, visitor: Visitor, context: TransformationContext): FunctionBody;
    /**
     * Resumes a suspended lexical environment and visits a function body, ending the lexical
     * environment and merging hoisted declarations upon completion.
     */
    function visitFunctionBody(node: FunctionBody | undefined, visitor: Visitor, context: TransformationContext): FunctionBody | undefined;
    /**
     * Resumes a suspended lexical environment and visits a concise body, ending the lexical
     * environment and merging hoisted declarations upon completion.
     */
    function visitFunctionBody(node: ConciseBody, visitor: Visitor, context: TransformationContext): ConciseBody;
    /**
     * Visits each child of a Node using the supplied visitor, possibly returning a new Node of the same kind in its place.
     *
     * @param node The Node whose children will be visited.
     * @param visitor The callback used to visit each child.
     * @param context A lexical environment context for the visitor.
     */
    function visitEachChild<T extends Node>(node: T, visitor: Visitor, context: TransformationContext): T;
    /**
     * Visits each child of a Node using the supplied visitor, possibly returning a new Node of the same kind in its place.
     *
     * @param node The Node whose children will be visited.
     * @param visitor The callback used to visit each child.
     * @param context A lexical environment context for the visitor.
     */
    function visitEachChild<T extends Node>(node: T | undefined, visitor: Visitor, context: TransformationContext, nodesVisitor?: typeof visitNodes, tokenVisitor?: Visitor): T | undefined;
}
declare namespace ts {
    function createPrinter(printerOptions?: PrinterOptions, handlers?: PrintHandlers): Printer;
}
declare namespace ts {
    function findConfigFile(searchPath: string, fileExists: (fileName: string) => boolean, configName?: string): string | undefined;
    function resolveTripleslashReference(moduleName: string, containingFile: string): string;
    function createCompilerHost(options: CompilerOptions, setParentNodes?: boolean): CompilerHost;
    function getPreEmitDiagnostics(program: Program, sourceFile?: SourceFile, cancellationToken?: CancellationToken): Diagnostic[];
    interface FormatDiagnosticsHost {
        getCurrentDirectory(): string;
        getCanonicalFileName(fileName: string): string;
        getNewLine(): string;
    }
    function formatDiagnostics(diagnostics: ReadonlyArray<Diagnostic>, host: FormatDiagnosticsHost): string;
    function formatDiagnostic(diagnostic: Diagnostic, host: FormatDiagnosticsHost): string;
    function formatDiagnosticsWithColorAndContext(diagnostics: ReadonlyArray<Diagnostic>, host: FormatDiagnosticsHost): string;
    function flattenDiagnosticMessageText(messageText: string | DiagnosticMessageChain, newLine: string): string;
    function getConfigFileParsingDiagnostics(configFileParseResult: ParsedCommandLine): ReadonlyArray<Diagnostic>;
    /**
     * Create a new 'Program' instance. A Program is an immutable collection of 'SourceFile's and a 'CompilerOptions'
     * that represent a compilation unit.
     *
     * Creating a program proceeds from a set of root files, expanding the set of inputs by following imports and
     * triple-slash-reference-path directives transitively. '@types' and triple-slash-reference-types are also pulled in.
     *
     * @param rootNames - A set of root files.
     * @param options - The compiler options which should be used.
     * @param host - The host interacts with the underlying file system.
     * @param oldProgram - Reuses an old program structure.
     * @param configFileParsingDiagnostics - error during config file parsing
     * @returns A 'Program' object.
     */
    function createProgram(rootNames: ReadonlyArray<string>, options: CompilerOptions, host?: CompilerHost, oldProgram?: Program, configFileParsingDiagnostics?: ReadonlyArray<Diagnostic>): Program;
}
declare namespace ts {
    interface EmitOutput {
        outputFiles: OutputFile[];
        emitSkipped: boolean;
    }
    interface OutputFile {
        name: string;
        writeByteOrderMark: boolean;
        text: string;
    }
}
declare namespace ts {
    type AffectedFileResult<T> = {
        result: T;
        affected: SourceFile | Program;
    } | undefined;
    interface BuilderProgramHost {
        /**
         * return true if file names are treated with case sensitivity
         */
        useCaseSensitiveFileNames(): boolean;
        /**
         * If provided this would be used this hash instead of actual file shape text for detecting changes
         */
        createHash?: (data: string) => string;
        /**
         * When emit or emitNextAffectedFile are called without writeFile,
         * this callback if present would be used to write files
         */
        writeFile?: WriteFileCallback;
    }
    /**
     * Builder to manage the program state changes
     */
    interface BuilderProgram {
        /**
         * Returns current program
         */
        getProgram(): Program;
        /**
         * Get compiler options of the program
         */
        getCompilerOptions(): CompilerOptions;
        /**
         * Get the source file in the program with file name
         */
        getSourceFile(fileName: string): SourceFile | undefined;
        /**
         * Get a list of files in the program
         */
        getSourceFiles(): ReadonlyArray<SourceFile>;
        /**
         * Get the diagnostics for compiler options
         */
        getOptionsDiagnostics(cancellationToken?: CancellationToken): ReadonlyArray<Diagnostic>;
        /**
         * Get the diagnostics that dont belong to any file
         */
        getGlobalDiagnostics(cancellationToken?: CancellationToken): ReadonlyArray<Diagnostic>;
        /**
         * Get the diagnostics from config file parsing
         */
        getConfigFileParsingDiagnostics(): ReadonlyArray<Diagnostic>;
        /**
         * Get the syntax diagnostics, for all source files if source file is not supplied
         */
        getSyntacticDiagnostics(sourceFile?: SourceFile, cancellationToken?: CancellationToken): ReadonlyArray<Diagnostic>;
        /**
         * Get all the dependencies of the file
         */
        getAllDependencies(sourceFile: SourceFile): ReadonlyArray<string>;
        /**
         * Gets the semantic diagnostics from the program corresponding to this state of file (if provided) or whole program
         * The semantic diagnostics are cached and managed here
         * Note that it is assumed that when asked about semantic diagnostics through this API,
         * the file has been taken out of affected files so it is safe to use cache or get from program and cache the diagnostics
         * In case of SemanticDiagnosticsBuilderProgram if the source file is not provided,
         * it will iterate through all the affected files, to ensure that cache stays valid and yet provide a way to get all semantic diagnostics
         */
        getSemanticDiagnostics(sourceFile?: SourceFile, cancellationToken?: CancellationToken): ReadonlyArray<Diagnostic>;
        /**
         * Emits the JavaScript and declaration files.
         * When targetSource file is specified, emits the files corresponding to that source file,
         * otherwise for the whole program.
         * In case of EmitAndSemanticDiagnosticsBuilderProgram, when targetSourceFile is specified,
         * it is assumed that that file is handled from affected file list. If targetSourceFile is not specified,
         * it will only emit all the affected files instead of whole program
         *
         * The first of writeFile if provided, writeFile of BuilderProgramHost if provided, writeFile of compiler host
         * in that order would be used to write the files
         */
        emit(targetSourceFile?: SourceFile, writeFile?: WriteFileCallback, cancellationToken?: CancellationToken, emitOnlyDtsFiles?: boolean, customTransformers?: CustomTransformers): EmitResult;
        /**
         * Get the current directory of the program
         */
        getCurrentDirectory(): string;
    }
    /**
     * The builder that caches the semantic diagnostics for the program and handles the changed files and affected files
     */
    interface SemanticDiagnosticsBuilderProgram extends BuilderProgram {
        /**
         * Gets the semantic diagnostics from the program for the next affected file and caches it
         * Returns undefined if the iteration is complete
         */
        getSemanticDiagnosticsOfNextAffectedFile(cancellationToken?: CancellationToken, ignoreSourceFile?: (sourceFile: SourceFile) => boolean): AffectedFileResult<ReadonlyArray<Diagnostic>>;
    }
    /**
     * The builder that can handle the changes in program and iterate through changed file to emit the files
     * The semantic diagnostics are cached per file and managed by clearing for the changed/affected files
     */
    interface EmitAndSemanticDiagnosticsBuilderProgram extends BuilderProgram {
        /**
         * Emits the next affected file's emit result (EmitResult and sourceFiles emitted) or returns undefined if iteration is complete
         * The first of writeFile if provided, writeFile of BuilderProgramHost if provided, writeFile of compiler host
         * in that order would be used to write the files
         */
        emitNextAffectedFile(writeFile?: WriteFileCallback, cancellationToken?: CancellationToken, emitOnlyDtsFiles?: boolean, customTransformers?: CustomTransformers): AffectedFileResult<EmitResult>;
    }
    /**
     * Create the builder to manage semantic diagnostics and cache them
     */
    function createSemanticDiagnosticsBuilderProgram(newProgram: Program, host: BuilderProgramHost, oldProgram?: SemanticDiagnosticsBuilderProgram, configFileParsingDiagnostics?: ReadonlyArray<Diagnostic>): SemanticDiagnosticsBuilderProgram;
    function createSemanticDiagnosticsBuilderProgram(rootNames: ReadonlyArray<string>, options: CompilerOptions, host?: CompilerHost, oldProgram?: SemanticDiagnosticsBuilderProgram, configFileParsingDiagnostics?: ReadonlyArray<Diagnostic>): SemanticDiagnosticsBuilderProgram;
    /**
     * Create the builder that can handle the changes in program and iterate through changed files
     * to emit the those files and manage semantic diagnostics cache as well
     */
    function createEmitAndSemanticDiagnosticsBuilderProgram(newProgram: Program, host: BuilderProgramHost, oldProgram?: EmitAndSemanticDiagnosticsBuilderProgram, configFileParsingDiagnostics?: ReadonlyArray<Diagnostic>): EmitAndSemanticDiagnosticsBuilderProgram;
    function createEmitAndSemanticDiagnosticsBuilderProgram(rootNames: ReadonlyArray<string>, options: CompilerOptions, host?: CompilerHost, oldProgram?: EmitAndSemanticDiagnosticsBuilderProgram, configFileParsingDiagnostics?: ReadonlyArray<Diagnostic>): EmitAndSemanticDiagnosticsBuilderProgram;
    /**
     * Creates a builder thats just abstraction over program and can be used with watch
     */
    function createAbstractBuilder(newProgram: Program, host: BuilderProgramHost, oldProgram?: BuilderProgram, configFileParsingDiagnostics?: ReadonlyArray<Diagnostic>): BuilderProgram;
    function createAbstractBuilder(rootNames: ReadonlyArray<string>, options: CompilerOptions, host?: CompilerHost, oldProgram?: BuilderProgram, configFileParsingDiagnostics?: ReadonlyArray<Diagnostic>): BuilderProgram;
}
declare namespace ts {
    type DiagnosticReporter = (diagnostic: Diagnostic) => void;
    type WatchStatusReporter = (diagnostic: Diagnostic, newLine: string, options: CompilerOptions) => void;
    /** Create the program with rootNames and options, if they are undefined, oldProgram and new configFile diagnostics create new program */
    type CreateProgram<T extends BuilderProgram> = (rootNames: ReadonlyArray<string> | undefined, options: CompilerOptions | undefined, host?: CompilerHost, oldProgram?: T, configFileParsingDiagnostics?: ReadonlyArray<Diagnostic>) => T;
    interface WatchCompilerHost<T extends BuilderProgram> {
        /**
         * Used to create the program when need for program creation or recreation detected
         */
        createProgram: CreateProgram<T>;
        /** If provided, callback to invoke after every new program creation */
        afterProgramCreate?(program: T): void;
        /** If provided, called with Diagnostic message that informs about change in watch status */
        onWatchStatusChange?(diagnostic: Diagnostic, newLine: string, options: CompilerOptions): void;
        useCaseSensitiveFileNames(): boolean;
        getNewLine(): string;
        getCurrentDirectory(): string;
        getDefaultLibFileName(options: CompilerOptions): string;
        getDefaultLibLocation?(): string;
        createHash?(data: string): string;
        /**
         * Use to check file presence for source files and
         * if resolveModuleNames is not provided (complier is in charge of module resolution) then module files as well
         */
        fileExists(path: string): boolean;
        /**
         * Use to read file text for source files and
         * if resolveModuleNames is not provided (complier is in charge of module resolution) then module files as well
         */
        readFile(path: string, encoding?: string): string | undefined;
        /** If provided, used for module resolution as well as to handle directory structure */
        directoryExists?(path: string): boolean;
        /** If provided, used in resolutions as well as handling directory structure */
        getDirectories?(path: string): string[];
        /** If provided, used to cache and handle directory structure modifications */
        readDirectory?(path: string, extensions?: ReadonlyArray<string>, exclude?: ReadonlyArray<string>, include?: ReadonlyArray<string>, depth?: number): string[];
        /** Symbol links resolution */
        realpath?(path: string): string;
        /** If provided would be used to write log about compilation */
        trace?(s: string): void;
        /** If provided is used to get the environment variable */
        getEnvironmentVariable?(name: string): string;
        /** If provided, used to resolve the module names, otherwise typescript's default module resolution */
        resolveModuleNames?(moduleNames: string[], containingFile: string, reusedNames?: string[]): ResolvedModule[];
        /** If provided, used to resolve type reference directives, otherwise typescript's default resolution */
        resolveTypeReferenceDirectives?(typeReferenceDirectiveNames: string[], containingFile: string): (ResolvedTypeReferenceDirective | undefined)[];
        /** Used to watch changes in source files, missing files needed to update the program or config file */
        watchFile(path: string, callback: FileWatcherCallback, pollingInterval?: number): FileWatcher;
        /** Used to watch resolved module's failed lookup locations, config file specs, type roots where auto type reference directives are added */
        watchDirectory(path: string, callback: DirectoryWatcherCallback, recursive?: boolean): FileWatcher;
        /** If provided, will be used to set delayed compilation, so that multiple changes in short span are compiled together */
        setTimeout?(callback: (...args: any[]) => void, ms: number, ...args: any[]): any;
        /** If provided, will be used to reset existing delayed compilation */
        clearTimeout?(timeoutId: any): void;
    }
    /**
     * Host to create watch with root files and options
     */
    interface WatchCompilerHostOfFilesAndCompilerOptions<T extends BuilderProgram> extends WatchCompilerHost<T> {
        /** root files to use to generate program */
        rootFiles: string[];
        /** Compiler options */
        options: CompilerOptions;
    }
    /**
     * Reports config file diagnostics
     */
    interface ConfigFileDiagnosticsReporter {
        /**
         * Reports unrecoverable error when parsing config file
         */
        onUnRecoverableConfigFileDiagnostic: DiagnosticReporter;
    }
    /**
     * Host to create watch with config file
     */
    interface WatchCompilerHostOfConfigFile<T extends BuilderProgram> extends WatchCompilerHost<T>, ConfigFileDiagnosticsReporter {
        /** Name of the config file to compile */
        configFileName: string;
        /** Options to extend */
        optionsToExtend?: CompilerOptions;
        /**
         * Used to generate source file names from the config file and its include, exclude, files rules
         * and also to cache the directory stucture
         */
        readDirectory(path: string, extensions?: ReadonlyArray<string>, exclude?: ReadonlyArray<string>, include?: ReadonlyArray<string>, depth?: number): string[];
    }
    interface Watch<T> {
        /** Synchronize with host and get updated program */
        getProgram(): T;
    }
    /**
     * Creates the watch what generates program using the config file
     */
    interface WatchOfConfigFile<T> extends Watch<T> {
    }
    /**
     * Creates the watch that generates program using the root files and compiler options
     */
    interface WatchOfFilesAndCompilerOptions<T> extends Watch<T> {
        /** Updates the root files in the program, only if this is not config file compilation */
        updateRootFileNames(fileNames: string[]): void;
    }
    /**
     * Create the watch compiler host for either configFile or fileNames and its options
     */
    function createWatchCompilerHost<T extends BuilderProgram>(rootFiles: string[], options: CompilerOptions, system: System, createProgram?: CreateProgram<T>, reportDiagnostic?: DiagnosticReporter, reportWatchStatus?: WatchStatusReporter): WatchCompilerHostOfFilesAndCompilerOptions<T>;
    function createWatchCompilerHost<T extends BuilderProgram>(configFileName: string, optionsToExtend: CompilerOptions | undefined, system: System, createProgram?: CreateProgram<T>, reportDiagnostic?: DiagnosticReporter, reportWatchStatus?: WatchStatusReporter): WatchCompilerHostOfConfigFile<T>;
    /**
     * Creates the watch from the host for root files and compiler options
     */
    function createWatchProgram<T extends BuilderProgram>(host: WatchCompilerHostOfFilesAndCompilerOptions<T>): WatchOfFilesAndCompilerOptions<T>;
    /**
     * Creates the watch from the host for config file
     */
    function createWatchProgram<T extends BuilderProgram>(host: WatchCompilerHostOfConfigFile<T>): WatchOfConfigFile<T>;
}
declare namespace ts {
    function parseCommandLine(commandLine: ReadonlyArray<string>, readFile?: (path: string) => string | undefined): ParsedCommandLine;
    /**
     * Read tsconfig.json file
     * @param fileName The path to the config file
     */
    function readConfigFile(fileName: string, readFile: (path: string) => string | undefined): {
        config?: any;
        error?: Diagnostic;
    };
    /**
     * Parse the text of the tsconfig.json file
     * @param fileName The path to the config file
     * @param jsonText The text of the config file
     */
    function parseConfigFileTextToJson(fileName: string, jsonText: string): {
        config?: any;
        error?: Diagnostic;
    };
    /**
     * Read tsconfig.json file
     * @param fileName The path to the config file
     */
    function readJsonConfigFile(fileName: string, readFile: (path: string) => string | undefined): JsonSourceFile;
    /**
     * Convert the json syntax tree into the json value
     */
    function convertToObject(sourceFile: JsonSourceFile, errors: Push<Diagnostic>): any;
    /**
     * Parse the contents of a config file (tsconfig.json).
     * @param json The contents of the config file to parse
     * @param host Instance of ParseConfigHost used to enumerate files in folder.
     * @param basePath A root directory to resolve relative path entries in the config
     *    file to. e.g. outDir
     */
    function parseJsonConfigFileContent(json: any, host: ParseConfigHost, basePath: string, existingOptions?: CompilerOptions, configFileName?: string, resolutionStack?: Path[], extraFileExtensions?: ReadonlyArray<JsFileExtensionInfo>): ParsedCommandLine;
    /**
     * Parse the contents of a config file (tsconfig.json).
     * @param jsonNode The contents of the config file to parse
     * @param host Instance of ParseConfigHost used to enumerate files in folder.
     * @param basePath A root directory to resolve relative path entries in the config
     *    file to. e.g. outDir
     */
    function parseJsonSourceFileConfigFileContent(sourceFile: JsonSourceFile, host: ParseConfigHost, basePath: string, existingOptions?: CompilerOptions, configFileName?: string, resolutionStack?: Path[], extraFileExtensions?: ReadonlyArray<JsFileExtensionInfo>): ParsedCommandLine;
    function convertCompilerOptionsFromJson(jsonOptions: any, basePath: string, configFileName?: string): {
        options: CompilerOptions;
        errors: Diagnostic[];
    };
    function convertTypeAcquisitionFromJson(jsonOptions: any, basePath: string, configFileName?: string): {
        options: TypeAcquisition;
        errors: Diagnostic[];
    };
}
declare namespace ts {
    interface Node {
        getSourceFile(): SourceFile;
        getChildCount(sourceFile?: SourceFile): number;
        getChildAt(index: number, sourceFile?: SourceFile): Node;
        getChildren(sourceFile?: SourceFile): Node[];
        getStart(sourceFile?: SourceFile, includeJsDocComment?: boolean): number;
        getFullStart(): number;
        getEnd(): number;
        getWidth(sourceFile?: SourceFile): number;
        getFullWidth(): number;
        getLeadingTriviaWidth(sourceFile?: SourceFile): number;
        getFullText(sourceFile?: SourceFile): string;
        getText(sourceFile?: SourceFile): string;
        getFirstToken(sourceFile?: SourceFile): Node;
        getLastToken(sourceFile?: SourceFile): Node;
        forEachChild<T>(cbNode: (node: Node) => T | undefined, cbNodeArray?: (nodes: NodeArray<Node>) => T | undefined): T | undefined;
    }
    interface Identifier {
        readonly text: string;
    }
    interface Symbol {
        readonly name: string;
        getFlags(): SymbolFlags;
        getEscapedName(): __String;
        getName(): string;
        getDeclarations(): Declaration[] | undefined;
        getDocumentationComment(typeChecker: TypeChecker | undefined): SymbolDisplayPart[];
        getJsDocTags(): JSDocTagInfo[];
    }
    interface Type {
        getFlags(): TypeFlags;
        getSymbol(): Symbol | undefined;
        getProperties(): Symbol[];
        getProperty(propertyName: string): Symbol | undefined;
        getApparentProperties(): Symbol[];
        getCallSignatures(): Signature[];
        getConstructSignatures(): Signature[];
        getStringIndexType(): Type | undefined;
        getNumberIndexType(): Type | undefined;
        getBaseTypes(): BaseType[] | undefined;
        getNonNullableType(): Type;
        getConstraint(): Type | undefined;
        getDefault(): Type | undefined;
        isUnion(): this is UnionType;
        isIntersection(): this is IntersectionType;
        isUnionOrIntersection(): this is UnionOrIntersectionType;
        isLiteral(): this is LiteralType;
        isStringLiteral(): this is StringLiteralType;
        isNumberLiteral(): this is NumberLiteralType;
        isTypeParameter(): this is TypeParameter;
        isClassOrInterface(): this is InterfaceType;
        isClass(): this is InterfaceType;
    }
    interface Signature {
        getDeclaration(): SignatureDeclaration;
        getTypeParameters(): TypeParameter[] | undefined;
        getParameters(): Symbol[];
        getReturnType(): Type;
        getDocumentationComment(typeChecker: TypeChecker | undefined): SymbolDisplayPart[];
        getJsDocTags(): JSDocTagInfo[];
    }
    interface SourceFile {
        getLineAndCharacterOfPosition(pos: number): LineAndCharacter;
        getLineEndOfPosition(pos: number): number;
        getLineStarts(): ReadonlyArray<number>;
        getPositionOfLineAndCharacter(line: number, character: number): number;
        update(newText: string, textChangeRange: TextChangeRange): SourceFile;
    }
    interface SourceFileLike {
        getLineAndCharacterOfPosition(pos: number): LineAndCharacter;
    }
    interface SourceMapSource {
        getLineAndCharacterOfPosition(pos: number): LineAndCharacter;
    }
    /**
     * Represents an immutable snapshot of a script at a specified time.Once acquired, the
     * snapshot is observably immutable. i.e. the same calls with the same parameters will return
     * the same values.
     */
    interface IScriptSnapshot {
        /** Gets a portion of the script snapshot specified by [start, end). */
        getText(start: number, end: number): string;
        /** Gets the length of this script snapshot. */
        getLength(): number;
        /**
         * Gets the TextChangeRange that describe how the text changed between this text and
         * an older version.  This information is used by the incremental parser to determine
         * what sections of the script need to be re-parsed.  'undefined' can be returned if the
         * change range cannot be determined.  However, in that case, incremental parsing will
         * not happen and the entire document will be re - parsed.
         */
        getChangeRange(oldSnapshot: IScriptSnapshot): TextChangeRange | undefined;
        /** Releases all resources held by this script snapshot */
        dispose?(): void;
    }
    namespace ScriptSnapshot {
        function fromString(text: string): IScriptSnapshot;
    }
    interface PreProcessedFileInfo {
        referencedFiles: FileReference[];
        typeReferenceDirectives: FileReference[];
        importedFiles: FileReference[];
        ambientExternalModules: string[];
        isLibFile: boolean;
    }
    interface HostCancellationToken {
        isCancellationRequested(): boolean;
    }
    interface InstallPackageOptions {
        fileName: Path;
        packageName: string;
    }
    interface LanguageServiceHost extends GetEffectiveTypeRootsHost {
        getCompilationSettings(): CompilerOptions;
        getNewLine?(): string;
        getProjectVersion?(): string;
        getScriptFileNames(): string[];
        getScriptKind?(fileName: string): ScriptKind;
        getScriptVersion(fileName: string): string;
        getScriptSnapshot(fileName: string): IScriptSnapshot | undefined;
        getLocalizedDiagnosticMessages?(): any;
        getCancellationToken?(): HostCancellationToken;
        getCurrentDirectory(): string;
        getDefaultLibFileName(options: CompilerOptions): string;
        log?(s: string): void;
        trace?(s: string): void;
        error?(s: string): void;
        useCaseSensitiveFileNames?(): boolean;
        readDirectory?(path: string, extensions?: ReadonlyArray<string>, exclude?: ReadonlyArray<string>, include?: ReadonlyArray<string>, depth?: number): string[];
        readFile?(path: string, encoding?: string): string | undefined;
        realpath?(path: string): string;
        fileExists?(path: string): boolean;
        getTypeRootsVersion?(): number;
        resolveModuleNames?(moduleNames: string[], containingFile: string, reusedNames?: string[]): ResolvedModule[];
        resolveTypeReferenceDirectives?(typeDirectiveNames: string[], containingFile: string): ResolvedTypeReferenceDirective[];
        getDirectories?(directoryName: string): string[];
        /**
         * Gets a set of custom transformers to use during emit.
         */
        getCustomTransformers?(): CustomTransformers | undefined;
        isKnownTypesPackageName?(name: string): boolean;
        installPackage?(options: InstallPackageOptions): Promise<ApplyCodeActionCommandResult>;
    }
    interface UserPreferences {
        readonly disableSuggestions?: boolean;
        readonly quotePreference?: "double" | "single";
        readonly includeCompletionsForModuleExports?: boolean;
        readonly includeCompletionsWithInsertText?: boolean;
        readonly importModuleSpecifierPreference?: "relative" | "non-relative";
    }
    interface LanguageService {
        cleanupSemanticCache(): void;
        getSyntacticDiagnostics(fileName: string): Diagnostic[];
        getSemanticDiagnostics(fileName: string): Diagnostic[];
        getSuggestionDiagnostics(fileName: string): Diagnostic[];
        getCompilerOptionsDiagnostics(): Diagnostic[];
        /**
         * @deprecated Use getEncodedSyntacticClassifications instead.
         */
        getSyntacticClassifications(fileName: string, span: TextSpan): ClassifiedSpan[];
        /**
         * @deprecated Use getEncodedSemanticClassifications instead.
         */
        getSemanticClassifications(fileName: string, span: TextSpan): ClassifiedSpan[];
        getEncodedSyntacticClassifications(fileName: string, span: TextSpan): Classifications;
        getEncodedSemanticClassifications(fileName: string, span: TextSpan): Classifications;
        getCompletionsAtPosition(fileName: string, position: number, options: GetCompletionsAtPositionOptions | undefined): CompletionInfo;
        getCompletionEntryDetails(fileName: string, position: number, name: string, formatOptions: FormatCodeOptions | FormatCodeSettings | undefined, source: string | undefined, preferences: UserPreferences | undefined): CompletionEntryDetails;
        getCompletionEntrySymbol(fileName: string, position: number, name: string, source: string | undefined): Symbol;
        getQuickInfoAtPosition(fileName: string, position: number): QuickInfo;
        getNameOrDottedNameSpan(fileName: string, startPos: number, endPos: number): TextSpan;
        getBreakpointStatementAtPosition(fileName: string, position: number): TextSpan;
        getSignatureHelpItems(fileName: string, position: number): SignatureHelpItems;
        getRenameInfo(fileName: string, position: number): RenameInfo;
        findRenameLocations(fileName: string, position: number, findInStrings: boolean, findInComments: boolean): RenameLocation[];
        getDefinitionAtPosition(fileName: string, position: number): DefinitionInfo[];
        getDefinitionAndBoundSpan(fileName: string, position: number): DefinitionInfoAndBoundSpan;
        getTypeDefinitionAtPosition(fileName: string, position: number): DefinitionInfo[];
        getImplementationAtPosition(fileName: string, position: number): ImplementationLocation[];
        getReferencesAtPosition(fileName: string, position: number): ReferenceEntry[];
        findReferences(fileName: string, position: number): ReferencedSymbol[];
        getDocumentHighlights(fileName: string, position: number, filesToSearch: string[]): DocumentHighlights[];
        /** @deprecated */
        getOccurrencesAtPosition(fileName: string, position: number): ReferenceEntry[];
        getNavigateToItems(searchValue: string, maxResultCount?: number, fileName?: string, excludeDtsFiles?: boolean): NavigateToItem[];
        getNavigationBarItems(fileName: string): NavigationBarItem[];
        getNavigationTree(fileName: string): NavigationTree;
        getOutliningSpans(fileName: string): OutliningSpan[];
        getTodoComments(fileName: string, descriptors: TodoCommentDescriptor[]): TodoComment[];
        getBraceMatchingAtPosition(fileName: string, position: number): TextSpan[];
        getIndentationAtPosition(fileName: string, position: number, options: EditorOptions | EditorSettings): number;
        getFormattingEditsForRange(fileName: string, start: number, end: number, options: FormatCodeOptions | FormatCodeSettings): TextChange[];
        getFormattingEditsForDocument(fileName: string, options: FormatCodeOptions | FormatCodeSettings): TextChange[];
        getFormattingEditsAfterKeystroke(fileName: string, position: number, key: string, options: FormatCodeOptions | FormatCodeSettings): TextChange[];
        getDocCommentTemplateAtPosition(fileName: string, position: number): TextInsertion;
        isValidBraceCompletionAtPosition(fileName: string, position: number, openingBrace: number): boolean;
        getSpanOfEnclosingComment(fileName: string, position: number, onlyMultiLine: boolean): TextSpan;
        getCodeFixesAtPosition(fileName: string, start: number, end: number, errorCodes: ReadonlyArray<number>, formatOptions: FormatCodeSettings, preferences: UserPreferences): ReadonlyArray<CodeFixAction>;
        getCombinedCodeFix(scope: CombinedCodeFixScope, fixId: {}, formatOptions: FormatCodeSettings, preferences: UserPreferences): CombinedCodeActions;
        applyCodeActionCommand(action: CodeActionCommand): Promise<ApplyCodeActionCommandResult>;
        applyCodeActionCommand(action: CodeActionCommand[]): Promise<ApplyCodeActionCommandResult[]>;
        applyCodeActionCommand(action: CodeActionCommand | CodeActionCommand[]): Promise<ApplyCodeActionCommandResult | ApplyCodeActionCommandResult[]>;
        /** @deprecated `fileName` will be ignored */
        applyCodeActionCommand(fileName: string, action: CodeActionCommand): Promise<ApplyCodeActionCommandResult>;
        /** @deprecated `fileName` will be ignored */
        applyCodeActionCommand(fileName: string, action: CodeActionCommand[]): Promise<ApplyCodeActionCommandResult[]>;
        /** @deprecated `fileName` will be ignored */
        applyCodeActionCommand(fileName: string, action: CodeActionCommand | CodeActionCommand[]): Promise<ApplyCodeActionCommandResult | ApplyCodeActionCommandResult[]>;
        getApplicableRefactors(fileName: string, positionOrRaneg: number | TextRange, preferences: UserPreferences | undefined): ApplicableRefactorInfo[];
        getEditsForRefactor(fileName: string, formatOptions: FormatCodeSettings, positionOrRange: number | TextRange, refactorName: string, actionName: string, preferences: UserPreferences | undefined): RefactorEditInfo | undefined;
        organizeImports(scope: OrganizeImportsScope, formatOptions: FormatCodeSettings, preferences: UserPreferences | undefined): ReadonlyArray<FileTextChanges>;
        getEmitOutput(fileName: string, emitOnlyDtsFiles?: boolean): EmitOutput;
        getProgram(): Program;
        dispose(): void;
    }
    interface CombinedCodeFixScope {
        type: "file";
        fileName: string;
    }
    type OrganizeImportsScope = CombinedCodeFixScope;
    /** @deprecated Use UserPreferences */
    interface GetCompletionsAtPositionOptions extends UserPreferences {
        /** @deprecated Use includeCompletionsForModuleExports */
        includeExternalModuleExports?: boolean;
        /** @deprecated Use includeCompletionsWithInsertText */
        includeInsertTextCompletions?: boolean;
    }
    interface ApplyCodeActionCommandResult {
        successMessage: string;
    }
    interface Classifications {
        spans: number[];
        endOfLineState: EndOfLineState;
    }
    interface ClassifiedSpan {
        textSpan: TextSpan;
        classificationType: ClassificationTypeNames;
    }
    /**
     * Navigation bar interface designed for visual studio's dual-column layout.
     * This does not form a proper tree.
     * The navbar is returned as a list of top-level items, each of which has a list of child items.
     * Child items always have an empty array for their `childItems`.
     */
    interface NavigationBarItem {
        text: string;
        kind: ScriptElementKind;
        kindModifiers: string;
        spans: TextSpan[];
        childItems: NavigationBarItem[];
        indent: number;
        bolded: boolean;
        grayed: boolean;
    }
    /**
     * Node in a tree of nested declarations in a file.
     * The top node is always a script or module node.
     */
    interface NavigationTree {
        /** Name of the declaration, or a short description, e.g. "<class>". */
        text: string;
        kind: ScriptElementKind;
        /** ScriptElementKindModifier separated by commas, e.g. "public,abstract" */
        kindModifiers: string;
        /**
         * Spans of the nodes that generated this declaration.
         * There will be more than one if this is the result of merging.
         */
        spans: TextSpan[];
        /** Present if non-empty */
        childItems?: NavigationTree[];
    }
    interface TodoCommentDescriptor {
        text: string;
        priority: number;
    }
    interface TodoComment {
        descriptor: TodoCommentDescriptor;
        message: string;
        position: number;
    }
    class TextChange {
        span: TextSpan;
        newText: string;
    }
    interface FileTextChanges {
        fileName: string;
        textChanges: TextChange[];
    }
    interface CodeAction {
        /** Description of the code action to display in the UI of the editor */
        description: string;
        /** Text changes to apply to each file as part of the code action */
        changes: FileTextChanges[];
        /**
         * If the user accepts the code fix, the editor should send the action back in a `applyAction` request.
         * This allows the language service to have side effects (e.g. installing dependencies) upon a code fix.
         */
        commands?: CodeActionCommand[];
    }
    interface CodeFixAction extends CodeAction {
        /** Short name to identify the fix, for use by telemetry. */
        fixName: string;
        /**
         * If present, one may call 'getCombinedCodeFix' with this fixId.
         * This may be omitted to indicate that the code fix can't be applied in a group.
         */
        fixId?: {};
        fixAllDescription?: string;
    }
    interface CombinedCodeActions {
        changes: ReadonlyArray<FileTextChanges>;
        commands: ReadonlyArray<CodeActionCommand> | undefined;
    }
    type CodeActionCommand = InstallPackageAction;
    interface InstallPackageAction {
    }
    /**
     * A set of one or more available refactoring actions, grouped under a parent refactoring.
     */
    interface ApplicableRefactorInfo {
        /**
         * The programmatic name of the refactoring
         */
        name: string;
        /**
         * A description of this refactoring category to show to the user.
         * If the refactoring gets inlined (see below), this text will not be visible.
         */
        description: string;
        /**
         * Inlineable refactorings can have their actions hoisted out to the top level
         * of a context menu. Non-inlineanable refactorings should always be shown inside
         * their parent grouping.
         *
         * If not specified, this value is assumed to be 'true'
         */
        inlineable?: boolean;
        actions: RefactorActionInfo[];
    }
    /**
     * Represents a single refactoring action - for example, the "Extract Method..." refactor might
     * offer several actions, each corresponding to a surround class or closure to extract into.
     */
    interface RefactorActionInfo {
        /**
         * The programmatic name of the refactoring action
         */
        name: string;
        /**
         * A description of this refactoring action to show to the user.
         * If the parent refactoring is inlined away, this will be the only text shown,
         * so this description should make sense by itself if the parent is inlineable=true
         */
        description: string;
    }
    /**
     * A set of edits to make in response to a refactor action, plus an optional
     * location where renaming should be invoked from
     */
    interface RefactorEditInfo {
        edits: FileTextChanges[];
        renameFilename: string | undefined;
        renameLocation: number | undefined;
        commands?: CodeActionCommand[];
    }
    interface TextInsertion {
        newText: string;
        /** The position in newText the caret should point to after the insertion. */
        caretOffset: number;
    }
    interface DocumentSpan {
        textSpan: TextSpan;
        fileName: string;
    }
    interface RenameLocation extends DocumentSpan {
    }
    interface ReferenceEntry extends DocumentSpan {
        isWriteAccess: boolean;
        isDefinition: boolean;
        isInString?: true;
    }
    interface ImplementationLocation extends DocumentSpan {
        kind: ScriptElementKind;
        displayParts: SymbolDisplayPart[];
    }
    interface DocumentHighlights {
        fileName: string;
        highlightSpans: HighlightSpan[];
    }
    enum HighlightSpanKind {
        none = "none",
        definition = "definition",
        reference = "reference",
        writtenReference = "writtenReference"
    }
    interface HighlightSpan {
        fileName?: string;
        isInString?: true;
        textSpan: TextSpan;
        kind: HighlightSpanKind;
    }
    interface NavigateToItem {
        name: string;
        kind: ScriptElementKind;
        kindModifiers: string;
        matchKind: string;
        isCaseSensitive: boolean;
        fileName: string;
        textSpan: TextSpan;
        containerName: string;
        containerKind: ScriptElementKind;
    }
    enum IndentStyle {
        None = 0,
        Block = 1,
        Smart = 2
    }
    interface EditorOptions {
        BaseIndentSize?: number;
        IndentSize: number;
        TabSize: number;
        NewLineCharacter: string;
        ConvertTabsToSpaces: boolean;
        IndentStyle: IndentStyle;
    }
    interface EditorSettings {
        baseIndentSize?: number;
        indentSize?: number;
        tabSize?: number;
        newLineCharacter?: string;
        convertTabsToSpaces?: boolean;
        indentStyle?: IndentStyle;
    }
    interface FormatCodeOptions extends EditorOptions {
        InsertSpaceAfterCommaDelimiter: boolean;
        InsertSpaceAfterSemicolonInForStatements: boolean;
        InsertSpaceBeforeAndAfterBinaryOperators: boolean;
        InsertSpaceAfterConstructor?: boolean;
        InsertSpaceAfterKeywordsInControlFlowStatements: boolean;
        InsertSpaceAfterFunctionKeywordForAnonymousFunctions: boolean;
        InsertSpaceAfterOpeningAndBeforeClosingNonemptyParenthesis: boolean;
        InsertSpaceAfterOpeningAndBeforeClosingNonemptyBrackets: boolean;
        InsertSpaceAfterOpeningAndBeforeClosingNonemptyBraces?: boolean;
        InsertSpaceAfterOpeningAndBeforeClosingTemplateStringBraces: boolean;
        InsertSpaceAfterOpeningAndBeforeClosingJsxExpressionBraces?: boolean;
        InsertSpaceAfterTypeAssertion?: boolean;
        InsertSpaceBeforeFunctionParenthesis?: boolean;
        PlaceOpenBraceOnNewLineForFunctions: boolean;
        PlaceOpenBraceOnNewLineForControlBlocks: boolean;
        insertSpaceBeforeTypeAnnotation?: boolean;
    }
    interface FormatCodeSettings extends EditorSettings {
        insertSpaceAfterCommaDelimiter?: boolean;
        insertSpaceAfterSemicolonInForStatements?: boolean;
        insertSpaceBeforeAndAfterBinaryOperators?: boolean;
        insertSpaceAfterConstructor?: boolean;
        insertSpaceAfterKeywordsInControlFlowStatements?: boolean;
        insertSpaceAfterFunctionKeywordForAnonymousFunctions?: boolean;
        insertSpaceAfterOpeningAndBeforeClosingNonemptyParenthesis?: boolean;
        insertSpaceAfterOpeningAndBeforeClosingNonemptyBrackets?: boolean;
        insertSpaceAfterOpeningAndBeforeClosingNonemptyBraces?: boolean;
        insertSpaceAfterOpeningAndBeforeClosingTemplateStringBraces?: boolean;
        insertSpaceAfterOpeningAndBeforeClosingJsxExpressionBraces?: boolean;
        insertSpaceAfterTypeAssertion?: boolean;
        insertSpaceBeforeFunctionParenthesis?: boolean;
        placeOpenBraceOnNewLineForFunctions?: boolean;
        placeOpenBraceOnNewLineForControlBlocks?: boolean;
        insertSpaceBeforeTypeAnnotation?: boolean;
        indentMultiLineObjectLiteralBeginningOnBlankLine?: boolean;
    }
    interface DefinitionInfo {
        fileName: string;
        textSpan: TextSpan;
        kind: ScriptElementKind;
        name: string;
        containerKind: ScriptElementKind;
        containerName: string;
    }
    interface DefinitionInfoAndBoundSpan {
        definitions: ReadonlyArray<DefinitionInfo>;
        textSpan: TextSpan;
    }
    interface ReferencedSymbolDefinitionInfo extends DefinitionInfo {
        displayParts: SymbolDisplayPart[];
    }
    interface ReferencedSymbol {
        definition: ReferencedSymbolDefinitionInfo;
        references: ReferenceEntry[];
    }
    enum SymbolDisplayPartKind {
        aliasName = 0,
        className = 1,
        enumName = 2,
        fieldName = 3,
        interfaceName = 4,
        keyword = 5,
        lineBreak = 6,
        numericLiteral = 7,
        stringLiteral = 8,
        localName = 9,
        methodName = 10,
        moduleName = 11,
        operator = 12,
        parameterName = 13,
        propertyName = 14,
        punctuation = 15,
        space = 16,
        text = 17,
        typeParameterName = 18,
        enumMemberName = 19,
        functionName = 20,
        regularExpressionLiteral = 21
    }
    interface SymbolDisplayPart {
        text: string;
        kind: string;
    }
    interface JSDocTagInfo {
        name: string;
        text?: string;
    }
    interface QuickInfo {
        kind: ScriptElementKind;
        kindModifiers: string;
        textSpan: TextSpan;
        displayParts: SymbolDisplayPart[];
        documentation: SymbolDisplayPart[];
        tags: JSDocTagInfo[];
    }
    interface RenameInfo {
        canRename: boolean;
        localizedErrorMessage: string;
        displayName: string;
        fullDisplayName: string;
        kind: ScriptElementKind;
        kindModifiers: string;
        triggerSpan: TextSpan;
    }
    interface SignatureHelpParameter {
        name: string;
        documentation: SymbolDisplayPart[];
        displayParts: SymbolDisplayPart[];
        isOptional: boolean;
    }
    /**
     * Represents a single signature to show in signature help.
     * The id is used for subsequent calls into the language service to ask questions about the
     * signature help item in the context of any documents that have been updated.  i.e. after
     * an edit has happened, while signature help is still active, the host can ask important
     * questions like 'what parameter is the user currently contained within?'.
     */
    interface SignatureHelpItem {
        isVariadic: boolean;
        prefixDisplayParts: SymbolDisplayPart[];
        suffixDisplayParts: SymbolDisplayPart[];
        separatorDisplayParts: SymbolDisplayPart[];
        parameters: SignatureHelpParameter[];
        documentation: SymbolDisplayPart[];
        tags: JSDocTagInfo[];
    }
    /**
     * Represents a set of signature help items, and the preferred item that should be selected.
     */
    interface SignatureHelpItems {
        items: SignatureHelpItem[];
        applicableSpan: TextSpan;
        selectedItemIndex: number;
        argumentIndex: number;
        argumentCount: number;
    }
    interface CompletionInfo {
        /** Not true for all glboal completions. This will be true if the enclosing scope matches a few syntax kinds. See `isSnippetScope`. */
        isGlobalCompletion: boolean;
        isMemberCompletion: boolean;
        /**
         * true when the current location also allows for a new identifier
         */
        isNewIdentifierLocation: boolean;
        entries: CompletionEntry[];
    }
    interface CompletionEntry {
        name: string;
        kind: ScriptElementKind;
        kindModifiers: string;
        sortText: string;
        insertText?: string;
        /**
         * An optional span that indicates the text to be replaced by this completion item.
         * If present, this span should be used instead of the default one.
         * It will be set if the required span differs from the one generated by the default replacement behavior.
         */
        replacementSpan?: TextSpan;
        hasAction?: true;
        source?: string;
        isRecommended?: true;
    }
    interface CompletionEntryDetails {
        name: string;
        kind: ScriptElementKind;
        kindModifiers: string;
        displayParts: SymbolDisplayPart[];
        documentation: SymbolDisplayPart[];
        tags: JSDocTagInfo[];
        codeActions?: CodeAction[];
        source?: SymbolDisplayPart[];
    }
    interface OutliningSpan {
        /** The span of the document to actually collapse. */
        textSpan: TextSpan;
        /** The span of the document to display when the user hovers over the collapsed span. */
        hintSpan: TextSpan;
        /** The text to display in the editor for the collapsed region. */
        bannerText: string;
        /**
         * Whether or not this region should be automatically collapsed when
         * the 'Collapse to Definitions' command is invoked.
         */
        autoCollapse: boolean;
    }
    enum OutputFileType {
        JavaScript = 0,
        SourceMap = 1,
        Declaration = 2
    }
    enum EndOfLineState {
        None = 0,
        InMultiLineCommentTrivia = 1,
        InSingleQuoteStringLiteral = 2,
        InDoubleQuoteStringLiteral = 3,
        InTemplateHeadOrNoSubstitutionTemplate = 4,
        InTemplateMiddleOrTail = 5,
        InTemplateSubstitutionPosition = 6
    }
    enum TokenClass {
        Punctuation = 0,
        Keyword = 1,
        Operator = 2,
        Comment = 3,
        Whitespace = 4,
        Identifier = 5,
        NumberLiteral = 6,
        StringLiteral = 7,
        RegExpLiteral = 8
    }
    interface ClassificationResult {
        finalLexState: EndOfLineState;
        entries: ClassificationInfo[];
    }
    interface ClassificationInfo {
        length: number;
        classification: TokenClass;
    }
    interface Classifier {
        /**
         * Gives lexical classifications of tokens on a line without any syntactic context.
         * For instance, a token consisting of the text 'string' can be either an identifier
         * named 'string' or the keyword 'string', however, because this classifier is not aware,
         * it relies on certain heuristics to give acceptable results. For classifications where
         * speed trumps accuracy, this function is preferable; however, for true accuracy, the
         * syntactic classifier is ideal. In fact, in certain editing scenarios, combining the
         * lexical, syntactic, and semantic classifiers may issue the best user experience.
         *
         * @param text                      The text of a line to classify.
         * @param lexState                  The state of the lexical classifier at the end of the previous line.
         * @param syntacticClassifierAbsent Whether the client is *not* using a syntactic classifier.
         *                                  If there is no syntactic classifier (syntacticClassifierAbsent=true),
         *                                  certain heuristics may be used in its place; however, if there is a
         *                                  syntactic classifier (syntacticClassifierAbsent=false), certain
         *                                  classifications which may be incorrectly categorized will be given
         *                                  back as Identifiers in order to allow the syntactic classifier to
         *                                  subsume the classification.
         * @deprecated Use getLexicalClassifications instead.
         */
        getClassificationsForLine(text: string, lexState: EndOfLineState, syntacticClassifierAbsent: boolean): ClassificationResult;
        getEncodedLexicalClassifications(text: string, endOfLineState: EndOfLineState, syntacticClassifierAbsent: boolean): Classifications;
    }
    enum ScriptElementKind {
        unknown = "",
        warning = "warning",
        /** predefined type (void) or keyword (class) */
        keyword = "keyword",
        /** top level script node */
        scriptElement = "script",
        /** module foo {} */
        moduleElement = "module",
        /** class X {} */
        classElement = "class",
        /** var x = class X {} */
        localClassElement = "local class",
        /** interface Y {} */
        interfaceElement = "interface",
        /** type T = ... */
        typeElement = "type",
        /** enum E */
        enumElement = "enum",
        enumMemberElement = "enum member",
        /**
         * Inside module and script only
         * const v = ..
         */
        variableElement = "var",
        /** Inside function */
        localVariableElement = "local var",
        /**
         * Inside module and script only
         * function f() { }
         */
        functionElement = "function",
        /** Inside function */
        localFunctionElement = "local function",
        /** class X { [public|private]* foo() {} } */
        memberFunctionElement = "method",
        /** class X { [public|private]* [get|set] foo:number; } */
        memberGetAccessorElement = "getter",
        memberSetAccessorElement = "setter",
        /**
         * class X { [public|private]* foo:number; }
         * interface Y { foo:number; }
         */
        memberVariableElement = "property",
        /** class X { constructor() { } } */
        constructorImplementationElement = "constructor",
        /** interface Y { ():number; } */
        callSignatureElement = "call",
        /** interface Y { []:number; } */
        indexSignatureElement = "index",
        /** interface Y { new():Y; } */
        constructSignatureElement = "construct",
        /** function foo(*Y*: string) */
        parameterElement = "parameter",
        typeParameterElement = "type parameter",
        primitiveType = "primitive type",
        label = "label",
        alias = "alias",
        constElement = "const",
        letElement = "let",
        directory = "directory",
        externalModuleName = "external module name",
        /**
         * <JsxTagName attribute1 attribute2={0} />
         */
        jsxAttribute = "JSX attribute"
    }
    enum ScriptElementKindModifier {
        none = "",
        publicMemberModifier = "public",
        privateMemberModifier = "private",
        protectedMemberModifier = "protected",
        exportedModifier = "export",
        ambientModifier = "declare",
        staticModifier = "static",
        abstractModifier = "abstract",
        optionalModifier = "optional"
    }
    enum ClassificationTypeNames {
        comment = "comment",
        identifier = "identifier",
        keyword = "keyword",
        numericLiteral = "number",
        operator = "operator",
        stringLiteral = "string",
        whiteSpace = "whitespace",
        text = "text",
        punctuation = "punctuation",
        className = "class name",
        enumName = "enum name",
        interfaceName = "interface name",
        moduleName = "module name",
        typeParameterName = "type parameter name",
        typeAliasName = "type alias name",
        parameterName = "parameter name",
        docCommentTagName = "doc comment tag name",
        jsxOpenTagName = "jsx open tag name",
        jsxCloseTagName = "jsx close tag name",
        jsxSelfClosingTagName = "jsx self closing tag name",
        jsxAttribute = "jsx attribute",
        jsxText = "jsx text",
        jsxAttributeStringLiteralValue = "jsx attribute string literal value"
    }
    enum ClassificationType {
        comment = 1,
        identifier = 2,
        keyword = 3,
        numericLiteral = 4,
        operator = 5,
        stringLiteral = 6,
        regularExpressionLiteral = 7,
        whiteSpace = 8,
        text = 9,
        punctuation = 10,
        className = 11,
        enumName = 12,
        interfaceName = 13,
        moduleName = 14,
        typeParameterName = 15,
        typeAliasName = 16,
        parameterName = 17,
        docCommentTagName = 18,
        jsxOpenTagName = 19,
        jsxCloseTagName = 20,
        jsxSelfClosingTagName = 21,
        jsxAttribute = 22,
        jsxText = 23,
        jsxAttributeStringLiteralValue = 24
    }
}
declare namespace ts {
    function createClassifier(): Classifier;
}
declare namespace ts {
    /**
     * The document registry represents a store of SourceFile objects that can be shared between
     * multiple LanguageService instances. A LanguageService instance holds on the SourceFile (AST)
     * of files in the context.
     * SourceFile objects account for most of the memory usage by the language service. Sharing
     * the same DocumentRegistry instance between different instances of LanguageService allow
     * for more efficient memory utilization since all projects will share at least the library
     * file (lib.d.ts).
     *
     * A more advanced use of the document registry is to serialize sourceFile objects to disk
     * and re-hydrate them when needed.
     *
     * To create a default DocumentRegistry, use createDocumentRegistry to create one, and pass it
     * to all subsequent createLanguageService calls.
     */
    interface DocumentRegistry {
        /**
         * Request a stored SourceFile with a given fileName and compilationSettings.
         * The first call to acquire will call createLanguageServiceSourceFile to generate
         * the SourceFile if was not found in the registry.
         *
         * @param fileName The name of the file requested
         * @param compilationSettings Some compilation settings like target affects the
         * shape of a the resulting SourceFile. This allows the DocumentRegistry to store
         * multiple copies of the same file for different compilation settings.
         * @param scriptSnapshot Text of the file. Only used if the file was not found
         * in the registry and a new one was created.
         * @param version Current version of the file. Only used if the file was not found
         * in the registry and a new one was created.
         */
        acquireDocument(fileName: string, compilationSettings: CompilerOptions, scriptSnapshot: IScriptSnapshot, version: string, scriptKind?: ScriptKind): SourceFile;
        acquireDocumentWithKey(fileName: string, path: Path, compilationSettings: CompilerOptions, key: DocumentRegistryBucketKey, scriptSnapshot: IScriptSnapshot, version: string, scriptKind?: ScriptKind): SourceFile;
        /**
         * Request an updated version of an already existing SourceFile with a given fileName
         * and compilationSettings. The update will in-turn call updateLanguageServiceSourceFile
         * to get an updated SourceFile.
         *
         * @param fileName The name of the file requested
         * @param compilationSettings Some compilation settings like target affects the
         * shape of a the resulting SourceFile. This allows the DocumentRegistry to store
         * multiple copies of the same file for different compilation settings.
         * @param scriptSnapshot Text of the file.
         * @param version Current version of the file.
         */
        updateDocument(fileName: string, compilationSettings: CompilerOptions, scriptSnapshot: IScriptSnapshot, version: string, scriptKind?: ScriptKind): SourceFile;
        updateDocumentWithKey(fileName: string, path: Path, compilationSettings: CompilerOptions, key: DocumentRegistryBucketKey, scriptSnapshot: IScriptSnapshot, version: string, scriptKind?: ScriptKind): SourceFile;
        getKeyForCompilationSettings(settings: CompilerOptions): DocumentRegistryBucketKey;
        /**
         * Informs the DocumentRegistry that a file is not needed any longer.
         *
         * Note: It is not allowed to call release on a SourceFile that was not acquired from
         * this registry originally.
         *
         * @param fileName The name of the file to be released
         * @param compilationSettings The compilation settings used to acquire the file
         */
        releaseDocument(fileName: string, compilationSettings: CompilerOptions): void;
        releaseDocumentWithKey(path: Path, key: DocumentRegistryBucketKey): void;
        reportStats(): string;
    }
    type DocumentRegistryBucketKey = string & {
        __bucketKey: any;
    };
    function createDocumentRegistry(useCaseSensitiveFileNames?: boolean, currentDirectory?: string): DocumentRegistry;
}
declare namespace ts {
    function preProcessFile(sourceText: string, readImportFiles?: boolean, detectJavaScriptImports?: boolean): PreProcessedFileInfo;
}
declare namespace ts {
    interface TranspileOptions {
        compilerOptions?: CompilerOptions;
        fileName?: string;
        reportDiagnostics?: boolean;
        moduleName?: string;
        renamedDependencies?: MapLike<string>;
        transformers?: CustomTransformers;
    }
    interface TranspileOutput {
        outputText: string;
        diagnostics?: Diagnostic[];
        sourceMapText?: string;
    }
    function transpileModule(input: string, transpileOptions: TranspileOptions): TranspileOutput;
    function transpile(input: string, compilerOptions?: CompilerOptions, fileName?: string, diagnostics?: Diagnostic[], moduleName?: string): string;
}
declare namespace ts {
    /** The version of the language service API */
    const servicesVersion = "0.8";
    function toEditorSettings(options: EditorOptions | EditorSettings): EditorSettings;
    function displayPartsToString(displayParts: SymbolDisplayPart[]): string;
    function getDefaultCompilerOptions(): CompilerOptions;
    function getSupportedCodeFixes(): string[];
    function createLanguageServiceSourceFile(fileName: string, scriptSnapshot: IScriptSnapshot, scriptTarget: ScriptTarget, version: string, setNodeParents: boolean, scriptKind?: ScriptKind): SourceFile;
    let disableIncrementalParsing: boolean;
    function updateLanguageServiceSourceFile(sourceFile: SourceFile, scriptSnapshot: IScriptSnapshot, version: string, textChangeRange: TextChangeRange, aggressiveChecks?: boolean): SourceFile;
    function createLanguageService(host: LanguageServiceHost, documentRegistry?: DocumentRegistry, syntaxOnly?: boolean): LanguageService;
    /**
     * Get the path of the default library files (lib.d.ts) as distributed with the typescript
     * node package.
     * The functionality is not supported if the ts module is consumed outside of a node module.
     */
    function getDefaultLibFilePath(options: CompilerOptions): string;
}
declare namespace ts {
    /**
     * Transform one or more nodes using the supplied transformers.
     * @param source A single `Node` or an array of `Node` objects.
     * @param transformers An array of `TransformerFactory` callbacks used to process the transformation.
     * @param compilerOptions Optional compiler options.
     */
    function transform<T extends Node>(source: T | T[], transformers: TransformerFactory<T>[], compilerOptions?: CompilerOptions): TransformationResult<T>;
}
declare namespace ts.server {
    interface CompressedData {
        length: number;
        compressionKind: string;
        data: any;
    }
    type RequireResult = {
        module: {};
        error: undefined;
    } | {
        module: undefined;
        error: {
            stack?: string;
            message?: string;
        };
    };
    interface ServerHost extends System {
        watchFile(path: string, callback: FileWatcherCallback, pollingInterval?: number): FileWatcher;
        watchDirectory(path: string, callback: DirectoryWatcherCallback, recursive?: boolean): FileWatcher;
        setTimeout(callback: (...args: any[]) => void, ms: number, ...args: any[]): any;
        clearTimeout(timeoutId: any): void;
        setImmediate(callback: (...args: any[]) => void, ...args: any[]): any;
        clearImmediate(timeoutId: any): void;
        gc?(): void;
        trace?(s: string): void;
        require?(initialPath: string, moduleName: string): RequireResult;
    }
    interface SortedReadonlyArray<T> extends ReadonlyArray<T> {
        " __sortedArrayBrand": any;
    }
    interface TypingInstallerRequestWithProjectName {
        readonly projectName: string;
    }
    interface DiscoverTypings extends TypingInstallerRequestWithProjectName {
        readonly fileNames: string[];
        readonly projectRootPath: Path;
        readonly compilerOptions: CompilerOptions;
        readonly typeAcquisition: TypeAcquisition;
        readonly unresolvedImports: SortedReadonlyArray<string>;
        readonly cachePath?: string;
        readonly kind: "discover";
    }
    interface CloseProject extends TypingInstallerRequestWithProjectName {
        readonly kind: "closeProject";
    }
    interface TypesRegistryRequest {
        readonly kind: "typesRegistry";
    }
    interface InstallPackageRequest extends TypingInstallerRequestWithProjectName {
        readonly kind: "installPackage";
        readonly fileName: Path;
        readonly packageName: string;
        readonly projectRootPath: Path;
    }
    type ActionSet = "action::set";
    type ActionInvalidate = "action::invalidate";
    type ActionPackageInstalled = "action::packageInstalled";
    type EventTypesRegistry = "event::typesRegistry";
    type EventBeginInstallTypes = "event::beginInstallTypes";
    type EventEndInstallTypes = "event::endInstallTypes";
    type EventInitializationFailed = "event::initializationFailed";
    interface TypingInstallerResponse {
        readonly kind: ActionSet | ActionInvalidate | EventTypesRegistry | ActionPackageInstalled | EventBeginInstallTypes | EventEndInstallTypes | EventInitializationFailed;
    }
    interface PackageInstalledResponse extends ProjectResponse {
        readonly kind: ActionPackageInstalled;
        readonly success: boolean;
        readonly message: string;
    }
    interface InitializationFailedResponse extends TypingInstallerResponse {
        readonly kind: EventInitializationFailed;
        readonly message: string;
    }
    interface ProjectResponse extends TypingInstallerResponse {
        readonly projectName: string;
    }
    interface SetTypings extends ProjectResponse {
        readonly typeAcquisition: TypeAcquisition;
        readonly compilerOptions: CompilerOptions;
        readonly typings: string[];
        readonly unresolvedImports: SortedReadonlyArray<string>;
        readonly kind: ActionSet;
    }
    interface InvalidateCachedTypings extends ProjectResponse {
        readonly kind: ActionInvalidate;
    }
    interface InstallTypes extends ProjectResponse {
        readonly kind: EventBeginInstallTypes | EventEndInstallTypes;
        readonly eventId: number;
        readonly typingsInstallerVersion: string;
        readonly packagesToInstall: ReadonlyArray<string>;
    }
    interface BeginInstallTypes extends InstallTypes {
        readonly kind: EventBeginInstallTypes;
    }
    interface EndInstallTypes extends InstallTypes {
        readonly kind: EventEndInstallTypes;
        readonly installSuccess: boolean;
    }
}
declare namespace ts.server {
    const ActionSet: ActionSet;
    const ActionInvalidate: ActionInvalidate;
    const ActionPackageInstalled: ActionPackageInstalled;
    const EventTypesRegistry: EventTypesRegistry;
    const EventBeginInstallTypes: EventBeginInstallTypes;
    const EventEndInstallTypes: EventEndInstallTypes;
    const EventInitializationFailed: EventInitializationFailed;
    namespace Arguments {
        const GlobalCacheLocation = "--globalTypingsCacheLocation";
        const LogFile = "--logFile";
        const EnableTelemetry = "--enableTelemetry";
        const TypingSafeListLocation = "--typingSafeListLocation";
        const TypesMapLocation = "--typesMapLocation";
        /**
         * This argument specifies the location of the NPM executable.
         * typingsInstaller will run the command with `${npmLocation} install ...`.
         */
        const NpmLocation = "--npmLocation";
    }
    function hasArgument(argumentName: string): boolean;
    function findArgument(argumentName: string): string | undefined;
}
declare namespace ts.server {
    enum LogLevel {
        terse = 0,
        normal = 1,
        requestTime = 2,
        verbose = 3
    }
    const emptyArray: SortedReadonlyArray<never>;
    interface Logger {
        close(): void;
        hasLevel(level: LogLevel): boolean;
        loggingEnabled(): boolean;
        perftrc(s: string): void;
        info(s: string): void;
        startGroup(): void;
        endGroup(): void;
        msg(s: string, type?: Msg): void;
        getLogFileName(): string;
    }
    enum Msg {
        Err = "Err",
        Info = "Info",
        Perf = "Perf"
    }
    namespace Msg {
        /** @deprecated Only here for backwards-compatibility. Prefer just `Msg`. */
        type Types = Msg;
    }
    function createInstallTypingsRequest(project: Project, typeAcquisition: TypeAcquisition, unresolvedImports: SortedReadonlyArray<string>, cachePath?: string): DiscoverTypings;
    namespace Errors {
        function ThrowNoProject(): never;
        function ThrowProjectLanguageServiceDisabled(): never;
        function ThrowProjectDoesNotContainDocument(fileName: string, project: Project): never;
    }
    function getDefaultFormatCodeSettings(host: ServerHost): FormatCodeSettings;
    type NormalizedPath = string & {
        __normalizedPathTag: any;
    };
    function toNormalizedPath(fileName: string): NormalizedPath;
    function normalizedPathToPath(normalizedPath: NormalizedPath, currentDirectory: string, getCanonicalFileName: (f: string) => string): Path;
    function asNormalizedPath(fileName: string): NormalizedPath;
    interface NormalizedPathMap<T> {
        get(path: NormalizedPath): T;
        set(path: NormalizedPath, value: T): void;
        contains(path: NormalizedPath): boolean;
        remove(path: NormalizedPath): void;
    }
    function createNormalizedPathMap<T>(): NormalizedPathMap<T>;
    interface ProjectOptions {
        configHasExtendsProperty: boolean;
        /**
         * true if config file explicitly listed files
         */
        configHasFilesProperty: boolean;
        configHasIncludeProperty: boolean;
        configHasExcludeProperty: boolean;
        /**
         * these fields can be present in the project file
         */
        files?: string[];
        wildcardDirectories?: Map<WatchDirectoryFlags>;
        compilerOptions?: CompilerOptions;
        typeAcquisition?: TypeAcquisition;
        compileOnSave?: boolean;
    }
    function isInferredProjectName(name: string): boolean;
    function makeInferredProjectName(counter: number): string;
    function createSortedArray<T>(): SortedArray<T>;
}
/**
 * Declaration module describing the TypeScript Server protocol
 */
declare namespace ts.server.protocol {
    enum CommandTypes {
        Brace = "brace",
        BraceCompletion = "braceCompletion",
        GetSpanOfEnclosingComment = "getSpanOfEnclosingComment",
        Change = "change",
        Close = "close",
        Completions = "completions",
        CompletionDetails = "completionEntryDetails",
        CompileOnSaveAffectedFileList = "compileOnSaveAffectedFileList",
        CompileOnSaveEmitFile = "compileOnSaveEmitFile",
        Configure = "configure",
        Definition = "definition",
        DefinitionAndBoundSpan = "definitionAndBoundSpan",
        Implementation = "implementation",
        Exit = "exit",
        Format = "format",
        Formatonkey = "formatonkey",
        Geterr = "geterr",
        GeterrForProject = "geterrForProject",
        SemanticDiagnosticsSync = "semanticDiagnosticsSync",
        SyntacticDiagnosticsSync = "syntacticDiagnosticsSync",
        SuggestionDiagnosticsSync = "suggestionDiagnosticsSync",
        NavBar = "navbar",
        Navto = "navto",
        NavTree = "navtree",
        NavTreeFull = "navtree-full",
        /** @deprecated */
        Occurrences = "occurrences",
        DocumentHighlights = "documentHighlights",
        Open = "open",
        Quickinfo = "quickinfo",
        References = "references",
        Reload = "reload",
        Rename = "rename",
        Saveto = "saveto",
        SignatureHelp = "signatureHelp",
        Status = "status",
        TypeDefinition = "typeDefinition",
        ProjectInfo = "projectInfo",
        ReloadProjects = "reloadProjects",
        Unknown = "unknown",
        OpenExternalProject = "openExternalProject",
        OpenExternalProjects = "openExternalProjects",
        CloseExternalProject = "closeExternalProject",
        GetOutliningSpans = "getOutliningSpans",
        TodoComments = "todoComments",
        Indentation = "indentation",
        DocCommentTemplate = "docCommentTemplate",
        CompilerOptionsForInferredProjects = "compilerOptionsForInferredProjects",
        GetCodeFixes = "getCodeFixes",
        GetCombinedCodeFix = "getCombinedCodeFix",
        ApplyCodeActionCommand = "applyCodeActionCommand",
        GetSupportedCodeFixes = "getSupportedCodeFixes",
        GetApplicableRefactors = "getApplicableRefactors",
        GetEditsForRefactor = "getEditsForRefactor",
        OrganizeImports = "organizeImports"
    }
    /**
     * A TypeScript Server message
     */
    interface Message {
        /**
         * Sequence number of the message
         */
        seq: number;
        /**
         * One of "request", "response", or "event"
         */
        type: "request" | "response" | "event";
    }
    /**
     * Client-initiated request message
     */
    interface Request extends Message {
        type: "request";
        /**
         * The command to execute
         */
        command: string;
        /**
         * Object containing arguments for the command
         */
        arguments?: any;
    }
    /**
     * Request to reload the project structure for all the opened files
     */
    interface ReloadProjectsRequest extends Message {
        command: CommandTypes.ReloadProjects;
    }
    /**
     * Server-initiated event message
     */
    interface Event extends Message {
        type: "event";
        /**
         * Name of event
         */
        event: string;
        /**
         * Event-specific information
         */
        body?: any;
    }
    /**
     * Response by server to client request message.
     */
    interface Response extends Message {
        type: "response";
        /**
         * Sequence number of the request message.
         */
        request_seq: number;
        /**
         * Outcome of the request.
         */
        success: boolean;
        /**
         * The command requested.
         */
        command: string;
        /**
         * If success === false, this should always be provided.
         * Otherwise, may (or may not) contain a success message.
         */
        message?: string;
        /**
         * Contains message body if success === true.
         */
        body?: any;
    }
    /**
     * Arguments for FileRequest messages.
     */
    interface FileRequestArgs {
        /**
         * The file for the request (absolute pathname required).
         */
        file: string;
        projectFileName?: string;
    }
    interface StatusRequest extends Request {
        command: CommandTypes.Status;
    }
    interface StatusResponseBody {
        /**
         * The TypeScript version (`ts.version`).
         */
        version: string;
    }
    /**
     * Response to StatusRequest
     */
    interface StatusResponse extends Response {
        body: StatusResponseBody;
    }
    /**
     * Requests a JS Doc comment template for a given position
     */
    interface DocCommentTemplateRequest extends FileLocationRequest {
        command: CommandTypes.DocCommentTemplate;
    }
    /**
     * Response to DocCommentTemplateRequest
     */
    interface DocCommandTemplateResponse extends Response {
        body?: TextInsertion;
    }
    /**
     * A request to get TODO comments from the file
     */
    interface TodoCommentRequest extends FileRequest {
        command: CommandTypes.TodoComments;
        arguments: TodoCommentRequestArgs;
    }
    /**
     * Arguments for TodoCommentRequest request.
     */
    interface TodoCommentRequestArgs extends FileRequestArgs {
        /**
         * Array of target TodoCommentDescriptors that describes TODO comments to be found
         */
        descriptors: TodoCommentDescriptor[];
    }
    /**
     * Response for TodoCommentRequest request.
     */
    interface TodoCommentsResponse extends Response {
        body?: TodoComment[];
    }
    /**
     * A request to determine if the caret is inside a comment.
     */
    interface SpanOfEnclosingCommentRequest extends FileLocationRequest {
        command: CommandTypes.GetSpanOfEnclosingComment;
        arguments: SpanOfEnclosingCommentRequestArgs;
    }
    interface SpanOfEnclosingCommentRequestArgs extends FileLocationRequestArgs {
        /**
         * Requires that the enclosing span be a multi-line comment, or else the request returns undefined.
         */
        onlyMultiLine: boolean;
    }
    /**
     * Request to obtain outlining spans in file.
     */
    interface OutliningSpansRequest extends FileRequest {
        command: CommandTypes.GetOutliningSpans;
    }
    interface OutliningSpan {
        /** The span of the document to actually collapse. */
        textSpan: TextSpan;
        /** The span of the document to display when the user hovers over the collapsed span. */
        hintSpan: TextSpan;
        /** The text to display in the editor for the collapsed region. */
        bannerText: string;
        /**
         * Whether or not this region should be automatically collapsed when
         * the 'Collapse to Definitions' command is invoked.
         */
        autoCollapse: boolean;
    }
    /**
     * Response to OutliningSpansRequest request.
     */
    interface OutliningSpansResponse extends Response {
        body?: OutliningSpan[];
    }
    /**
     * A request to get indentation for a location in file
     */
    interface IndentationRequest extends FileLocationRequest {
        command: CommandTypes.Indentation;
        arguments: IndentationRequestArgs;
    }
    /**
     * Response for IndentationRequest request.
     */
    interface IndentationResponse extends Response {
        body?: IndentationResult;
    }
    /**
     * Indentation result representing where indentation should be placed
     */
    interface IndentationResult {
        /**
         * The base position in the document that the indent should be relative to
         */
        position: number;
        /**
         * The number of columns the indent should be at relative to the position's column.
         */
        indentation: number;
    }
    /**
     * Arguments for IndentationRequest request.
     */
    interface IndentationRequestArgs extends FileLocationRequestArgs {
        /**
         * An optional set of settings to be used when computing indentation.
         * If argument is omitted - then it will use settings for file that were previously set via 'configure' request or global settings.
         */
        options?: EditorSettings;
    }
    /**
     * Arguments for ProjectInfoRequest request.
     */
    interface ProjectInfoRequestArgs extends FileRequestArgs {
        /**
         * Indicate if the file name list of the project is needed
         */
        needFileNameList: boolean;
    }
    /**
     * A request to get the project information of the current file.
     */
    interface ProjectInfoRequest extends Request {
        command: CommandTypes.ProjectInfo;
        arguments: ProjectInfoRequestArgs;
    }
    /**
     * A request to retrieve compiler options diagnostics for a project
     */
    interface CompilerOptionsDiagnosticsRequest extends Request {
        arguments: CompilerOptionsDiagnosticsRequestArgs;
    }
    /**
     * Arguments for CompilerOptionsDiagnosticsRequest request.
     */
    interface CompilerOptionsDiagnosticsRequestArgs {
        /**
         * Name of the project to retrieve compiler options diagnostics.
         */
        projectFileName: string;
    }
    /**
     * Response message body for "projectInfo" request
     */
    interface ProjectInfo {
        /**
         * For configured project, this is the normalized path of the 'tsconfig.json' file
         * For inferred project, this is undefined
         */
        configFileName: string;
        /**
         * The list of normalized file name in the project, including 'lib.d.ts'
         */
        fileNames?: string[];
        /**
         * Indicates if the project has a active language service instance
         */
        languageServiceDisabled?: boolean;
    }
    /**
     * Represents diagnostic info that includes location of diagnostic in two forms
     * - start position and length of the error span
     * - startLocation and endLocation - a pair of Location objects that store start/end line and offset of the error span.
     */
    interface DiagnosticWithLinePosition {
        message: string;
        start: number;
        length: number;
        startLocation: Location;
        endLocation: Location;
        category: string;
        code: number;
        /** May store more in future. For now, this will simply be `true` to indicate when a diagnostic is an unused-identifier diagnostic. */
        reportsUnnecessary?: {};
    }
    /**
     * Response message for "projectInfo" request
     */
    interface ProjectInfoResponse extends Response {
        body?: ProjectInfo;
    }
    /**
     * Request whose sole parameter is a file name.
     */
    interface FileRequest extends Request {
        arguments: FileRequestArgs;
    }
    /**
     * Instances of this interface specify a location in a source file:
     * (file, line, character offset), where line and character offset are 1-based.
     */
    interface FileLocationRequestArgs extends FileRequestArgs {
        /**
         * The line number for the request (1-based).
         */
        line: number;
        /**
         * The character offset (on the line) for the request (1-based).
         */
        offset: number;
    }
    type FileLocationOrRangeRequestArgs = FileLocationRequestArgs | FileRangeRequestArgs;
    /**
     * Request refactorings at a given position or selection area.
     */
    interface GetApplicableRefactorsRequest extends Request {
        command: CommandTypes.GetApplicableRefactors;
        arguments: GetApplicableRefactorsRequestArgs;
    }
    type GetApplicableRefactorsRequestArgs = FileLocationOrRangeRequestArgs;
    /**
     * Response is a list of available refactorings.
     * Each refactoring exposes one or more "Actions"; a user selects one action to invoke a refactoring
     */
    interface GetApplicableRefactorsResponse extends Response {
        body?: ApplicableRefactorInfo[];
    }
    /**
     * A set of one or more available refactoring actions, grouped under a parent refactoring.
     */
    interface ApplicableRefactorInfo {
        /**
         * The programmatic name of the refactoring
         */
        name: string;
        /**
         * A description of this refactoring category to show to the user.
         * If the refactoring gets inlined (see below), this text will not be visible.
         */
        description: string;
        /**
         * Inlineable refactorings can have their actions hoisted out to the top level
         * of a context menu. Non-inlineanable refactorings should always be shown inside
         * their parent grouping.
         *
         * If not specified, this value is assumed to be 'true'
         */
        inlineable?: boolean;
        actions: RefactorActionInfo[];
    }
    /**
     * Represents a single refactoring action - for example, the "Extract Method..." refactor might
     * offer several actions, each corresponding to a surround class or closure to extract into.
     */
    interface RefactorActionInfo {
        /**
         * The programmatic name of the refactoring action
         */
        name: string;
        /**
         * A description of this refactoring action to show to the user.
         * If the parent refactoring is inlined away, this will be the only text shown,
         * so this description should make sense by itself if the parent is inlineable=true
         */
        description: string;
    }
    interface GetEditsForRefactorRequest extends Request {
        command: CommandTypes.GetEditsForRefactor;
        arguments: GetEditsForRefactorRequestArgs;
    }
    /**
     * Request the edits that a particular refactoring action produces.
     * Callers must specify the name of the refactor and the name of the action.
     */
    type GetEditsForRefactorRequestArgs = FileLocationOrRangeRequestArgs & {
        refactor: string;
        action: string;
    };
    interface GetEditsForRefactorResponse extends Response {
        body?: RefactorEditInfo;
    }
    interface RefactorEditInfo {
        edits: FileCodeEdits[];
        /**
         * An optional location where the editor should start a rename operation once
         * the refactoring edits have been applied
         */
        renameLocation?: Location;
        renameFilename?: string;
    }
    /**
     * Organize imports by:
     *   1) Removing unused imports
     *   2) Coalescing imports from the same module
     *   3) Sorting imports
     */
    interface OrganizeImportsRequest extends Request {
        command: CommandTypes.OrganizeImports;
        arguments: OrganizeImportsRequestArgs;
    }
    type OrganizeImportsScope = GetCombinedCodeFixScope;
    interface OrganizeImportsRequestArgs {
        scope: OrganizeImportsScope;
    }
    interface OrganizeImportsResponse extends Response {
        edits: ReadonlyArray<FileCodeEdits>;
    }
    /**
     * Request for the available codefixes at a specific position.
     */
    interface CodeFixRequest extends Request {
        command: CommandTypes.GetCodeFixes;
        arguments: CodeFixRequestArgs;
    }
    interface GetCombinedCodeFixRequest extends Request {
        command: CommandTypes.GetCombinedCodeFix;
        arguments: GetCombinedCodeFixRequestArgs;
    }
    interface GetCombinedCodeFixResponse extends Response {
        body: CombinedCodeActions;
    }
    interface ApplyCodeActionCommandRequest extends Request {
        command: CommandTypes.ApplyCodeActionCommand;
        arguments: ApplyCodeActionCommandRequestArgs;
    }
    interface ApplyCodeActionCommandResponse extends Response {
    }
    interface FileRangeRequestArgs extends FileRequestArgs {
        /**
         * The line number for the request (1-based).
         */
        startLine: number;
        /**
         * The character offset (on the line) for the request (1-based).
         */
        startOffset: number;
        /**
         * The line number for the request (1-based).
         */
        endLine: number;
        /**
         * The character offset (on the line) for the request (1-based).
         */
        endOffset: number;
    }
    /**
     * Instances of this interface specify errorcodes on a specific location in a sourcefile.
     */
    interface CodeFixRequestArgs extends FileRangeRequestArgs {
        /**
         * Errorcodes we want to get the fixes for.
         */
        errorCodes?: ReadonlyArray<number>;
    }
    interface GetCombinedCodeFixRequestArgs {
        scope: GetCombinedCodeFixScope;
        fixId: {};
    }
    interface GetCombinedCodeFixScope {
        type: "file";
        args: FileRequestArgs;
    }
    interface ApplyCodeActionCommandRequestArgs {
        /** May also be an array of commands. */
        command: {};
    }
    /**
     * Response for GetCodeFixes request.
     */
    interface GetCodeFixesResponse extends Response {
        body?: CodeAction[];
    }
    /**
     * A request whose arguments specify a file location (file, line, col).
     */
    interface FileLocationRequest extends FileRequest {
        arguments: FileLocationRequestArgs;
    }
    /**
     * A request to get codes of supported code fixes.
     */
    interface GetSupportedCodeFixesRequest extends Request {
        command: CommandTypes.GetSupportedCodeFixes;
    }
    /**
     * A response for GetSupportedCodeFixesRequest request.
     */
    interface GetSupportedCodeFixesResponse extends Response {
        /**
         * List of error codes supported by the server.
         */
        body?: string[];
    }
    /**
     * Arguments for EncodedSemanticClassificationsRequest request.
     */
    interface EncodedSemanticClassificationsRequestArgs extends FileRequestArgs {
        /**
         * Start position of the span.
         */
        start: number;
        /**
         * Length of the span.
         */
        length: number;
    }
    /**
     * Arguments in document highlight request; include: filesToSearch, file,
     * line, offset.
     */
    interface DocumentHighlightsRequestArgs extends FileLocationRequestArgs {
        /**
         * List of files to search for document highlights.
         */
        filesToSearch: string[];
    }
    /**
     * Go to definition request; value of command field is
     * "definition". Return response giving the file locations that
     * define the symbol found in file at location line, col.
     */
    interface DefinitionRequest extends FileLocationRequest {
        command: CommandTypes.Definition;
    }
    /**
     * Go to type request; value of command field is
     * "typeDefinition". Return response giving the file locations that
     * define the type for the symbol found in file at location line, col.
     */
    interface TypeDefinitionRequest extends FileLocationRequest {
        command: CommandTypes.TypeDefinition;
    }
    /**
     * Go to implementation request; value of command field is
     * "implementation". Return response giving the file locations that
     * implement the symbol found in file at location line, col.
     */
    interface ImplementationRequest extends FileLocationRequest {
        command: CommandTypes.Implementation;
    }
    /**
     * Location in source code expressed as (one-based) line and (one-based) column offset.
     */
    interface Location {
        line: number;
        offset: number;
    }
    /**
     * Object found in response messages defining a span of text in source code.
     */
    interface TextSpan {
        /**
         * First character of the definition.
         */
        start: Location;
        /**
         * One character past last character of the definition.
         */
        end: Location;
    }
    /**
     * Object found in response messages defining a span of text in a specific source file.
     */
    interface FileSpan extends TextSpan {
        /**
         * File containing text span.
         */
        file: string;
    }
    interface DefinitionInfoAndBoundSpan {
        definitions: ReadonlyArray<FileSpan>;
        textSpan: TextSpan;
    }
    /**
     * Definition response message.  Gives text range for definition.
     */
    interface DefinitionResponse extends Response {
        body?: FileSpan[];
    }
    interface DefinitionInfoAndBoundSpanReponse extends Response {
        body?: DefinitionInfoAndBoundSpan;
    }
    /**
     * Definition response message.  Gives text range for definition.
     */
    interface TypeDefinitionResponse extends Response {
        body?: FileSpan[];
    }
    /**
     * Implementation response message.  Gives text range for implementations.
     */
    interface ImplementationResponse extends Response {
        body?: FileSpan[];
    }
    /**
     * Request to get brace completion for a location in the file.
     */
    interface BraceCompletionRequest extends FileLocationRequest {
        command: CommandTypes.BraceCompletion;
        arguments: BraceCompletionRequestArgs;
    }
    /**
     * Argument for BraceCompletionRequest request.
     */
    interface BraceCompletionRequestArgs extends FileLocationRequestArgs {
        /**
         * Kind of opening brace
         */
        openingBrace: string;
    }
    /**
     * @deprecated
     * Get occurrences request; value of command field is
     * "occurrences". Return response giving spans that are relevant
     * in the file at a given line and column.
     */
    interface OccurrencesRequest extends FileLocationRequest {
        command: CommandTypes.Occurrences;
    }
    /** @deprecated */
    interface OccurrencesResponseItem extends FileSpan {
        /**
         * True if the occurrence is a write location, false otherwise.
         */
        isWriteAccess: boolean;
        /**
         * True if the occurrence is in a string, undefined otherwise;
         */
        isInString?: true;
    }
    /** @deprecated */
    interface OccurrencesResponse extends Response {
        body?: OccurrencesResponseItem[];
    }
    /**
     * Get document highlights request; value of command field is
     * "documentHighlights". Return response giving spans that are relevant
     * in the file at a given line and column.
     */
    interface DocumentHighlightsRequest extends FileLocationRequest {
        command: CommandTypes.DocumentHighlights;
        arguments: DocumentHighlightsRequestArgs;
    }
    /**
     * Span augmented with extra information that denotes the kind of the highlighting to be used for span.
     */
    interface HighlightSpan extends TextSpan {
        kind: HighlightSpanKind;
    }
    /**
     * Represents a set of highligh spans for a give name
     */
    interface DocumentHighlightsItem {
        /**
         * File containing highlight spans.
         */
        file: string;
        /**
         * Spans to highlight in file.
         */
        highlightSpans: HighlightSpan[];
    }
    /**
     * Response for a DocumentHighlightsRequest request.
     */
    interface DocumentHighlightsResponse extends Response {
        body?: DocumentHighlightsItem[];
    }
    /**
     * Find references request; value of command field is
     * "references". Return response giving the file locations that
     * reference the symbol found in file at location line, col.
     */
    interface ReferencesRequest extends FileLocationRequest {
        command: CommandTypes.References;
    }
    interface ReferencesResponseItem extends FileSpan {
        /** Text of line containing the reference.  Including this
         *  with the response avoids latency of editor loading files
         * to show text of reference line (the server already has
         * loaded the referencing files).
         */
        lineText: string;
        /**
         * True if reference is a write location, false otherwise.
         */
        isWriteAccess: boolean;
        /**
         * True if reference is a definition, false otherwise.
         */
        isDefinition: boolean;
    }
    /**
     * The body of a "references" response message.
     */
    interface ReferencesResponseBody {
        /**
         * The file locations referencing the symbol.
         */
        refs: ReferencesResponseItem[];
        /**
         * The name of the symbol.
         */
        symbolName: string;
        /**
         * The start character offset of the symbol (on the line provided by the references request).
         */
        symbolStartOffset: number;
        /**
         * The full display name of the symbol.
         */
        symbolDisplayString: string;
    }
    /**
     * Response to "references" request.
     */
    interface ReferencesResponse extends Response {
        body?: ReferencesResponseBody;
    }
    /**
     * Argument for RenameRequest request.
     */
    interface RenameRequestArgs extends FileLocationRequestArgs {
        /**
         * Should text at specified location be found/changed in comments?
         */
        findInComments?: boolean;
        /**
         * Should text at specified location be found/changed in strings?
         */
        findInStrings?: boolean;
    }
    /**
     * Rename request; value of command field is "rename". Return
     * response giving the file locations that reference the symbol
     * found in file at location line, col. Also return full display
     * name of the symbol so that client can print it unambiguously.
     */
    interface RenameRequest extends FileLocationRequest {
        command: CommandTypes.Rename;
        arguments: RenameRequestArgs;
    }
    /**
     * Information about the item to be renamed.
     */
    interface RenameInfo {
        /**
         * True if item can be renamed.
         */
        canRename: boolean;
        /**
         * Error message if item can not be renamed.
         */
        localizedErrorMessage?: string;
        /**
         * Display name of the item to be renamed.
         */
        displayName: string;
        /**
         * Full display name of item to be renamed.
         */
        fullDisplayName: string;
        /**
         * The items's kind (such as 'className' or 'parameterName' or plain 'text').
         */
        kind: ScriptElementKind;
        /**
         * Optional modifiers for the kind (such as 'public').
         */
        kindModifiers: string;
    }
    /**
     *  A group of text spans, all in 'file'.
     */
    interface SpanGroup {
        /** The file to which the spans apply */
        file: string;
        /** The text spans in this group */
        locs: TextSpan[];
    }
    interface RenameResponseBody {
        /**
         * Information about the item to be renamed.
         */
        info: RenameInfo;
        /**
         * An array of span groups (one per file) that refer to the item to be renamed.
         */
        locs: ReadonlyArray<SpanGroup>;
    }
    /**
     * Rename response message.
     */
    interface RenameResponse extends Response {
        body?: RenameResponseBody;
    }
    /**
     * Represents a file in external project.
     * External project is project whose set of files, compilation options and open\close state
     * is maintained by the client (i.e. if all this data come from .csproj file in Visual Studio).
     * External project will exist even if all files in it are closed and should be closed explicitly.
     * If external project includes one or more tsconfig.json/jsconfig.json files then tsserver will
     * create configured project for every config file but will maintain a link that these projects were created
     * as a result of opening external project so they should be removed once external project is closed.
     */
    interface ExternalFile {
        /**
         * Name of file file
         */
        fileName: string;
        /**
         * Script kind of the file
         */
        scriptKind?: ScriptKindName | ts.ScriptKind;
        /**
         * Whether file has mixed content (i.e. .cshtml file that combines html markup with C#/JavaScript)
         */
        hasMixedContent?: boolean;
        /**
         * Content of the file
         */
        content?: string;
    }
    /**
     * Represent an external project
     */
    interface ExternalProject {
        /**
         * Project name
         */
        projectFileName: string;
        /**
         * List of root files in project
         */
        rootFiles: ExternalFile[];
        /**
         * Compiler options for the project
         */
        options: ExternalProjectCompilerOptions;
        /**
         * @deprecated typingOptions. Use typeAcquisition instead
         */
        typingOptions?: TypeAcquisition;
        /**
         * Explicitly specified type acquisition for the project
         */
        typeAcquisition?: TypeAcquisition;
    }
    interface CompileOnSaveMixin {
        /**
         * If compile on save is enabled for the project
         */
        compileOnSave?: boolean;
    }
    /**
     * For external projects, some of the project settings are sent together with
     * compiler settings.
     */
    type ExternalProjectCompilerOptions = CompilerOptions & CompileOnSaveMixin;
    /**
     * Represents a set of changes that happen in project
     */
    interface ProjectChanges {
        /**
         * List of added files
         */
        added: string[];
        /**
         * List of removed files
         */
        removed: string[];
        /**
         * List of updated files
         */
        updated: string[];
    }
    /**
     * Information found in a configure request.
     */
    interface ConfigureRequestArguments {
        /**
         * Information about the host, for example 'Emacs 24.4' or
         * 'Sublime Text version 3075'
         */
        hostInfo?: string;
        /**
         * If present, tab settings apply only to this file.
         */
        file?: string;
        /**
         * The format options to use during formatting and other code editing features.
         */
        formatOptions?: FormatCodeSettings;
        preferences?: UserPreferences;
        /**
         * The host's additional supported .js file extensions
         */
        extraFileExtensions?: JsFileExtensionInfo[];
    }
    /**
     *  Configure request; value of command field is "configure".  Specifies
     *  host information, such as host type, tab size, and indent size.
     */
    interface ConfigureRequest extends Request {
        command: CommandTypes.Configure;
        arguments: ConfigureRequestArguments;
    }
    /**
     * Response to "configure" request.  This is just an acknowledgement, so
     * no body field is required.
     */
    interface ConfigureResponse extends Response {
    }
    /**
     *  Information found in an "open" request.
     */
    interface OpenRequestArgs extends FileRequestArgs {
        /**
         * Used when a version of the file content is known to be more up to date than the one on disk.
         * Then the known content will be used upon opening instead of the disk copy
         */
        fileContent?: string;
        /**
         * Used to specify the script kind of the file explicitly. It could be one of the following:
         *      "TS", "JS", "TSX", "JSX"
         */
        scriptKindName?: ScriptKindName;
        /**
         * Used to limit the searching for project config file. If given the searching will stop at this
         * root path; otherwise it will go all the way up to the dist root path.
         */
        projectRootPath?: string;
    }
    type ScriptKindName = "TS" | "JS" | "TSX" | "JSX";
    /**
     * Open request; value of command field is "open". Notify the
     * server that the client has file open.  The server will not
     * monitor the filesystem for changes in this file and will assume
     * that the client is updating the server (using the change and/or
     * reload messages) when the file changes. Server does not currently
     * send a response to an open request.
     */
    interface OpenRequest extends Request {
        command: CommandTypes.Open;
        arguments: OpenRequestArgs;
    }
    /**
     * Request to open or update external project
     */
    interface OpenExternalProjectRequest extends Request {
        command: CommandTypes.OpenExternalProject;
        arguments: OpenExternalProjectArgs;
    }
    /**
     * Arguments to OpenExternalProjectRequest request
     */
    type OpenExternalProjectArgs = ExternalProject;
    /**
     * Request to open multiple external projects
     */
    interface OpenExternalProjectsRequest extends Request {
        command: CommandTypes.OpenExternalProjects;
        arguments: OpenExternalProjectsArgs;
    }
    /**
     * Arguments to OpenExternalProjectsRequest
     */
    interface OpenExternalProjectsArgs {
        /**
         * List of external projects to open or update
         */
        projects: ExternalProject[];
    }
    /**
     * Response to OpenExternalProjectRequest request. This is just an acknowledgement, so
     * no body field is required.
     */
    interface OpenExternalProjectResponse extends Response {
    }
    /**
     * Response to OpenExternalProjectsRequest request. This is just an acknowledgement, so
     * no body field is required.
     */
    interface OpenExternalProjectsResponse extends Response {
    }
    /**
     * Request to close external project.
     */
    interface CloseExternalProjectRequest extends Request {
        command: CommandTypes.CloseExternalProject;
        arguments: CloseExternalProjectRequestArgs;
    }
    /**
     * Arguments to CloseExternalProjectRequest request
     */
    interface CloseExternalProjectRequestArgs {
        /**
         * Name of the project to close
         */
        projectFileName: string;
    }
    /**
     * Response to CloseExternalProjectRequest request. This is just an acknowledgement, so
     * no body field is required.
     */
    interface CloseExternalProjectResponse extends Response {
    }
    /**
     * Request to set compiler options for inferred projects.
     * External projects are opened / closed explicitly.
     * Configured projects are opened when user opens loose file that has 'tsconfig.json' or 'jsconfig.json' anywhere in one of containing folders.
     * This configuration file will be used to obtain a list of files and configuration settings for the project.
     * Inferred projects are created when user opens a loose file that is not the part of external project
     * or configured project and will contain only open file and transitive closure of referenced files if 'useOneInferredProject' is false,
     * or all open loose files and its transitive closure of referenced files if 'useOneInferredProject' is true.
     */
    interface SetCompilerOptionsForInferredProjectsRequest extends Request {
        command: CommandTypes.CompilerOptionsForInferredProjects;
        arguments: SetCompilerOptionsForInferredProjectsArgs;
    }
    /**
     * Argument for SetCompilerOptionsForInferredProjectsRequest request.
     */
    interface SetCompilerOptionsForInferredProjectsArgs {
        /**
         * Compiler options to be used with inferred projects.
         */
        options: ExternalProjectCompilerOptions;
        /**
         * Specifies the project root path used to scope compiler options.
         * It is an error to provide this property if the server has not been started with
         * `useInferredProjectPerProjectRoot` enabled.
         */
        projectRootPath?: string;
    }
    /**
     * Response to SetCompilerOptionsForInferredProjectsResponse request. This is just an acknowledgement, so
     * no body field is required.
     */
    interface SetCompilerOptionsForInferredProjectsResponse extends Response {
    }
    /**
     *  Exit request; value of command field is "exit".  Ask the server process
     *  to exit.
     */
    interface ExitRequest extends Request {
        command: CommandTypes.Exit;
    }
    /**
     * Close request; value of command field is "close". Notify the
     * server that the client has closed a previously open file.  If
     * file is still referenced by open files, the server will resume
     * monitoring the filesystem for changes to file.  Server does not
     * currently send a response to a close request.
     */
    interface CloseRequest extends FileRequest {
        command: CommandTypes.Close;
    }
    /**
     * Request to obtain the list of files that should be regenerated if target file is recompiled.
     * NOTE: this us query-only operation and does not generate any output on disk.
     */
    interface CompileOnSaveAffectedFileListRequest extends FileRequest {
        command: CommandTypes.CompileOnSaveAffectedFileList;
    }
    /**
     * Contains a list of files that should be regenerated in a project
     */
    interface CompileOnSaveAffectedFileListSingleProject {
        /**
         * Project name
         */
        projectFileName: string;
        /**
         * List of files names that should be recompiled
         */
        fileNames: string[];
        /**
         * true if project uses outFile or out compiler option
         */
        projectUsesOutFile: boolean;
    }
    /**
     * Response for CompileOnSaveAffectedFileListRequest request;
     */
    interface CompileOnSaveAffectedFileListResponse extends Response {
        body: CompileOnSaveAffectedFileListSingleProject[];
    }
    /**
     * Request to recompile the file. All generated outputs (.js, .d.ts or .js.map files) is written on disk.
     */
    interface CompileOnSaveEmitFileRequest extends FileRequest {
        command: CommandTypes.CompileOnSaveEmitFile;
        arguments: CompileOnSaveEmitFileRequestArgs;
    }
    /**
     * Arguments for CompileOnSaveEmitFileRequest
     */
    interface CompileOnSaveEmitFileRequestArgs extends FileRequestArgs {
        /**
         * if true - then file should be recompiled even if it does not have any changes.
         */
        forced?: boolean;
    }
    /**
     * Quickinfo request; value of command field is
     * "quickinfo". Return response giving a quick type and
     * documentation string for the symbol found in file at location
     * line, col.
     */
    interface QuickInfoRequest extends FileLocationRequest {
        command: CommandTypes.Quickinfo;
    }
    /**
     * Body of QuickInfoResponse.
     */
    interface QuickInfoResponseBody {
        /**
         * The symbol's kind (such as 'className' or 'parameterName' or plain 'text').
         */
        kind: ScriptElementKind;
        /**
         * Optional modifiers for the kind (such as 'public').
         */
        kindModifiers: string;
        /**
         * Starting file location of symbol.
         */
        start: Location;
        /**
         * One past last character of symbol.
         */
        end: Location;
        /**
         * Type and kind of symbol.
         */
        displayString: string;
        /**
         * Documentation associated with symbol.
         */
        documentation: string;
        /**
         * JSDoc tags associated with symbol.
         */
        tags: JSDocTagInfo[];
    }
    /**
     * Quickinfo response message.
     */
    interface QuickInfoResponse extends Response {
        body?: QuickInfoResponseBody;
    }
    /**
     * Arguments for format messages.
     */
    interface FormatRequestArgs extends FileLocationRequestArgs {
        /**
         * Last line of range for which to format text in file.
         */
        endLine: number;
        /**
         * Character offset on last line of range for which to format text in file.
         */
        endOffset: number;
        /**
         * Format options to be used.
         */
        options?: FormatCodeSettings;
    }
    /**
     * Format request; value of command field is "format".  Return
     * response giving zero or more edit instructions.  The edit
     * instructions will be sorted in file order.  Applying the edit
     * instructions in reverse to file will result in correctly
     * reformatted text.
     */
    interface FormatRequest extends FileLocationRequest {
        command: CommandTypes.Format;
        arguments: FormatRequestArgs;
    }
    /**
     * Object found in response messages defining an editing
     * instruction for a span of text in source code.  The effect of
     * this instruction is to replace the text starting at start and
     * ending one character before end with newText. For an insertion,
     * the text span is empty.  For a deletion, newText is empty.
     */
    interface CodeEdit {
        /**
         * First character of the text span to edit.
         */
        start: Location;
        /**
         * One character past last character of the text span to edit.
         */
        end: Location;
        /**
         * Replace the span defined above with this string (may be
         * the empty string).
         */
        newText: string;
    }
    interface FileCodeEdits {
        fileName: string;
        textChanges: CodeEdit[];
    }
    interface CodeFixResponse extends Response {
        /** The code actions that are available */
        body?: CodeFixAction[];
    }
    interface CodeAction {
        /** Description of the code action to display in the UI of the editor */
        description: string;
        /** Text changes to apply to each file as part of the code action */
        changes: FileCodeEdits[];
        /** A command is an opaque object that should be passed to `ApplyCodeActionCommandRequestArgs` without modification.  */
        commands?: {}[];
    }
    interface CombinedCodeActions {
        changes: ReadonlyArray<FileCodeEdits>;
        commands?: ReadonlyArray<{}>;
    }
    interface CodeFixAction extends CodeAction {
        /** Short name to identify the fix, for use by telemetry. */
        fixName: string;
        /**
         * If present, one may call 'getCombinedCodeFix' with this fixId.
         * This may be omitted to indicate that the code fix can't be applied in a group.
         */
        fixId?: {};
        /** Should be present if and only if 'fixId' is. */
        fixAllDescription?: string;
    }
    /**
     * Format and format on key response message.
     */
    interface FormatResponse extends Response {
        body?: CodeEdit[];
    }
    /**
     * Arguments for format on key messages.
     */
    interface FormatOnKeyRequestArgs extends FileLocationRequestArgs {
        /**
         * Key pressed (';', '\n', or '}').
         */
        key: string;
        options?: FormatCodeSettings;
    }
    /**
     * Format on key request; value of command field is
     * "formatonkey". Given file location and key typed (as string),
     * return response giving zero or more edit instructions.  The
     * edit instructions will be sorted in file order.  Applying the
     * edit instructions in reverse to file will result in correctly
     * reformatted text.
     */
    interface FormatOnKeyRequest extends FileLocationRequest {
        command: CommandTypes.Formatonkey;
        arguments: FormatOnKeyRequestArgs;
    }
    /**
     * Arguments for completions messages.
     */
    interface CompletionsRequestArgs extends FileLocationRequestArgs {
        /**
         * Optional prefix to apply to possible completions.
         */
        prefix?: string;
        /**
         * @deprecated Use UserPreferences.includeCompletionsForModuleExports
         */
        includeExternalModuleExports?: boolean;
        /**
         * @deprecated Use UserPreferences.includeCompletionsWithInsertText
         */
        includeInsertTextCompletions?: boolean;
    }
    /**
     * Completions request; value of command field is "completions".
     * Given a file location (file, line, col) and a prefix (which may
     * be the empty string), return the possible completions that
     * begin with prefix.
     */
    interface CompletionsRequest extends FileLocationRequest {
        command: CommandTypes.Completions;
        arguments: CompletionsRequestArgs;
    }
    /**
     * Arguments for completion details request.
     */
    interface CompletionDetailsRequestArgs extends FileLocationRequestArgs {
        /**
         * Names of one or more entries for which to obtain details.
         */
        entryNames: (string | CompletionEntryIdentifier)[];
    }
    interface CompletionEntryIdentifier {
        name: string;
        source: string;
    }
    /**
     * Completion entry details request; value of command field is
     * "completionEntryDetails".  Given a file location (file, line,
     * col) and an array of completion entry names return more
     * detailed information for each completion entry.
     */
    interface CompletionDetailsRequest extends FileLocationRequest {
        command: CommandTypes.CompletionDetails;
        arguments: CompletionDetailsRequestArgs;
    }
    /**
     * Part of a symbol description.
     */
    interface SymbolDisplayPart {
        /**
         * Text of an item describing the symbol.
         */
        text: string;
        /**
         * The symbol's kind (such as 'className' or 'parameterName' or plain 'text').
         */
        kind: string;
    }
    /**
     * An item found in a completion response.
     */
    interface CompletionEntry {
        /**
         * The symbol's name.
         */
        name: string;
        /**
         * The symbol's kind (such as 'className' or 'parameterName').
         */
        kind: ScriptElementKind;
        /**
         * Optional modifiers for the kind (such as 'public').
         */
        kindModifiers: string;
        /**
         * A string that is used for comparing completion items so that they can be ordered.  This
         * is often the same as the name but may be different in certain circumstances.
         */
        sortText: string;
        /**
         * Text to insert instead of `name`.
         * This is used to support bracketed completions; If `name` might be "a-b" but `insertText` would be `["a-b"]`,
         * coupled with `replacementSpan` to replace a dotted access with a bracket access.
         */
        insertText?: string;
        /**
         * An optional span that indicates the text to be replaced by this completion item.
         * If present, this span should be used instead of the default one.
         * It will be set if the required span differs from the one generated by the default replacement behavior.
         */
        replacementSpan?: TextSpan;
        /**
         * Indicates whether commiting this completion entry will require additional code actions to be
         * made to avoid errors. The CompletionEntryDetails will have these actions.
         */
        hasAction?: true;
        /**
         * Identifier (not necessarily human-readable) identifying where this completion came from.
         */
        source?: string;
        /**
         * If true, this completion should be highlighted as recommended. There will only be one of these.
         * This will be set when we know the user should write an expression with a certain type and that type is an enum or constructable class.
         * Then either that enum/class or a namespace containing it will be the recommended symbol.
         */
        isRecommended?: true;
    }
    /**
     * Additional completion entry details, available on demand
     */
    interface CompletionEntryDetails {
        /**
         * The symbol's name.
         */
        name: string;
        /**
         * The symbol's kind (such as 'className' or 'parameterName').
         */
        kind: ScriptElementKind;
        /**
         * Optional modifiers for the kind (such as 'public').
         */
        kindModifiers: string;
        /**
         * Display parts of the symbol (similar to quick info).
         */
        displayParts: SymbolDisplayPart[];
        /**
         * Documentation strings for the symbol.
         */
        documentation: SymbolDisplayPart[];
        /**
         * JSDoc tags for the symbol.
         */
        tags: JSDocTagInfo[];
        /**
         * The associated code actions for this entry
         */
        codeActions?: CodeAction[];
        /**
         * Human-readable description of the `source` from the CompletionEntry.
         */
        source?: SymbolDisplayPart[];
    }
    interface CompletionsResponse extends Response {
        body?: CompletionEntry[];
    }
    interface CompletionDetailsResponse extends Response {
        body?: CompletionEntryDetails[];
    }
    /**
     * Signature help information for a single parameter
     */
    interface SignatureHelpParameter {
        /**
         * The parameter's name
         */
        name: string;
        /**
         * Documentation of the parameter.
         */
        documentation: SymbolDisplayPart[];
        /**
         * Display parts of the parameter.
         */
        displayParts: SymbolDisplayPart[];
        /**
         * Whether the parameter is optional or not.
         */
        isOptional: boolean;
    }
    /**
     * Represents a single signature to show in signature help.
     */
    interface SignatureHelpItem {
        /**
         * Whether the signature accepts a variable number of arguments.
         */
        isVariadic: boolean;
        /**
         * The prefix display parts.
         */
        prefixDisplayParts: SymbolDisplayPart[];
        /**
         * The suffix display parts.
         */
        suffixDisplayParts: SymbolDisplayPart[];
        /**
         * The separator display parts.
         */
        separatorDisplayParts: SymbolDisplayPart[];
        /**
         * The signature helps items for the parameters.
         */
        parameters: SignatureHelpParameter[];
        /**
         * The signature's documentation
         */
        documentation: SymbolDisplayPart[];
        /**
         * The signature's JSDoc tags
         */
        tags: JSDocTagInfo[];
    }
    /**
     * Signature help items found in the response of a signature help request.
     */
    interface SignatureHelpItems {
        /**
         * The signature help items.
         */
        items: SignatureHelpItem[];
        /**
         * The span for which signature help should appear on a signature
         */
        applicableSpan: TextSpan;
        /**
         * The item selected in the set of available help items.
         */
        selectedItemIndex: number;
        /**
         * The argument selected in the set of parameters.
         */
        argumentIndex: number;
        /**
         * The argument count
         */
        argumentCount: number;
    }
    /**
     * Arguments of a signature help request.
     */
    interface SignatureHelpRequestArgs extends FileLocationRequestArgs {
    }
    /**
     * Signature help request; value of command field is "signatureHelp".
     * Given a file location (file, line, col), return the signature
     * help.
     */
    interface SignatureHelpRequest extends FileLocationRequest {
        command: CommandTypes.SignatureHelp;
        arguments: SignatureHelpRequestArgs;
    }
    /**
     * Response object for a SignatureHelpRequest.
     */
    interface SignatureHelpResponse extends Response {
        body?: SignatureHelpItems;
    }
    /**
     * Synchronous request for semantic diagnostics of one file.
     */
    interface SemanticDiagnosticsSyncRequest extends FileRequest {
        command: CommandTypes.SemanticDiagnosticsSync;
        arguments: SemanticDiagnosticsSyncRequestArgs;
    }
    interface SemanticDiagnosticsSyncRequestArgs extends FileRequestArgs {
        includeLinePosition?: boolean;
    }
    /**
     * Response object for synchronous sematic diagnostics request.
     */
    interface SemanticDiagnosticsSyncResponse extends Response {
        body?: Diagnostic[] | DiagnosticWithLinePosition[];
    }
    interface SuggestionDiagnosticsSyncRequest extends FileRequest {
        command: CommandTypes.SuggestionDiagnosticsSync;
        arguments: SuggestionDiagnosticsSyncRequestArgs;
    }
    type SuggestionDiagnosticsSyncRequestArgs = SemanticDiagnosticsSyncRequestArgs;
    type SuggestionDiagnosticsSyncResponse = SemanticDiagnosticsSyncResponse;
    /**
     * Synchronous request for syntactic diagnostics of one file.
     */
    interface SyntacticDiagnosticsSyncRequest extends FileRequest {
        command: CommandTypes.SyntacticDiagnosticsSync;
        arguments: SyntacticDiagnosticsSyncRequestArgs;
    }
    interface SyntacticDiagnosticsSyncRequestArgs extends FileRequestArgs {
        includeLinePosition?: boolean;
    }
    /**
     * Response object for synchronous syntactic diagnostics request.
     */
    interface SyntacticDiagnosticsSyncResponse extends Response {
        body?: Diagnostic[] | DiagnosticWithLinePosition[];
    }
    /**
     * Arguments for GeterrForProject request.
     */
    interface GeterrForProjectRequestArgs {
        /**
         * the file requesting project error list
         */
        file: string;
        /**
         * Delay in milliseconds to wait before starting to compute
         * errors for the files in the file list
         */
        delay: number;
    }
    /**
     * GeterrForProjectRequest request; value of command field is
     * "geterrForProject". It works similarly with 'Geterr', only
     * it request for every file in this project.
     */
    interface GeterrForProjectRequest extends Request {
        command: CommandTypes.GeterrForProject;
        arguments: GeterrForProjectRequestArgs;
    }
    /**
     * Arguments for geterr messages.
     */
    interface GeterrRequestArgs {
        /**
         * List of file names for which to compute compiler errors.
         * The files will be checked in list order.
         */
        files: string[];
        /**
         * Delay in milliseconds to wait before starting to compute
         * errors for the files in the file list
         */
        delay: number;
    }
    /**
     * Geterr request; value of command field is "geterr". Wait for
     * delay milliseconds and then, if during the wait no change or
     * reload messages have arrived for the first file in the files
     * list, get the syntactic errors for the file, field requests,
     * and then get the semantic errors for the file.  Repeat with a
     * smaller delay for each subsequent file on the files list.  Best
     * practice for an editor is to send a file list containing each
     * file that is currently visible, in most-recently-used order.
     */
    interface GeterrRequest extends Request {
        command: CommandTypes.Geterr;
        arguments: GeterrRequestArgs;
    }
    type RequestCompletedEventName = "requestCompleted";
    /**
     * Event that is sent when server have finished processing request with specified id.
     */
    interface RequestCompletedEvent extends Event {
        event: RequestCompletedEventName;
        body: RequestCompletedEventBody;
    }
    interface RequestCompletedEventBody {
        request_seq: number;
    }
    /**
     * Item of diagnostic information found in a DiagnosticEvent message.
     */
    interface Diagnostic {
        /**
         * Starting file location at which text applies.
         */
        start: Location;
        /**
         * The last file location at which the text applies.
         */
        end: Location;
        /**
         * Text of diagnostic message.
         */
        text: string;
        /**
         * The category of the diagnostic message, e.g. "error", "warning", or "suggestion".
         */
        category: string;
        reportsUnnecessary?: {};
        /**
         * The error code of the diagnostic message.
         */
        code?: number;
        /**
         * The name of the plugin reporting the message.
         */
        source?: string;
    }
    interface DiagnosticWithFileName extends Diagnostic {
        /**
         * Name of the file the diagnostic is in
         */
        fileName: string;
    }
    interface DiagnosticEventBody {
        /**
         * The file for which diagnostic information is reported.
         */
        file: string;
        /**
         * An array of diagnostic information items.
         */
        diagnostics: Diagnostic[];
    }
    type DiagnosticEventKind = "semanticDiag" | "syntaxDiag" | "suggestionDiag";
    /**
     * Event message for DiagnosticEventKind event types.
     * These events provide syntactic and semantic errors for a file.
     */
    interface DiagnosticEvent extends Event {
        body?: DiagnosticEventBody;
    }
    interface ConfigFileDiagnosticEventBody {
        /**
         * The file which trigged the searching and error-checking of the config file
         */
        triggerFile: string;
        /**
         * The name of the found config file.
         */
        configFile: string;
        /**
         * An arry of diagnostic information items for the found config file.
         */
        diagnostics: DiagnosticWithFileName[];
    }
    /**
     * Event message for "configFileDiag" event type.
     * This event provides errors for a found config file.
     */
    interface ConfigFileDiagnosticEvent extends Event {
        body?: ConfigFileDiagnosticEventBody;
        event: "configFileDiag";
    }
    type ProjectLanguageServiceStateEventName = "projectLanguageServiceState";
    interface ProjectLanguageServiceStateEvent extends Event {
        event: ProjectLanguageServiceStateEventName;
        body?: ProjectLanguageServiceStateEventBody;
    }
    interface ProjectLanguageServiceStateEventBody {
        /**
         * Project name that has changes in the state of language service.
         * For configured projects this will be the config file path.
         * For external projects this will be the name of the projects specified when project was open.
         * For inferred projects this event is not raised.
         */
        projectName: string;
        /**
         * True if language service state switched from disabled to enabled
         * and false otherwise.
         */
        languageServiceEnabled: boolean;
    }
    type ProjectsUpdatedInBackgroundEventName = "projectsUpdatedInBackground";
    interface ProjectsUpdatedInBackgroundEvent extends Event {
        event: ProjectsUpdatedInBackgroundEventName;
        body: ProjectsUpdatedInBackgroundEventBody;
    }
    interface ProjectsUpdatedInBackgroundEventBody {
        /**
         * Current set of open files
         */
        openFiles: string[];
    }
    /**
     * Arguments for reload request.
     */
    interface ReloadRequestArgs extends FileRequestArgs {
        /**
         * Name of temporary file from which to reload file
         * contents. May be same as file.
         */
        tmpfile: string;
    }
    /**
     * Reload request message; value of command field is "reload".
     * Reload contents of file with name given by the 'file' argument
     * from temporary file with name given by the 'tmpfile' argument.
     * The two names can be identical.
     */
    interface ReloadRequest extends FileRequest {
        command: CommandTypes.Reload;
        arguments: ReloadRequestArgs;
    }
    /**
     * Response to "reload" request. This is just an acknowledgement, so
     * no body field is required.
     */
    interface ReloadResponse extends Response {
    }
    /**
     * Arguments for saveto request.
     */
    interface SavetoRequestArgs extends FileRequestArgs {
        /**
         * Name of temporary file into which to save server's view of
         * file contents.
         */
        tmpfile: string;
    }
    /**
     * Saveto request message; value of command field is "saveto".
     * For debugging purposes, save to a temporaryfile (named by
     * argument 'tmpfile') the contents of file named by argument
     * 'file'.  The server does not currently send a response to a
     * "saveto" request.
     */
    interface SavetoRequest extends FileRequest {
        command: CommandTypes.Saveto;
        arguments: SavetoRequestArgs;
    }
    /**
     * Arguments for navto request message.
     */
    interface NavtoRequestArgs extends FileRequestArgs {
        /**
         * Search term to navigate to from current location; term can
         * be '.*' or an identifier prefix.
         */
        searchValue: string;
        /**
         *  Optional limit on the number of items to return.
         */
        maxResultCount?: number;
        /**
         * Optional flag to indicate we want results for just the current file
         * or the entire project.
         */
        currentFileOnly?: boolean;
        projectFileName?: string;
    }
    /**
     * Navto request message; value of command field is "navto".
     * Return list of objects giving file locations and symbols that
     * match the search term given in argument 'searchTerm'.  The
     * context for the search is given by the named file.
     */
    interface NavtoRequest extends FileRequest {
        command: CommandTypes.Navto;
        arguments: NavtoRequestArgs;
    }
    /**
     * An item found in a navto response.
     */
    interface NavtoItem {
        /**
         * The symbol's name.
         */
        name: string;
        /**
         * The symbol's kind (such as 'className' or 'parameterName').
         */
        kind: ScriptElementKind;
        /**
         * exact, substring, or prefix.
         */
        matchKind?: string;
        /**
         * If this was a case sensitive or insensitive match.
         */
        isCaseSensitive?: boolean;
        /**
         * Optional modifiers for the kind (such as 'public').
         */
        kindModifiers?: string;
        /**
         * The file in which the symbol is found.
         */
        file: string;
        /**
         * The location within file at which the symbol is found.
         */
        start: Location;
        /**
         * One past the last character of the symbol.
         */
        end: Location;
        /**
         * Name of symbol's container symbol (if any); for example,
         * the class name if symbol is a class member.
         */
        containerName?: string;
        /**
         * Kind of symbol's container symbol (if any).
         */
        containerKind?: ScriptElementKind;
    }
    /**
     * Navto response message. Body is an array of navto items.  Each
     * item gives a symbol that matched the search term.
     */
    interface NavtoResponse extends Response {
        body?: NavtoItem[];
    }
    /**
     * Arguments for change request message.
     */
    interface ChangeRequestArgs extends FormatRequestArgs {
        /**
         * Optional string to insert at location (file, line, offset).
         */
        insertString?: string;
    }
    /**
     * Change request message; value of command field is "change".
     * Update the server's view of the file named by argument 'file'.
     * Server does not currently send a response to a change request.
     */
    interface ChangeRequest extends FileLocationRequest {
        command: CommandTypes.Change;
        arguments: ChangeRequestArgs;
    }
    /**
     * Response to "brace" request.
     */
    interface BraceResponse extends Response {
        body?: TextSpan[];
    }
    /**
     * Brace matching request; value of command field is "brace".
     * Return response giving the file locations of matching braces
     * found in file at location line, offset.
     */
    interface BraceRequest extends FileLocationRequest {
        command: CommandTypes.Brace;
    }
    /**
     * NavBar items request; value of command field is "navbar".
     * Return response giving the list of navigation bar entries
     * extracted from the requested file.
     */
    interface NavBarRequest extends FileRequest {
        command: CommandTypes.NavBar;
    }
    /**
     * NavTree request; value of command field is "navtree".
     * Return response giving the navigation tree of the requested file.
     */
    interface NavTreeRequest extends FileRequest {
        command: CommandTypes.NavTree;
    }
    interface NavigationBarItem {
        /**
         * The item's display text.
         */
        text: string;
        /**
         * The symbol's kind (such as 'className' or 'parameterName').
         */
        kind: ScriptElementKind;
        /**
         * Optional modifiers for the kind (such as 'public').
         */
        kindModifiers?: string;
        /**
         * The definition locations of the item.
         */
        spans: TextSpan[];
        /**
         * Optional children.
         */
        childItems?: NavigationBarItem[];
        /**
         * Number of levels deep this item should appear.
         */
        indent: number;
    }
    /** protocol.NavigationTree is identical to ts.NavigationTree, except using protocol.TextSpan instead of ts.TextSpan */
    interface NavigationTree {
        text: string;
        kind: ScriptElementKind;
        kindModifiers: string;
        spans: TextSpan[];
        childItems?: NavigationTree[];
    }
    type TelemetryEventName = "telemetry";
    interface TelemetryEvent extends Event {
        event: TelemetryEventName;
        body: TelemetryEventBody;
    }
    interface TelemetryEventBody {
        telemetryEventName: string;
        payload: any;
    }
    type TypesInstallerInitializationFailedEventName = "typesInstallerInitializationFailed";
    interface TypesInstallerInitializationFailedEvent extends Event {
        event: TypesInstallerInitializationFailedEventName;
        body: TypesInstallerInitializationFailedEventBody;
    }
    interface TypesInstallerInitializationFailedEventBody {
        message: string;
    }
    type TypingsInstalledTelemetryEventName = "typingsInstalled";
    interface TypingsInstalledTelemetryEventBody extends TelemetryEventBody {
        telemetryEventName: TypingsInstalledTelemetryEventName;
        payload: TypingsInstalledTelemetryEventPayload;
    }
    interface TypingsInstalledTelemetryEventPayload {
        /**
         * Comma separated list of installed typing packages
         */
        installedPackages: string;
        /**
         * true if install request succeeded, otherwise - false
         */
        installSuccess: boolean;
        /**
         * version of typings installer
         */
        typingsInstallerVersion: string;
    }
    type BeginInstallTypesEventName = "beginInstallTypes";
    type EndInstallTypesEventName = "endInstallTypes";
    interface BeginInstallTypesEvent extends Event {
        event: BeginInstallTypesEventName;
        body: BeginInstallTypesEventBody;
    }
    interface EndInstallTypesEvent extends Event {
        event: EndInstallTypesEventName;
        body: EndInstallTypesEventBody;
    }
    interface InstallTypesEventBody {
        /**
         * correlation id to match begin and end events
         */
        eventId: number;
        /**
         * list of packages to install
         */
        packages: ReadonlyArray<string>;
    }
    interface BeginInstallTypesEventBody extends InstallTypesEventBody {
    }
    interface EndInstallTypesEventBody extends InstallTypesEventBody {
        /**
         * true if installation succeeded, otherwise false
         */
        success: boolean;
    }
    interface NavBarResponse extends Response {
        body?: NavigationBarItem[];
    }
    interface NavTreeResponse extends Response {
        body?: NavigationTree;
    }
    enum IndentStyle {
        None = "None",
        Block = "Block",
        Smart = "Smart"
    }
    interface EditorSettings {
        baseIndentSize?: number;
        indentSize?: number;
        tabSize?: number;
        newLineCharacter?: string;
        convertTabsToSpaces?: boolean;
        indentStyle?: IndentStyle | ts.IndentStyle;
    }
    interface FormatCodeSettings extends EditorSettings {
        insertSpaceAfterCommaDelimiter?: boolean;
        insertSpaceAfterSemicolonInForStatements?: boolean;
        insertSpaceBeforeAndAfterBinaryOperators?: boolean;
        insertSpaceAfterConstructor?: boolean;
        insertSpaceAfterKeywordsInControlFlowStatements?: boolean;
        insertSpaceAfterFunctionKeywordForAnonymousFunctions?: boolean;
        insertSpaceAfterOpeningAndBeforeClosingNonemptyParenthesis?: boolean;
        insertSpaceAfterOpeningAndBeforeClosingNonemptyBrackets?: boolean;
        insertSpaceAfterOpeningAndBeforeClosingNonemptyBraces?: boolean;
        insertSpaceAfterOpeningAndBeforeClosingTemplateStringBraces?: boolean;
        insertSpaceAfterOpeningAndBeforeClosingJsxExpressionBraces?: boolean;
        insertSpaceAfterTypeAssertion?: boolean;
        insertSpaceBeforeFunctionParenthesis?: boolean;
        placeOpenBraceOnNewLineForFunctions?: boolean;
        placeOpenBraceOnNewLineForControlBlocks?: boolean;
        insertSpaceBeforeTypeAnnotation?: boolean;
    }
    interface UserPreferences {
        readonly disableSuggestions?: boolean;
        readonly quotePreference?: "double" | "single";
        /**
         * If enabled, TypeScript will search through all external modules' exports and add them to the completions list.
         * This affects lone identifier completions but not completions on the right hand side of `obj.`.
         */
        readonly includeCompletionsForModuleExports?: boolean;
        /**
         * If enabled, the completion list will include completions with invalid identifier names.
         * For those entries, The `insertText` and `replacementSpan` properties will be set to change from `.x` property access to `["x"]`.
         */
        readonly includeCompletionsWithInsertText?: boolean;
        readonly importModuleSpecifierPreference?: "relative" | "non-relative";
    }
    interface CompilerOptions {
        allowJs?: boolean;
        allowSyntheticDefaultImports?: boolean;
        allowUnreachableCode?: boolean;
        allowUnusedLabels?: boolean;
        alwaysStrict?: boolean;
        baseUrl?: string;
        charset?: string;
        checkJs?: boolean;
        declaration?: boolean;
        declarationDir?: string;
        disableSizeLimit?: boolean;
        downlevelIteration?: boolean;
        emitBOM?: boolean;
        emitDecoratorMetadata?: boolean;
        experimentalDecorators?: boolean;
        forceConsistentCasingInFileNames?: boolean;
        importHelpers?: boolean;
        inlineSourceMap?: boolean;
        inlineSources?: boolean;
        isolatedModules?: boolean;
        jsx?: JsxEmit | ts.JsxEmit;
        lib?: string[];
        locale?: string;
        mapRoot?: string;
        maxNodeModuleJsDepth?: number;
        module?: ModuleKind | ts.ModuleKind;
        moduleResolution?: ModuleResolutionKind | ts.ModuleResolutionKind;
        newLine?: NewLineKind | ts.NewLineKind;
        noEmit?: boolean;
        noEmitHelpers?: boolean;
        noEmitOnError?: boolean;
        noErrorTruncation?: boolean;
        noFallthroughCasesInSwitch?: boolean;
        noImplicitAny?: boolean;
        noImplicitReturns?: boolean;
        noImplicitThis?: boolean;
        noUnusedLocals?: boolean;
        noUnusedParameters?: boolean;
        noImplicitUseStrict?: boolean;
        noLib?: boolean;
        noResolve?: boolean;
        out?: string;
        outDir?: string;
        outFile?: string;
        paths?: MapLike<string[]>;
        plugins?: PluginImport[];
        preserveConstEnums?: boolean;
        preserveSymlinks?: boolean;
        project?: string;
        reactNamespace?: string;
        removeComments?: boolean;
        rootDir?: string;
        rootDirs?: string[];
        skipLibCheck?: boolean;
        skipDefaultLibCheck?: boolean;
        sourceMap?: boolean;
        sourceRoot?: string;
        strict?: boolean;
        strictNullChecks?: boolean;
        suppressExcessPropertyErrors?: boolean;
        suppressImplicitAnyIndexErrors?: boolean;
        target?: ScriptTarget | ts.ScriptTarget;
        traceResolution?: boolean;
        resolveJsonModule?: boolean;
        types?: string[];
        /** Paths used to used to compute primary types search locations */
        typeRoots?: string[];
        [option: string]: CompilerOptionsValue | undefined;
    }
    enum JsxEmit {
        None = "None",
        Preserve = "Preserve",
        ReactNative = "ReactNative",
        React = "React"
    }
    enum ModuleKind {
        None = "None",
        CommonJS = "CommonJS",
        AMD = "AMD",
        UMD = "UMD",
        System = "System",
        ES6 = "ES6",
        ES2015 = "ES2015",
        ESNext = "ESNext"
    }
    enum ModuleResolutionKind {
        Classic = "Classic",
        Node = "Node"
    }
    enum NewLineKind {
        Crlf = "Crlf",
        Lf = "Lf"
    }
    enum ScriptTarget {
        ES3 = "ES3",
        ES5 = "ES5",
        ES6 = "ES6",
        ES2015 = "ES2015",
        ES2016 = "ES2016",
        ES2017 = "ES2017",
        ESNext = "ESNext"
    }
}
declare namespace ts.server {
    class ScriptInfo {
        private readonly host;
        readonly fileName: NormalizedPath;
        readonly scriptKind: ScriptKind;
        readonly hasMixedContent: boolean;
        readonly path: Path;
        /**
         * All projects that include this file
         */
        readonly containingProjects: Project[];
        private formatSettings;
        private preferences;
        private textStorage;
        constructor(host: ServerHost, fileName: NormalizedPath, scriptKind: ScriptKind, hasMixedContent: boolean, path: Path);
        isScriptOpen(): boolean;
        open(newText: string): void;
        close(fileExists?: boolean): void;
        getSnapshot(): IScriptSnapshot;
        private ensureRealPath;
        getFormatCodeSettings(): FormatCodeSettings;
        getPreferences(): UserPreferences;
        attachToProject(project: Project): boolean;
        isAttached(project: Project): boolean;
        detachFromProject(project: Project): void;
        detachAllProjects(): void;
        getDefaultProject(): Project;
        registerFileUpdate(): void;
        setOptions(formatSettings: FormatCodeSettings, preferences: UserPreferences): void;
        getLatestVersion(): string;
        saveTo(fileName: string): void;
        reloadFromFile(tempFileName?: NormalizedPath): void;
        editContent(start: number, end: number, newText: string): void;
        markContainingProjectsAsDirty(): void;
        isOrphan(): boolean;
        /**
         *  @param line 1 based index
         */
        lineToTextSpan(line: number): TextSpan;
        /**
         * @param line 1 based index
         * @param offset 1 based index
         */
        lineOffsetToPosition(line: number, offset: number): number;
        positionToLineOffset(position: number): protocol.Location;
        isJavaScript(): boolean;
    }
}
declare namespace ts.server {
    interface InstallPackageOptionsWithProject extends InstallPackageOptions {
        projectName: string;
        projectRootPath: Path;
    }
    interface ITypingsInstaller {
        isKnownTypesPackageName(name: string): boolean;
        installPackage(options: InstallPackageOptionsWithProject): Promise<ApplyCodeActionCommandResult>;
        enqueueInstallTypingsRequest(p: Project, typeAcquisition: TypeAcquisition, unresolvedImports: SortedReadonlyArray<string>): void;
        attach(projectService: ProjectService): void;
        onProjectClosed(p: Project): void;
        readonly globalTypingsCacheLocation: string;
    }
    const nullTypingsInstaller: ITypingsInstaller;
    class TypingsCache {
        private readonly installer;
        private readonly perProjectCache;
        constructor(installer: ITypingsInstaller);
        isKnownTypesPackageName(name: string): boolean;
        installPackage(options: InstallPackageOptionsWithProject): Promise<ApplyCodeActionCommandResult>;
        getTypingsForProject(project: Project, unresolvedImports: SortedReadonlyArray<string>, forceRefresh: boolean): SortedReadonlyArray<string>;
        updateTypingsForProject(projectName: string, compilerOptions: CompilerOptions, typeAcquisition: TypeAcquisition, unresolvedImports: SortedReadonlyArray<string>, newTypings: string[]): void;
        deleteTypingsForProject(projectName: string): void;
        onProjectClosed(project: Project): void;
    }
}
declare namespace ts.server {
    enum ProjectKind {
        Inferred = 0,
        Configured = 1,
        External = 2
    }
    function allRootFilesAreJsOrDts(project: Project): boolean;
    function allFilesAreJsOrDts(project: Project): boolean;
    class UnresolvedImportsMap {
        readonly perFileMap: Map<ReadonlyArray<string>>;
        private version;
        clear(): void;
        getVersion(): number;
        remove(path: Path): void;
        get(path: Path): ReadonlyArray<string>;
        set(path: Path, value: ReadonlyArray<string>): void;
    }
    interface PluginCreateInfo {
        project: Project;
        languageService: LanguageService;
        languageServiceHost: LanguageServiceHost;
        serverHost: ServerHost;
        config: any;
    }
    interface PluginModule {
        create(createInfo: PluginCreateInfo): LanguageService;
        getExternalFiles?(proj: Project): string[];
    }
    type PluginModuleFactory = (mod: {
        typescript: typeof ts;
    }) => PluginModule;
    /**
     * The project root can be script info - if root is present,
     * or it could be just normalized path if root wasnt present on the host(only for non inferred project)
     */
    type ProjectRoot = ScriptInfo | NormalizedPath;
    abstract class Project implements LanguageServiceHost, ModuleResolutionHost {
        readonly projectName: string;
        readonly projectKind: ProjectKind;
        readonly projectService: ProjectService;
        private documentRegistry;
        private compilerOptions;
        compileOnSaveEnabled: boolean;
        private rootFiles;
        private rootFilesMap;
        private program;
        private externalFiles;
        private missingFilesMap;
        private plugins;
        private cachedUnresolvedImportsPerFile;
        private lastCachedUnresolvedImportsList;
        private lastFileExceededProgramSize;
        protected languageService: LanguageService;
        languageServiceEnabled: boolean;
        readonly trace?: (s: string) => void;
        readonly realpath?: (path: string) => string;
        private builderState;
        /**
         * Set of files names that were updated since the last call to getChangesSinceVersion.
         */
        private updatedFileNames;
        /**
         * Set of files that was returned from the last call to getChangesSinceVersion.
         */
        private lastReportedFileNames;
        /**
         * Last version that was reported.
         */
        private lastReportedVersion;
        /**
         * Current project structure version.
         * This property is changed in 'updateGraph' based on the set of files in program
         */
        private projectStructureVersion;
        /**
         * Current version of the project state. It is changed when:
         * - new root file was added/removed
         * - edit happen in some file that is currently included in the project.
         * This property is different from projectStructureVersion since in most cases edits don't affect set of files in the project
         */
        private projectStateVersion;
        private typingFiles;
        private readonly cancellationToken;
        isNonTsProject(): boolean;
        isJsOnlyProject(): boolean;
        getCachedUnresolvedImportsPerFile_TestOnly(): UnresolvedImportsMap;
        static resolveModule(moduleName: string, initialDir: string, host: ServerHost, log: (message: string) => void): {};
        isKnownTypesPackageName(name: string): boolean;
        installPackage(options: InstallPackageOptions): Promise<ApplyCodeActionCommandResult>;
        private readonly typingsCache;
        getCompilationSettings(): CompilerOptions;
        getCompilerOptions(): CompilerOptions;
        getNewLine(): string;
        getProjectVersion(): string;
        getScriptFileNames(): string[];
        private getOrCreateScriptInfoAndAttachToProject;
        getScriptKind(fileName: string): ScriptKind;
        getScriptVersion(filename: string): string;
        getScriptSnapshot(filename: string): IScriptSnapshot;
        getCancellationToken(): HostCancellationToken;
        getCurrentDirectory(): string;
        getDefaultLibFileName(): string;
        useCaseSensitiveFileNames(): boolean;
        readDirectory(path: string, extensions?: ReadonlyArray<string>, exclude?: ReadonlyArray<string>, include?: ReadonlyArray<string>, depth?: number): string[];
        readFile(fileName: string): string | undefined;
        fileExists(file: string): boolean;
        resolveModuleNames(moduleNames: string[], containingFile: string, reusedNames?: string[]): ResolvedModuleFull[];
        resolveTypeReferenceDirectives(typeDirectiveNames: string[], containingFile: string): ResolvedTypeReferenceDirective[];
        directoryExists(path: string): boolean;
        getDirectories(path: string): string[];
        log(s: string): void;
        error(s: string): void;
        private setInternalCompilerOptionsForEmittingJsFiles;
        /**
         * Get the errors that dont have any file name associated
         */
        getGlobalProjectErrors(): ReadonlyArray<Diagnostic>;
        getAllProjectErrors(): ReadonlyArray<Diagnostic>;
        getLanguageService(ensureSynchronized?: boolean): LanguageService;
        private shouldEmitFile;
        getCompileOnSaveAffectedFileList(scriptInfo: ScriptInfo): string[];
        /**
         * Returns true if emit was conducted
         */
        emitFile(scriptInfo: ScriptInfo, writeFile: (path: string, data: string, writeByteOrderMark?: boolean) => void): boolean;
        enableLanguageService(): void;
        disableLanguageService(lastFileExceededProgramSize?: string): void;
        getProjectName(): string;
        abstract getTypeAcquisition(): TypeAcquisition;
        protected removeLocalTypingsFromTypeAcquisition(newTypeAcquisition: TypeAcquisition): TypeAcquisition;
        getExternalFiles(): SortedReadonlyArray<string>;
        getSourceFile(path: Path): SourceFile;
        close(): void;
        private detachScriptInfoIfNotRoot;
        isClosed(): boolean;
        hasRoots(): boolean;
        getRootFiles(): NormalizedPath[];
        getRootScriptInfos(): ScriptInfo[];
        getScriptInfos(): ScriptInfo[];
        getExcludedFiles(): ReadonlyArray<NormalizedPath>;
        getFileNames(excludeFilesFromExternalLibraries?: boolean, excludeConfigFiles?: boolean): NormalizedPath[];
        hasConfigFile(configFilePath: NormalizedPath): boolean;
        containsScriptInfo(info: ScriptInfo): boolean;
        containsFile(filename: NormalizedPath, requireOpen?: boolean): boolean;
        isRoot(info: ScriptInfo): boolean;
        addRoot(info: ScriptInfo): void;
        addMissingFileRoot(fileName: NormalizedPath): void;
        removeFile(info: ScriptInfo, fileExists: boolean, detachFromProject: boolean): void;
        registerFileUpdate(fileName: string): void;
        markAsDirty(): void;
        /**
         * Updates set of files that contribute to this project
         * @returns: true if set of files in the project stays the same and false - otherwise.
         */
        updateGraph(): boolean;
        protected removeExistingTypings(include: string[]): string[];
        private updateGraphWorker;
        private detachScriptInfoFromProject;
        private addMissingFileWatcher;
        private isWatchedMissingFile;
        getScriptInfoForNormalizedPath(fileName: NormalizedPath): ScriptInfo;
        getScriptInfo(uncheckedFileName: string): ScriptInfo;
        filesToString(writeProjectFileNames: boolean): string;
        setCompilerOptions(compilerOptions: CompilerOptions): void;
        protected removeRoot(info: ScriptInfo): void;
        protected enableGlobalPlugins(): void;
        protected enablePlugin(pluginConfigEntry: PluginImport, searchPaths: string[]): void;
        private enableProxy;
    }
    /**
     * If a file is opened and no tsconfig (or jsconfig) is found,
     * the file and its imports/references are put into an InferredProject.
     */
    class InferredProject extends Project {
        private static readonly newName;
        private _isJsInferredProject;
        toggleJsInferredProject(isJsInferredProject: boolean): void;
        setCompilerOptions(options?: CompilerOptions): void;
        /** this is canonical project root path */
        readonly projectRootPath: string | undefined;
        addRoot(info: ScriptInfo): void;
        removeRoot(info: ScriptInfo): void;
        isProjectWithSingleRoot(): boolean;
        close(): void;
        getTypeAcquisition(): TypeAcquisition;
    }
    /**
     * If a file is opened, the server will look for a tsconfig (or jsconfig)
     * and if successfull create a ConfiguredProject for it.
     * Otherwise it will create an InferredProject.
     */
    class ConfiguredProject extends Project {
        compileOnSaveEnabled: boolean;
        private typeAcquisition;
        private directoriesWatchedForWildcards;
        readonly canonicalConfigFilePath: NormalizedPath;
        /** Ref count to the project when opened from external project */
        private externalProjectRefCount;
        private projectErrors;
        /**
         * If the project has reload from disk pending, it reloads (and then updates graph as part of that) instead of just updating the graph
         * @returns: true if set of files in the project stays the same and false - otherwise.
         */
        updateGraph(): boolean;
        getConfigFilePath(): NormalizedPath;
        enablePlugins(): void;
        /**
         * Get the errors that dont have any file name associated
         */
        getGlobalProjectErrors(): ReadonlyArray<Diagnostic>;
        /**
         * Get all the project errors
         */
        getAllProjectErrors(): ReadonlyArray<Diagnostic>;
        setProjectErrors(projectErrors: Diagnostic[]): void;
        setTypeAcquisition(newTypeAcquisition: TypeAcquisition): void;
        getTypeAcquisition(): TypeAcquisition;
        close(): void;
        getEffectiveTypeRoots(): string[];
    }
    /**
     * Project whose configuration is handled externally, such as in a '.csproj'.
     * These are created only if a host explicitly calls `openExternalProject`.
     */
    class ExternalProject extends Project {
        externalProjectName: string;
        compileOnSaveEnabled: boolean;
        excludedFiles: ReadonlyArray<NormalizedPath>;
        private typeAcquisition;
        getExcludedFiles(): ReadonlyArray<NormalizedPath>;
        getTypeAcquisition(): TypeAcquisition;
        setTypeAcquisition(newTypeAcquisition: TypeAcquisition): void;
    }
}
declare namespace ts.server {
    const maxProgramSizeForNonTsFiles: number;
    const ProjectsUpdatedInBackgroundEvent = "projectsUpdatedInBackground";
    const ConfigFileDiagEvent = "configFileDiag";
    const ProjectLanguageServiceStateEvent = "projectLanguageServiceState";
    const ProjectInfoTelemetryEvent = "projectInfo";
    interface ProjectsUpdatedInBackgroundEvent {
        eventName: typeof ProjectsUpdatedInBackgroundEvent;
        data: {
            openFiles: string[];
        };
    }
    interface ConfigFileDiagEvent {
        eventName: typeof ConfigFileDiagEvent;
        data: {
            triggerFile: string;
            configFileName: string;
            diagnostics: ReadonlyArray<Diagnostic>;
        };
    }
    interface ProjectLanguageServiceStateEvent {
        eventName: typeof ProjectLanguageServiceStateEvent;
        data: {
            project: Project;
            languageServiceEnabled: boolean;
        };
    }
    /** This will be converted to the payload of a protocol.TelemetryEvent in session.defaultEventHandler. */
    interface ProjectInfoTelemetryEvent {
        readonly eventName: typeof ProjectInfoTelemetryEvent;
        readonly data: ProjectInfoTelemetryEventData;
    }
    interface ProjectInfoTelemetryEventData {
        /** Cryptographically secure hash of project file location. */
        readonly projectId: string;
        /** Count of file extensions seen in the project. */
        readonly fileStats: FileStats;
        /**
         * Any compiler options that might contain paths will be taken out.
         * Enum compiler options will be converted to strings.
         */
        readonly compilerOptions: CompilerOptions;
        readonly extends: boolean | undefined;
        readonly files: boolean | undefined;
        readonly include: boolean | undefined;
        readonly exclude: boolean | undefined;
        readonly compileOnSave: boolean;
        readonly typeAcquisition: ProjectInfoTypeAcquisitionData;
        readonly configFileName: "tsconfig.json" | "jsconfig.json" | "other";
        readonly projectType: "external" | "configured";
        readonly languageServiceEnabled: boolean;
        /** TypeScript version used by the server. */
        readonly version: string;
    }
    interface ProjectInfoTypeAcquisitionData {
        readonly enable: boolean;
        readonly include: boolean;
        readonly exclude: boolean;
    }
    interface FileStats {
        readonly js: number;
        readonly jsx: number;
        readonly ts: number;
        readonly tsx: number;
        readonly dts: number;
    }
    type ProjectServiceEvent = ProjectsUpdatedInBackgroundEvent | ConfigFileDiagEvent | ProjectLanguageServiceStateEvent | ProjectInfoTelemetryEvent;
    type ProjectServiceEventHandler = (event: ProjectServiceEvent) => void;
    interface SafeList {
        [name: string]: {
            match: RegExp;
            exclude?: (string | number)[][];
            types?: string[];
        };
    }
    interface TypesMapFile {
        typesMap: SafeList;
        simpleMap: {
            [libName: string]: string;
        };
    }
    function convertFormatOptions(protocolOptions: protocol.FormatCodeSettings): FormatCodeSettings;
    function convertCompilerOptions(protocolOptions: protocol.ExternalProjectCompilerOptions): CompilerOptions & protocol.CompileOnSaveMixin;
    function tryConvertScriptKindName(scriptKindName: protocol.ScriptKindName | ScriptKind): ScriptKind;
    function convertScriptKindName(scriptKindName: protocol.ScriptKindName): ScriptKind.Unknown | ScriptKind.JS | ScriptKind.JSX | ScriptKind.TS | ScriptKind.TSX;
    interface HostConfiguration {
        formatCodeOptions: FormatCodeSettings;
        preferences: UserPreferences;
        hostInfo: string;
        extraFileExtensions?: JsFileExtensionInfo[];
    }
    interface OpenConfiguredProjectResult {
        configFileName?: NormalizedPath;
        configFileErrors?: ReadonlyArray<Diagnostic>;
    }
    interface ProjectServiceOptions {
        host: ServerHost;
        logger: Logger;
        cancellationToken: HostCancellationToken;
        useSingleInferredProject: boolean;
        useInferredProjectPerProjectRoot: boolean;
        typingsInstaller: ITypingsInstaller;
        eventHandler?: ProjectServiceEventHandler;
        suppressDiagnosticEvents?: boolean;
        throttleWaitMilliseconds?: number;
        globalPlugins?: ReadonlyArray<string>;
        pluginProbeLocations?: ReadonlyArray<string>;
        allowLocalPluginLoads?: boolean;
        typesMapLocation?: string;
        syntaxOnly?: boolean;
    }
    class ProjectService {
        readonly typingsCache: TypingsCache;
        private readonly documentRegistry;
        /**
         * Container of all known scripts
         */
        private readonly filenameToScriptInfo;
        /**
         * maps external project file name to list of config files that were the part of this project
         */
        private readonly externalProjectToConfiguredProjectMap;
        /**
         * external projects (configuration and list of root files is not controlled by tsserver)
         */
        readonly externalProjects: ExternalProject[];
        /**
         * projects built from openFileRoots
         */
        readonly inferredProjects: InferredProject[];
        /**
         * projects specified by a tsconfig.json file
         */
        readonly configuredProjects: Map<ConfiguredProject>;
        /**
         * Open files: with value being project root path, and key being Path of the file that is open
         */
        readonly openFiles: Map<NormalizedPath>;
        /**
         * Map of open files that are opened without complete path but have projectRoot as current directory
         */
        private readonly openFilesWithNonRootedDiskPath;
        private compilerOptionsForInferredProjects;
        private compilerOptionsForInferredProjectsPerProjectRoot;
        /**
         * Project size for configured or external projects
         */
        private readonly projectToSizeMap;
        /**
         * This is a map of config file paths existance that doesnt need query to disk
         * - The entry can be present because there is inferred project that needs to watch addition of config file to directory
         *   In this case the exists could be true/false based on config file is present or not
         * - Or it is present if we have configured project open with config file at that location
         *   In this case the exists property is always true
         */
        private readonly configFileExistenceInfoCache;
        private readonly throttledOperations;
        private readonly hostConfiguration;
        private safelist;
        private legacySafelist;
        private pendingProjectUpdates;
        readonly currentDirectory: string;
        readonly toCanonicalFileName: (f: string) => string;
        readonly host: ServerHost;
        readonly logger: Logger;
        readonly cancellationToken: HostCancellationToken;
        readonly useSingleInferredProject: boolean;
        readonly useInferredProjectPerProjectRoot: boolean;
        readonly typingsInstaller: ITypingsInstaller;
        private readonly globalCacheLocationDirectoryPath;
        readonly throttleWaitMilliseconds?: number;
        private readonly eventHandler?;
        private readonly suppressDiagnosticEvents?;
        readonly globalPlugins: ReadonlyArray<string>;
        readonly pluginProbeLocations: ReadonlyArray<string>;
        readonly allowLocalPluginLoads: boolean;
        readonly typesMapLocation: string | undefined;
        readonly syntaxOnly?: boolean;
        /** Tracks projects that we have already sent telemetry for. */
        private readonly seenProjects;
        constructor(opts: ProjectServiceOptions);
        toPath(fileName: string): Path;
        private loadTypesMap;
        updateTypingsForProject(response: SetTypings | InvalidateCachedTypings | PackageInstalledResponse): void;
        private delayEnsureProjectForOpenFiles;
        private delayUpdateProjectGraph;
        private sendProjectsUpdatedInBackgroundEvent;
        private delayUpdateProjectGraphs;
        setCompilerOptionsForInferredProjects(projectCompilerOptions: protocol.ExternalProjectCompilerOptions, projectRootPath?: string): void;
        findProject(projectName: string): Project | undefined;
        getDefaultProjectForFile(fileName: NormalizedPath, ensureProject: boolean): Project;
        getScriptInfoEnsuringProjectsUptoDate(uncheckedFileName: string): ScriptInfo;
        /**
         * Ensures the project structures are upto date
         * This means,
         * - we go through all the projects and update them if they are dirty
         * - if updates reflect some change in structure or there was pending request to ensure projects for open files
         *   ensure that each open script info has project
         */
        private ensureProjectStructuresUptoDate;
        private updateProjectIfDirty;
        getFormatCodeOptions(file: NormalizedPath): FormatCodeSettings;
        getPreferences(file: NormalizedPath): UserPreferences;
        private onSourceFileChanged;
        private handleDeletedFile;
        private onConfigChangedForConfiguredProject;
        /**
         * This is the callback function for the config file add/remove/change at any location
         * that matters to open script info but doesnt have configured project open
         * for the config file
         */
        private onConfigFileChangeForOpenScriptInfo;
        private removeProject;
        /**
         * Remove this file from the set of open, non-configured files.
         * @param info The file that has been closed or newly configured
         */
        private closeOpenFile;
        private deleteOrphanScriptInfoNotInAnyProject;
        private deleteScriptInfo;
        private configFileExists;
        private setConfigFileExistenceByNewConfiguredProject;
        /**
         * Returns true if the configFileExistenceInfo is needed/impacted by open files that are root of inferred project
         */
        private configFileExistenceImpactsRootOfInferredProject;
        private setConfigFileExistenceInfoByClosedConfiguredProject;
        private logConfigFileWatchUpdate;
        /**
         * Create the watcher for the configFileExistenceInfo
         */
        private createConfigFileWatcherOfConfigFileExistence;
        /**
         * Close the config file watcher in the cached ConfigFileExistenceInfo
         *   if there arent any open files that are root of inferred project
         */
        private closeConfigFileWatcherOfConfigFileExistenceInfo;
        /**
         * This is called on file close, so that we stop watching the config file for this script info
         */
        private stopWatchingConfigFilesForClosedScriptInfo;
        /**
         * This function tries to search for a tsconfig.json for the given file.
         * This is different from the method the compiler uses because
         * the compiler can assume it will always start searching in the
         * current directory (the directory in which tsc was invoked).
         * The server must start searching from the directory containing
         * the newly opened file.
         */
        private forEachConfigFileLocation;
        /**
         * This function tries to search for a tsconfig.json for the given file.
         * This is different from the method the compiler uses because
         * the compiler can assume it will always start searching in the
         * current directory (the directory in which tsc was invoked).
         * The server must start searching from the directory containing
         * the newly opened file.
         */
        private getConfigFileNameForFile;
        private printProjects;
        private findConfiguredProjectByProjectName;
        private getConfiguredProjectByCanonicalConfigFilePath;
        private findExternalProjectByProjectName;
        private convertConfigFileContentToProjectOptions;
        /** Get a filename if the language service exceeds the maximum allowed program size; otherwise returns undefined. */
        private getFilenameForExceededTotalSizeLimitForNonTsFiles;
        private createExternalProject;
        private sendProjectTelemetry;
        private addFilesToNonInferredProjectAndUpdateGraph;
        private createConfiguredProject;
        private updateNonInferredProjectFiles;
        private updateNonInferredProject;
        private sendConfigFileDiagEvent;
        private getOrCreateInferredProjectForProjectRootPathIfEnabled;
        private getOrCreateSingleInferredProjectIfEnabled;
        private createInferredProject;
        getScriptInfo(uncheckedFileName: string): ScriptInfo;
        private watchClosedScriptInfo;
        private stopWatchingScriptInfo;
        getOrCreateScriptInfoForNormalizedPath(fileName: NormalizedPath, openedByClient: boolean, fileContent?: string, scriptKind?: ScriptKind, hasMixedContent?: boolean, hostToQueryFileExistsOn?: {
            fileExists(path: string): boolean;
        }): ScriptInfo;
        private getOrCreateScriptInfoWorker;
        /**
         * This gets the script info for the normalized path. If the path is not rooted disk path then the open script info with project root context is preferred
         */
        getScriptInfoForNormalizedPath(fileName: NormalizedPath): ScriptInfo;
        getScriptInfoForPath(fileName: Path): ScriptInfo;
        setHostConfiguration(args: protocol.ConfigureRequestArguments): void;
        closeLog(): void;
        /**
         * This function rebuilds the project for every file opened by the client
         * This does not reload contents of open files from disk. But we could do that if needed
         */
        reloadProjects(): void;
        private delayReloadConfiguredProjectForFiles;
        /**
         * This function goes through all the openFiles and tries to file the config file for them.
         * If the config file is found and it refers to existing project, it reloads it either immediately
         * or schedules it for reload depending on delayReload option
         * If the there is no existing project it just opens the configured project for the config file
         * reloadForInfo provides a way to filter out files to reload configured project for
         */
        private reloadConfiguredProjectForFiles;
        /**
         * Remove the root of inferred project if script info is part of another project
         */
        private removeRootOfInferredProjectIfNowPartOfOtherProject;
        /**
         * This function is to update the project structure for every inferred project.
         * It is called on the premise that all the configured projects are
         * up to date.
         * This will go through open files and assign them to inferred project if open file is not part of any other project
         * After that all the inferred project graphs are updated
         */
        private ensureProjectForOpenFiles;
        /**
         * Open file whose contents is managed by the client
         * @param filename is absolute pathname
         * @param fileContent is a known version of the file content that is more up to date than the one on disk
         */
        openClientFile(fileName: string, fileContent?: string, scriptKind?: ScriptKind, projectRootPath?: string): OpenConfiguredProjectResult;
        private findExternalProjectContainingOpenScriptInfo;
        openClientFileWithNormalizedPath(fileName: NormalizedPath, fileContent?: string, scriptKind?: ScriptKind, hasMixedContent?: boolean, projectRootPath?: NormalizedPath): OpenConfiguredProjectResult;
        /**
         * Close file whose contents is managed by the client
         * @param filename is absolute pathname
         */
        closeClientFile(uncheckedFileName: string): void;
        private collectChanges;
        private closeConfiguredProjectReferencedFromExternalProject;
        closeExternalProject(uncheckedFileName: string): void;
        openExternalProjects(projects: protocol.ExternalProject[]): void;
        /** Makes a filename safe to insert in a RegExp */
        private static readonly filenameEscapeRegexp;
        private static escapeFilenameForRegex;
        resetSafeList(): void;
        applySafeList(proj: protocol.ExternalProject): NormalizedPath[];
        openExternalProject(proj: protocol.ExternalProject): void;
    }
}
declare namespace ts.server {
    interface ServerCancellationToken extends HostCancellationToken {
        setRequest(requestId: number): void;
        resetRequest(requestId: number): void;
    }
    const nullCancellationToken: ServerCancellationToken;
    interface PendingErrorCheck {
        fileName: NormalizedPath;
        project: Project;
    }
    type CommandNames = protocol.CommandTypes;
    const CommandNames: any;
    function formatMessage<T extends protocol.Message>(msg: T, logger: Logger, byteLength: (s: string, encoding: string) => number, newLine: string): string;
    type Event = <T extends object>(body: T, eventName: string) => void;
    interface EventSender {
        event: Event;
    }
    interface SessionOptions {
        host: ServerHost;
        cancellationToken: ServerCancellationToken;
        useSingleInferredProject: boolean;
        useInferredProjectPerProjectRoot: boolean;
        typingsInstaller: ITypingsInstaller;
        byteLength: (buf: string, encoding?: string) => number;
        hrtime: (start?: number[]) => number[];
        logger: Logger;
        /**
         * If falsy, all events are suppressed.
         */
        canUseEvents: boolean;
        eventHandler?: ProjectServiceEventHandler;
        /** Has no effect if eventHandler is also specified. */
        suppressDiagnosticEvents?: boolean;
        syntaxOnly?: boolean;
        throttleWaitMilliseconds?: number;
        globalPlugins?: ReadonlyArray<string>;
        pluginProbeLocations?: ReadonlyArray<string>;
        allowLocalPluginLoads?: boolean;
    }
    class Session implements EventSender {
        private readonly gcTimer;
        protected projectService: ProjectService;
        private changeSeq;
        private currentRequestId;
        private errorCheck;
        protected host: ServerHost;
        private readonly cancellationToken;
        protected readonly typingsInstaller: ITypingsInstaller;
        protected byteLength: (buf: string, encoding?: string) => number;
        private hrtime;
        protected logger: Logger;
        protected canUseEvents: boolean;
        private suppressDiagnosticEvents?;
        private eventHandler;
        constructor(opts: SessionOptions);
        private sendRequestCompletedEvent;
        private defaultEventHandler;
        private projectsUpdatedInBackgroundEvent;
        logError(err: Error, cmd: string): void;
        send(msg: protocol.Message): void;
        event<T extends object>(body: T, eventName: string): void;
        /** @deprecated */
        output(info: any, cmdName: string, reqSeq?: number, errorMsg?: string): void;
        private doOutput;
        private semanticCheck;
        private syntacticCheck;
        private suggestionCheck;
        private sendDiagnosticsEvent;
        /** It is the caller's responsibility to verify that `!this.suppressDiagnosticEvents`. */
        private updateErrorCheck;
        private cleanProjects;
        private cleanup;
        private getEncodedSemanticClassifications;
        private getProject;
        private getConfigFileAndProject;
        private getConfigFileDiagnostics;
        private convertToDiagnosticsWithLinePositionFromDiagnosticFile;
        private getCompilerOptionsDiagnostics;
        private convertToDiagnosticsWithLinePosition;
        private getDiagnosticsWorker;
        private getDefinition;
        private getDefinitionAndBoundSpan;
        private mapDefinitionInfo;
        private toFileSpan;
        private getTypeDefinition;
        private getImplementation;
        private getOccurrences;
        private getSyntacticDiagnosticsSync;
        private getSemanticDiagnosticsSync;
        private getSuggestionDiagnosticsSync;
        private getDocumentHighlights;
        private setCompilerOptionsForInferredProjects;
        private getProjectInfo;
        private getProjectInfoWorker;
        private getRenameInfo;
        private getProjects;
        private getDefaultProject;
        private getRenameLocations;
        private getReferences;
        /**
         * @param fileName is the name of the file to be opened
         * @param fileContent is a version of the file content that is known to be more up to date than the one on disk
         */
        private openClientFile;
        private getPosition;
        private getPositionInFile;
        private getFileAndProject;
        private getFileAndLanguageServiceForSyntacticOperation;
        private getFileAndProjectWorker;
        private getOutliningSpans;
        private getTodoComments;
        private getDocCommentTemplate;
        private getSpanOfEnclosingComment;
        private getIndentation;
        private getBreakpointStatement;
        private getNameOrDottedNameSpan;
        private isValidBraceCompletion;
        private getQuickInfoWorker;
        private getFormattingEditsForRange;
        private getFormattingEditsForRangeFull;
        private getFormattingEditsForDocumentFull;
        private getFormattingEditsAfterKeystrokeFull;
        private getFormattingEditsAfterKeystroke;
        private getCompletions;
        private getCompletionEntryDetails;
        private getCompileOnSaveAffectedFileList;
        private emitFile;
        private getSignatureHelpItems;
        private createCheckList;
        private getDiagnostics;
        private change;
        private reload;
        private saveToTmp;
        private closeClientFile;
        private mapLocationNavigationBarItems;
        private getNavigationBarItems;
        private toLocationNavigationTree;
        private toLocationTextSpan;
        private getNavigationTree;
        private getNavigateToItems;
        private getSupportedCodeFixes;
        private isLocation;
        private extractPositionAndRange;
        private getApplicableRefactors;
        private getEditsForRefactor;
        private organizeImports;
        private getCodeFixes;
        private getCombinedCodeFix;
        private applyCodeActionCommand;
        private getStartAndEndPosition;
        private mapCodeAction;
        private mapCodeFixAction;
        private mapTextChangesToCodeEdits;
        private mapTextChangesToCodeEditsUsingScriptinfo;
        private convertTextChangeToCodeEdit;
        private getBraceMatching;
        private getDiagnosticsForProject;
        getCanonicalFileName(fileName: string): string;
        exit(): void;
        private notRequired;
        private requiredResponse;
        private handlers;
        addProtocolHandler(command: string, handler: (request: protocol.Request) => HandlerResponse): void;
        private setCurrentRequest;
        private resetCurrentRequest;
        executeWithRequestId<T>(requestId: number, f: () => T): T;
        executeCommand(request: protocol.Request): HandlerResponse;
        onMessage(message: string): void;
        private getFormatOptions;
        private getPreferences;
    }
    interface HandlerResponse {
        response?: {};
        responseRequired?: boolean;
    }
}

export = ts;
export as namespace ts;<|MERGE_RESOLUTION|>--- conflicted
+++ resolved
@@ -3367,62 +3367,6 @@
     function updateSourceFile(sourceFile: SourceFile, newText: string, textChangeRange: TextChangeRange, aggressiveChecks?: boolean): SourceFile;
 }
 declare namespace ts {
-<<<<<<< HEAD
-    function parseCommandLine(commandLine: ReadonlyArray<string>, readFile?: (path: string) => string | undefined): ParsedCommandLine;
-    /**
-     * Read tsconfig.json file
-     * @param fileName The path to the config file
-     */
-    function readConfigFile(fileName: string, readFile: (path: string) => string | undefined): {
-        config?: any;
-        error?: Diagnostic;
-    };
-    /**
-     * Parse the text of the tsconfig.json file
-     * @param fileName The path to the config file
-     * @param jsonText The text of the config file
-     */
-    function parseConfigFileTextToJson(fileName: string, jsonText: string): {
-        config?: any;
-        error?: Diagnostic;
-    };
-    /**
-     * Read tsconfig.json file
-     * @param fileName The path to the config file
-     */
-    function readJsonConfigFile(fileName: string, readFile: (path: string) => string | undefined): TsConfigSourceFile;
-    /**
-     * Convert the json syntax tree into the json value
-     */
-    function convertToObject(sourceFile: JsonSourceFile, errors: Push<Diagnostic>): any;
-    /**
-     * Parse the contents of a config file (tsconfig.json).
-     * @param json The contents of the config file to parse
-     * @param host Instance of ParseConfigHost used to enumerate files in folder.
-     * @param basePath A root directory to resolve relative path entries in the config
-     *    file to. e.g. outDir
-     */
-    function parseJsonConfigFileContent(json: any, host: ParseConfigHost, basePath: string, existingOptions?: CompilerOptions, configFileName?: string, resolutionStack?: Path[], extraFileExtensions?: ReadonlyArray<JsFileExtensionInfo>): ParsedCommandLine;
-    /**
-     * Parse the contents of a config file (tsconfig.json).
-     * @param jsonNode The contents of the config file to parse
-     * @param host Instance of ParseConfigHost used to enumerate files in folder.
-     * @param basePath A root directory to resolve relative path entries in the config
-     *    file to. e.g. outDir
-     */
-    function parseJsonSourceFileConfigFileContent(sourceFile: TsConfigSourceFile, host: ParseConfigHost, basePath: string, existingOptions?: CompilerOptions, configFileName?: string, resolutionStack?: Path[], extraFileExtensions?: ReadonlyArray<JsFileExtensionInfo>): ParsedCommandLine;
-    function convertCompilerOptionsFromJson(jsonOptions: any, basePath: string, configFileName?: string): {
-        options: CompilerOptions;
-        errors: Diagnostic[];
-    };
-    function convertTypeAcquisitionFromJson(jsonOptions: any, basePath: string, configFileName?: string): {
-        options: TypeAcquisition;
-        errors: Diagnostic[];
-    };
-}
-declare namespace ts {
-=======
->>>>>>> 23ed9f84
     interface GetEffectiveTypeRootsHost {
         directoryExists?(directoryName: string): boolean;
         getCurrentDirectory?(): string;
@@ -4262,7 +4206,7 @@
      * Read tsconfig.json file
      * @param fileName The path to the config file
      */
-    function readJsonConfigFile(fileName: string, readFile: (path: string) => string | undefined): JsonSourceFile;
+    function readJsonConfigFile(fileName: string, readFile: (path: string) => string | undefined): TsConfigSourceFile;
     /**
      * Convert the json syntax tree into the json value
      */
@@ -4282,7 +4226,7 @@
      * @param basePath A root directory to resolve relative path entries in the config
      *    file to. e.g. outDir
      */
-    function parseJsonSourceFileConfigFileContent(sourceFile: JsonSourceFile, host: ParseConfigHost, basePath: string, existingOptions?: CompilerOptions, configFileName?: string, resolutionStack?: Path[], extraFileExtensions?: ReadonlyArray<JsFileExtensionInfo>): ParsedCommandLine;
+    function parseJsonSourceFileConfigFileContent(sourceFile: TsConfigSourceFile, host: ParseConfigHost, basePath: string, existingOptions?: CompilerOptions, configFileName?: string, resolutionStack?: Path[], extraFileExtensions?: ReadonlyArray<JsFileExtensionInfo>): ParsedCommandLine;
     function convertCompilerOptionsFromJson(jsonOptions: any, basePath: string, configFileName?: string): {
         options: CompilerOptions;
         errors: Diagnostic[];
