Exit Code: 0
Standard output:
yarn run vX.X.X
$ gulp compile --max_old_space_size=4095
[XX:XX:XX] Node flags detected: --max_old_space_size=4095
[XX:XX:XX] Using gulpfile /vscode/gulpfile.js
<<<<<<< HEAD
[XX:XX:XX] Error: /vscode/extensions/typescript-language-features/src/features/fileConfigurationManager.ts(170,4): Type 'string | undefined' is not assignable to type 'SemicolonPreference | undefined'.
  Type 'string' is not assignable to type 'SemicolonPreference | undefined'.
info Visit https://yarnpkg.com/en/docs/cli/run for documentation about this command.



Standard error:
[XX:XX:XX] 'compile' errored after ?s
[XX:XX:XX] Error: Found 1 errors
    at Stream.<anonymous> (/vscode/build/lib/reporter.js:74:29)
    at _end (/vscode/node_modules/through/index.js:65:9)
    at Stream.stream.end (/vscode/node_modules/through/index.js:74:5)
    at StreamFilter.onend (/vscode/node_modules/readable-stream/lib/_stream_readable.js:570:10)
    at Object.onceWrapper (events.js:286:20)
    at StreamFilter.emit (events.js:203:15)
    at StreamFilter.EventEmitter.emit (domain.js:466:23)
    at endReadableNT (/vscode/node_modules/readable-stream/lib/_stream_readable.js:992:12)
    at process._tickCallback (internal/process/next_tick.js:63:19)
error Command failed with exit code 1.
=======
Done in ?s.



Standard error:
>>>>>>> fee3bfbe
<|MERGE_RESOLUTION|>--- conflicted
+++ resolved
@@ -4,30 +4,8 @@
 $ gulp compile --max_old_space_size=4095
 [XX:XX:XX] Node flags detected: --max_old_space_size=4095
 [XX:XX:XX] Using gulpfile /vscode/gulpfile.js
-<<<<<<< HEAD
-[XX:XX:XX] Error: /vscode/extensions/typescript-language-features/src/features/fileConfigurationManager.ts(170,4): Type 'string | undefined' is not assignable to type 'SemicolonPreference | undefined'.
-  Type 'string' is not assignable to type 'SemicolonPreference | undefined'.
-info Visit https://yarnpkg.com/en/docs/cli/run for documentation about this command.
-
-
-
-Standard error:
-[XX:XX:XX] 'compile' errored after ?s
-[XX:XX:XX] Error: Found 1 errors
-    at Stream.<anonymous> (/vscode/build/lib/reporter.js:74:29)
-    at _end (/vscode/node_modules/through/index.js:65:9)
-    at Stream.stream.end (/vscode/node_modules/through/index.js:74:5)
-    at StreamFilter.onend (/vscode/node_modules/readable-stream/lib/_stream_readable.js:570:10)
-    at Object.onceWrapper (events.js:286:20)
-    at StreamFilter.emit (events.js:203:15)
-    at StreamFilter.EventEmitter.emit (domain.js:466:23)
-    at endReadableNT (/vscode/node_modules/readable-stream/lib/_stream_readable.js:992:12)
-    at process._tickCallback (internal/process/next_tick.js:63:19)
-error Command failed with exit code 1.
-=======
 Done in ?s.
 
 
 
-Standard error:
->>>>>>> fee3bfbe
+Standard error: