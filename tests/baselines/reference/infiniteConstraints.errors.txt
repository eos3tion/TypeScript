--- conflicted
+++ resolved
@@ -1,67 +1,54 @@
-<<<<<<< HEAD
-error TS2321: Excessive stack depth comparing types 'Extract<T[Exclude<keyof T, number>], Record<"val", string>>["val"]' and 'Extract<T[Exclude<keyof T, Exclude<keyof T, number>>], Record<"val", string>>["val"]'.
-error TS2321: Excessive stack depth comparing types 'Extract<T[Exclude<keyof T, string>], Record<"val", string>>["val"]' and 'Extract<T[Exclude<keyof T, Exclude<keyof T, string>>], Record<"val", string>>["val"]'.
-error TS2321: Excessive stack depth comparing types 'Extract<T[Exclude<keyof T, symbol>], Record<"val", string>>["val"]' and 'Extract<T[Exclude<keyof T, Exclude<keyof T, symbol>>], Record<"val", string>>["val"]'.
-=======
->>>>>>> 25462bee
-tests/cases/compiler/infiniteConstraints.ts(4,37): error TS2536: Type '"val"' cannot be used to index type 'B[Exclude<keyof B, K>]'.
-tests/cases/compiler/infiniteConstraints.ts(31,43): error TS2322: Type 'Record<"val", "dup">' is not assignable to type 'never'.
-tests/cases/compiler/infiniteConstraints.ts(31,63): error TS2322: Type 'Record<"val", "dup">' is not assignable to type 'never'.
-tests/cases/compiler/infiniteConstraints.ts(36,71): error TS2536: Type '"foo"' cannot be used to index type 'T[keyof T]'.
-
-
-<<<<<<< HEAD
-!!! error TS2321: Excessive stack depth comparing types 'Extract<T[Exclude<keyof T, number>], Record<"val", string>>["val"]' and 'Extract<T[Exclude<keyof T, Exclude<keyof T, number>>], Record<"val", string>>["val"]'.
-!!! error TS2321: Excessive stack depth comparing types 'Extract<T[Exclude<keyof T, string>], Record<"val", string>>["val"]' and 'Extract<T[Exclude<keyof T, Exclude<keyof T, string>>], Record<"val", string>>["val"]'.
-!!! error TS2321: Excessive stack depth comparing types 'Extract<T[Exclude<keyof T, symbol>], Record<"val", string>>["val"]' and 'Extract<T[Exclude<keyof T, Exclude<keyof T, symbol>>], Record<"val", string>>["val"]'.
-==== tests/cases/compiler/infiniteConstraints.ts (7 errors) ====
-=======
-==== tests/cases/compiler/infiniteConstraints.ts (4 errors) ====
->>>>>>> 25462bee
-    // Both of the following types trigger the recursion limiter in getImmediateBaseConstraint
-    
-    type T1<B extends { [K in keyof B]: Extract<B[Exclude<keyof B, K>], { val: string }>["val"] }> = B;
-    type T2<B extends { [K in keyof B]: B[Exclude<keyof B, K>]["val"] }> = B;
-                                        ~~~~~~~~~~~~~~~~~~~~~~~~~~~~~
-!!! error TS2536: Type '"val"' cannot be used to index type 'B[Exclude<keyof B, K>]'.
-    
-    // Repros from #22950
-    
-    type AProp<T extends { a: string }> = T
-    
-    declare function myBug<
-      T extends { [K in keyof T]: T[K] extends AProp<infer U> ? U : never }
-    >(arg: T): T
-    
-    const out = myBug({obj1: {a: "test"}})
-    
-    type Value<V extends string = string> = Record<"val", V>;
-    declare function value<V extends string>(val: V): Value<V>;
-    
-    declare function ensureNoDuplicates<
-      T extends {
-        [K in keyof T]: Extract<T[K], Value>["val"] extends Extract<T[Exclude<keyof T, K>], Value>["val"]
-          ? never
-          : any
-      }
-    >(vals: T): void;
-    
-    const noError = ensureNoDuplicates({main: value("test"), alternate: value("test2")});
-    
-    const shouldBeNoError = ensureNoDuplicates({main: value("test")});
-    
-    const shouldBeError = ensureNoDuplicates({main: value("dup"), alternate: value("dup")});
-                                              ~~~~
-!!! error TS2322: Type 'Record<"val", "dup">' is not assignable to type 'never'.
-!!! related TS6500 tests/cases/compiler/infiniteConstraints.ts:31:43: The expected type comes from property 'main' which is declared here on type '{ main: never; alternate: never; }'
-                                                                  ~~~~~~~~~
-!!! error TS2322: Type 'Record<"val", "dup">' is not assignable to type 'never'.
-!!! related TS6500 tests/cases/compiler/infiniteConstraints.ts:31:63: The expected type comes from property 'alternate' which is declared here on type '{ main: never; alternate: never; }'
-    
-    // Repro from #26448
-    
-    type Cond<T> = T extends number ? number : never;
-    declare function function1<T extends {[K in keyof T]: Cond<T[K]>}>(): T[keyof T]["foo"];
-                                                                          ~~~~~~~~~~~~~~~~~
-!!! error TS2536: Type '"foo"' cannot be used to index type 'T[keyof T]'.
+tests/cases/compiler/infiniteConstraints.ts(4,37): error TS2536: Type '"val"' cannot be used to index type 'B[Exclude<keyof B, K>]'.
+tests/cases/compiler/infiniteConstraints.ts(31,43): error TS2322: Type 'Record<"val", "dup">' is not assignable to type 'never'.
+tests/cases/compiler/infiniteConstraints.ts(31,63): error TS2322: Type 'Record<"val", "dup">' is not assignable to type 'never'.
+tests/cases/compiler/infiniteConstraints.ts(36,71): error TS2536: Type '"foo"' cannot be used to index type 'T[keyof T]'.
+
+
+==== tests/cases/compiler/infiniteConstraints.ts (4 errors) ====
+    // Both of the following types trigger the recursion limiter in getImmediateBaseConstraint
+    
+    type T1<B extends { [K in keyof B]: Extract<B[Exclude<keyof B, K>], { val: string }>["val"] }> = B;
+    type T2<B extends { [K in keyof B]: B[Exclude<keyof B, K>]["val"] }> = B;
+                                        ~~~~~~~~~~~~~~~~~~~~~~~~~~~~~
+!!! error TS2536: Type '"val"' cannot be used to index type 'B[Exclude<keyof B, K>]'.
+    
+    // Repros from #22950
+    
+    type AProp<T extends { a: string }> = T
+    
+    declare function myBug<
+      T extends { [K in keyof T]: T[K] extends AProp<infer U> ? U : never }
+    >(arg: T): T
+    
+    const out = myBug({obj1: {a: "test"}})
+    
+    type Value<V extends string = string> = Record<"val", V>;
+    declare function value<V extends string>(val: V): Value<V>;
+    
+    declare function ensureNoDuplicates<
+      T extends {
+        [K in keyof T]: Extract<T[K], Value>["val"] extends Extract<T[Exclude<keyof T, K>], Value>["val"]
+          ? never
+          : any
+      }
+    >(vals: T): void;
+    
+    const noError = ensureNoDuplicates({main: value("test"), alternate: value("test2")});
+    
+    const shouldBeNoError = ensureNoDuplicates({main: value("test")});
+    
+    const shouldBeError = ensureNoDuplicates({main: value("dup"), alternate: value("dup")});
+                                              ~~~~
+!!! error TS2322: Type 'Record<"val", "dup">' is not assignable to type 'never'.
+!!! related TS6500 tests/cases/compiler/infiniteConstraints.ts:31:43: The expected type comes from property 'main' which is declared here on type '{ main: never; alternate: never; }'
+                                                                  ~~~~~~~~~
+!!! error TS2322: Type 'Record<"val", "dup">' is not assignable to type 'never'.
+!!! related TS6500 tests/cases/compiler/infiniteConstraints.ts:31:63: The expected type comes from property 'alternate' which is declared here on type '{ main: never; alternate: never; }'
+    
+    // Repro from #26448
+    
+    type Cond<T> = T extends number ? number : never;
+    declare function function1<T extends {[K in keyof T]: Cond<T[K]>}>(): T[keyof T]["foo"];
+                                                                          ~~~~~~~~~~~~~~~~~
+!!! error TS2536: Type '"foo"' cannot be used to index type 'T[keyof T]'.
     