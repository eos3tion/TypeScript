--- conflicted
+++ resolved
@@ -1,4 +1,4 @@
-//// [interfaceAssignmentCompat.ts]
+//// [interfaceAssignmentCompat.ts]
 module M {
     export enum Color {
         Green,
@@ -50,56 +50,50 @@
 M.test();
 
 
-
-
-//// [interfaceAssignmentCompat.js]
-var M;
-(function (M) {
-    (function (Color) {
-        Color[Color["Green"] = 0] = "Green";
-        Color[Color["Blue"] = 1] = "Blue";
-        Color[Color["Brown"] = 2] = "Brown";
-    })(M.Color || (M.Color = {}));
-    var Color = M.Color;
-    function CompareEyes(a, b) {
-        return a.color - b.color;
-    }
-    M.CompareEyes = CompareEyes;
-    function CompareYeux(a, b) {
-        return a.coleur - b.coleur;
-    }
-    M.CompareYeux = CompareYeux;
-    function test() {
-        var x = [];
-        var result = "";
-<<<<<<< HEAD
-        x[0] = { color: Color.Brown };
-        x[1] = { color: Color.Blue };
-        x[2] = { color: Color.Green };
-=======
-        x[0] = {
-            color: 2 /* Brown */
-        };
-        x[1] = {
-            color: 1 /* Blue */
-        };
-        x[2] = {
-            color: 0 /* Green */
-        };
->>>>>>> 17f3e146
-        x = x.sort(CompareYeux); // parameter mismatch
-        // type of z inferred from specialized array type
-        var z = x.sort(CompareEyes); // ok
-        for (var i = 0, len = z.length; i < len; i++) {
-            result += ((Color._map[z[i].color]) + "\r\n");
-        }
-        var eeks = [];
-        for (var j = z.length = 1; j >= 0; j--) {
-            eeks[j] = z[j]; // nope: element assignment
-        }
-        eeks = z; // nope: array assignment
-        return result;
-    }
-    M.test = test;
-})(M || (M = {}));
-M.test();
+
+
+//// [interfaceAssignmentCompat.js]
+var M;
+(function (M) {
+    (function (Color) {
+        Color[Color["Green"] = 0] = "Green";
+        Color[Color["Blue"] = 1] = "Blue";
+        Color[Color["Brown"] = 2] = "Brown";
+    })(M.Color || (M.Color = {}));
+    var Color = M.Color;
+    function CompareEyes(a, b) {
+        return a.color - b.color;
+    }
+    M.CompareEyes = CompareEyes;
+    function CompareYeux(a, b) {
+        return a.coleur - b.coleur;
+    }
+    M.CompareYeux = CompareYeux;
+    function test() {
+        var x = [];
+        var result = "";
+        x[0] = {
+            color: Color.Brown
+        };
+        x[1] = {
+            color: Color.Blue
+        };
+        x[2] = {
+            color: Color.Green
+        };
+        x = x.sort(CompareYeux); // parameter mismatch
+        // type of z inferred from specialized array type
+        var z = x.sort(CompareEyes); // ok
+        for (var i = 0, len = z.length; i < len; i++) {
+            result += ((Color._map[z[i].color]) + "\r\n");
+        }
+        var eeks = [];
+        for (var j = z.length = 1; j >= 0; j--) {
+            eeks[j] = z[j]; // nope: element assignment
+        }
+        eeks = z; // nope: array assignment
+        return result;
+    }
+    M.test = test;
+})(M || (M = {}));
+M.test();