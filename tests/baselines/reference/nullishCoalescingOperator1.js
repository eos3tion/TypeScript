--- conflicted
+++ resolved
@@ -1,130 +1,101 @@
-//// [nullishCoalescingOperator1.ts]
-declare const a1: string | undefined | null
-declare const a2: string | undefined | null
-declare const a3: string | undefined | null
-declare const a4: string | undefined | null
-
-declare const b1: number | undefined | null
-declare const b2: number | undefined | null
-declare const b3: number | undefined | null
-declare const b4: number | undefined | null
-
-declare const c1: boolean | undefined | null
-declare const c2: boolean | undefined | null
-declare const c3: boolean | undefined | null
-declare const c4: boolean | undefined | null
-
-interface I { a: string }
-declare const d1: I | undefined | null
-declare const d2: I | undefined | null
-declare const d3: I | undefined | null
-declare const d4: I | undefined | null
-
-const aa1 = a1 ?? 'whatever';
-const aa2 = a2 ?? 'whatever';
-const aa3 = a3 ?? 'whatever';
-const aa4 = a4 ?? 'whatever';
-
-const bb1 = b1 ?? 1;
-const bb2 = b2 ?? 1;
-const bb3 = b3 ?? 1;
-const bb4 = b4 ?? 1;
-
-const cc1 = c1 ?? true;
-const cc2 = c2 ?? true;
-const cc3 = c3 ?? true;
-const cc4 = c4 ?? true;
-
-const dd1 = d1 ?? {b: 1};
-const dd2 = d2 ?? {b: 1};
-const dd3 = d3 ?? {b: 1};
-const dd4 = d4 ?? {b: 1};
-
-// Repro from #34635
-
-declare function foo(): void;
-
-const maybeBool = false;
-
-if (!(maybeBool ?? true)) {
-    foo();
-}
-
-if (maybeBool ?? true) {
-    foo();
-}
-else {
-    foo();
-}
-
-if (false ?? true) {
-    foo();
-}
-else {
-    foo();
-}
-
-
-//// [nullishCoalescingOperator1.js]
-"use strict";
-<<<<<<< HEAD
-var _a;
-var aa1 = (a1 !== null && a1 !== void 0 ? a1 : 'whatever');
-var aa2 = (a2 !== null && a2 !== void 0 ? a2 : 'whatever');
-var aa3 = (a3 !== null && a3 !== void 0 ? a3 : 'whatever');
-var aa4 = (a4 !== null && a4 !== void 0 ? a4 : 'whatever');
-var bb1 = (b1 !== null && b1 !== void 0 ? b1 : 1);
-var bb2 = (b2 !== null && b2 !== void 0 ? b2 : 1);
-var bb3 = (b3 !== null && b3 !== void 0 ? b3 : 1);
-var bb4 = (b4 !== null && b4 !== void 0 ? b4 : 1);
-var cc1 = (c1 !== null && c1 !== void 0 ? c1 : true);
-var cc2 = (c2 !== null && c2 !== void 0 ? c2 : true);
-var cc3 = (c3 !== null && c3 !== void 0 ? c3 : true);
-var cc4 = (c4 !== null && c4 !== void 0 ? c4 : true);
-var dd1 = (d1 !== null && d1 !== void 0 ? d1 : { b: 1 });
-var dd2 = (d2 !== null && d2 !== void 0 ? d2 : { b: 1 });
-var dd3 = (d3 !== null && d3 !== void 0 ? d3 : { b: 1 });
-var dd4 = (d4 !== null && d4 !== void 0 ? d4 : { b: 1 });
-var maybeBool = false;
-if (!((maybeBool !== null && maybeBool !== void 0 ? maybeBool : true))) {
-    foo();
-}
-if ((maybeBool !== null && maybeBool !== void 0 ? maybeBool : true)) {
-=======
-var aa1 = a1 !== null && a1 !== void 0 ? a1 : 'whatever';
-var aa2 = a2 !== null && a2 !== void 0 ? a2 : 'whatever';
-var aa3 = a3 !== null && a3 !== void 0 ? a3 : 'whatever';
-var aa4 = a4 !== null && a4 !== void 0 ? a4 : 'whatever';
-var bb1 = b1 !== null && b1 !== void 0 ? b1 : 1;
-var bb2 = b2 !== null && b2 !== void 0 ? b2 : 1;
-var bb3 = b3 !== null && b3 !== void 0 ? b3 : 1;
-var bb4 = b4 !== null && b4 !== void 0 ? b4 : 1;
-var cc1 = c1 !== null && c1 !== void 0 ? c1 : true;
-var cc2 = c2 !== null && c2 !== void 0 ? c2 : true;
-var cc3 = c3 !== null && c3 !== void 0 ? c3 : true;
-var cc4 = c4 !== null && c4 !== void 0 ? c4 : true;
-var dd1 = d1 !== null && d1 !== void 0 ? d1 : { b: 1 };
-var dd2 = d2 !== null && d2 !== void 0 ? d2 : { b: 1 };
-var dd3 = d3 !== null && d3 !== void 0 ? d3 : { b: 1 };
-var dd4 = d4 !== null && d4 !== void 0 ? d4 : { b: 1 };
-var maybeBool = false;
-if (!(maybeBool !== null && maybeBool !== void 0 ? maybeBool : true)) {
-    foo();
-}
-if (maybeBool !== null && maybeBool !== void 0 ? maybeBool : true) {
->>>>>>> fee3bfbe
-    foo();
-}
-else {
-    foo();
-}
-<<<<<<< HEAD
-if (_a = false, (_a !== null && _a !== void 0 ? _a : true)) {
-=======
-if (false !== null && false !== void 0 ? false : true) {
->>>>>>> fee3bfbe
-    foo();
-}
-else {
-    foo();
-}
+//// [nullishCoalescingOperator1.ts]
+declare const a1: string | undefined | null
+declare const a2: string | undefined | null
+declare const a3: string | undefined | null
+declare const a4: string | undefined | null
+
+declare const b1: number | undefined | null
+declare const b2: number | undefined | null
+declare const b3: number | undefined | null
+declare const b4: number | undefined | null
+
+declare const c1: boolean | undefined | null
+declare const c2: boolean | undefined | null
+declare const c3: boolean | undefined | null
+declare const c4: boolean | undefined | null
+
+interface I { a: string }
+declare const d1: I | undefined | null
+declare const d2: I | undefined | null
+declare const d3: I | undefined | null
+declare const d4: I | undefined | null
+
+const aa1 = a1 ?? 'whatever';
+const aa2 = a2 ?? 'whatever';
+const aa3 = a3 ?? 'whatever';
+const aa4 = a4 ?? 'whatever';
+
+const bb1 = b1 ?? 1;
+const bb2 = b2 ?? 1;
+const bb3 = b3 ?? 1;
+const bb4 = b4 ?? 1;
+
+const cc1 = c1 ?? true;
+const cc2 = c2 ?? true;
+const cc3 = c3 ?? true;
+const cc4 = c4 ?? true;
+
+const dd1 = d1 ?? { b: 1 };
+const dd2 = d2 ?? { b: 1 };
+const dd3 = d3 ?? { b: 1 };
+const dd4 = d4 ?? { b: 1 };
+
+// Repro from #34635
+
+declare function foo(): void;
+
+const maybeBool = false;
+
+if (!(maybeBool ?? true)) {
+    foo();
+}
+
+if (maybeBool ?? true) {
+    foo();
+}
+else {
+    foo();
+}
+
+if (false ?? true) {
+    foo();
+}
+else {
+    foo();
+}
+
+
+//// [nullishCoalescingOperator1.js]
+"use strict";
+var aa1 = a1 !== null && a1 !== void 0 ? a1 : 'whatever';
+var aa2 = a2 !== null && a2 !== void 0 ? a2 : 'whatever';
+var aa3 = a3 !== null && a3 !== void 0 ? a3 : 'whatever';
+var aa4 = a4 !== null && a4 !== void 0 ? a4 : 'whatever';
+var bb1 = b1 !== null && b1 !== void 0 ? b1 : 1;
+var bb2 = b2 !== null && b2 !== void 0 ? b2 : 1;
+var bb3 = b3 !== null && b3 !== void 0 ? b3 : 1;
+var bb4 = b4 !== null && b4 !== void 0 ? b4 : 1;
+var cc1 = c1 !== null && c1 !== void 0 ? c1 : true;
+var cc2 = c2 !== null && c2 !== void 0 ? c2 : true;
+var cc3 = c3 !== null && c3 !== void 0 ? c3 : true;
+var cc4 = c4 !== null && c4 !== void 0 ? c4 : true;
+var dd1 = d1 !== null && d1 !== void 0 ? d1 : { b: 1 };
+var dd2 = d2 !== null && d2 !== void 0 ? d2 : { b: 1 };
+var dd3 = d3 !== null && d3 !== void 0 ? d3 : { b: 1 };
+var dd4 = d4 !== null && d4 !== void 0 ? d4 : { b: 1 };
+var maybeBool = false;
+if (!(maybeBool !== null && maybeBool !== void 0 ? maybeBool : true)) {
+    foo();
+}
+if (maybeBool !== null && maybeBool !== void 0 ? maybeBool : true) {
+    foo();
+}
+else {
+    foo();
+}
+if (false !== null && false !== void 0 ? false : true) {
+    foo();
+}
+else {
+    foo();
+}