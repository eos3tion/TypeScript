=== tests/cases/conformance/classes/members/privateNames/privateNameAndAny.ts ===
class A {
>A : Symbol(A, Decl(privateNameAndAny.ts, 0, 0))

    #foo = true;
>#foo : Symbol(A.#foo, Decl(privateNameAndAny.ts, 0, 9))

    static #baz = 10;
>#baz : Symbol(A.#baz, Decl(privateNameAndAny.ts, 1, 16))

    static #m() {}
>#m : Symbol(A.#m, Decl(privateNameAndAny.ts, 2, 21))

    method(thing: any) {
>method : Symbol(A.method, Decl(privateNameAndAny.ts, 3, 18))
>thing : Symbol(thing, Decl(privateNameAndAny.ts, 4, 11))

        thing.#foo; // OK
>thing : Symbol(thing, Decl(privateNameAndAny.ts, 4, 11))

        thing.#m();
>thing : Symbol(thing, Decl(privateNameAndAny.ts, 4, 11))

        thing.#baz;
>thing : Symbol(thing, Decl(privateNameAndAny.ts, 4, 11))

        thing.#bar; // Error
<<<<<<< HEAD
>thing : Symbol(thing, Decl(privateNameAndAny.ts, 2, 11))

        thing.#foo();
>thing : Symbol(thing, Decl(privateNameAndAny.ts, 2, 11))
    }
    methodU(thing: unknown) {
>methodU : Symbol(A.methodU, Decl(privateNameAndAny.ts, 6, 5))
>thing : Symbol(thing, Decl(privateNameAndAny.ts, 7, 12))

        thing.#foo;
>thing : Symbol(thing, Decl(privateNameAndAny.ts, 7, 12))

        thing.#bar;
>thing : Symbol(thing, Decl(privateNameAndAny.ts, 7, 12))

        thing.#foo();
>thing : Symbol(thing, Decl(privateNameAndAny.ts, 7, 12))
    }
    methodN(thing: never) {
>methodN : Symbol(A.methodN, Decl(privateNameAndAny.ts, 11, 5))
>thing : Symbol(thing, Decl(privateNameAndAny.ts, 12, 12))

        thing.#foo;
>thing : Symbol(thing, Decl(privateNameAndAny.ts, 12, 12))

        thing.#bar;
>thing : Symbol(thing, Decl(privateNameAndAny.ts, 12, 12))

        thing.#foo();
>thing : Symbol(thing, Decl(privateNameAndAny.ts, 12, 12))
=======
>thing : Symbol(thing, Decl(privateNameAndAny.ts, 4, 11))

        thing.#foo();
>thing : Symbol(thing, Decl(privateNameAndAny.ts, 4, 11))
    }
    methodU(thing: unknown) {
>methodU : Symbol(A.methodU, Decl(privateNameAndAny.ts, 10, 5))
>thing : Symbol(thing, Decl(privateNameAndAny.ts, 11, 12))

        thing.#foo;
>thing : Symbol(thing, Decl(privateNameAndAny.ts, 11, 12))

        thing.#m();
>thing : Symbol(thing, Decl(privateNameAndAny.ts, 11, 12))

        thing.#baz;
>thing : Symbol(thing, Decl(privateNameAndAny.ts, 11, 12))

        thing.#bar;
>thing : Symbol(thing, Decl(privateNameAndAny.ts, 11, 12))

        thing.#foo();
>thing : Symbol(thing, Decl(privateNameAndAny.ts, 11, 12))
    }
    methodN(thing: never) {
>methodN : Symbol(A.methodN, Decl(privateNameAndAny.ts, 17, 5))
>thing : Symbol(thing, Decl(privateNameAndAny.ts, 18, 12))

        thing.#foo;
>thing : Symbol(thing, Decl(privateNameAndAny.ts, 18, 12))

        thing.#m();
>thing : Symbol(thing, Decl(privateNameAndAny.ts, 18, 12))

        thing.#baz;
>thing : Symbol(thing, Decl(privateNameAndAny.ts, 18, 12))

        thing.#bar;
>thing : Symbol(thing, Decl(privateNameAndAny.ts, 18, 12))

        thing.#foo();
>thing : Symbol(thing, Decl(privateNameAndAny.ts, 18, 12))
>>>>>>> 1294ee8c
    }
};

<|MERGE_RESOLUTION|>--- conflicted
+++ resolved
@@ -1,105 +1,72 @@
-=== tests/cases/conformance/classes/members/privateNames/privateNameAndAny.ts ===
-class A {
->A : Symbol(A, Decl(privateNameAndAny.ts, 0, 0))
-
-    #foo = true;
->#foo : Symbol(A.#foo, Decl(privateNameAndAny.ts, 0, 9))
-
-    static #baz = 10;
->#baz : Symbol(A.#baz, Decl(privateNameAndAny.ts, 1, 16))
-
-    static #m() {}
->#m : Symbol(A.#m, Decl(privateNameAndAny.ts, 2, 21))
-
-    method(thing: any) {
->method : Symbol(A.method, Decl(privateNameAndAny.ts, 3, 18))
->thing : Symbol(thing, Decl(privateNameAndAny.ts, 4, 11))
-
-        thing.#foo; // OK
->thing : Symbol(thing, Decl(privateNameAndAny.ts, 4, 11))
-
-        thing.#m();
->thing : Symbol(thing, Decl(privateNameAndAny.ts, 4, 11))
-
-        thing.#baz;
->thing : Symbol(thing, Decl(privateNameAndAny.ts, 4, 11))
-
-        thing.#bar; // Error
-<<<<<<< HEAD
->thing : Symbol(thing, Decl(privateNameAndAny.ts, 2, 11))
-
-        thing.#foo();
->thing : Symbol(thing, Decl(privateNameAndAny.ts, 2, 11))
-    }
-    methodU(thing: unknown) {
->methodU : Symbol(A.methodU, Decl(privateNameAndAny.ts, 6, 5))
->thing : Symbol(thing, Decl(privateNameAndAny.ts, 7, 12))
-
-        thing.#foo;
->thing : Symbol(thing, Decl(privateNameAndAny.ts, 7, 12))
-
-        thing.#bar;
->thing : Symbol(thing, Decl(privateNameAndAny.ts, 7, 12))
-
-        thing.#foo();
->thing : Symbol(thing, Decl(privateNameAndAny.ts, 7, 12))
-    }
-    methodN(thing: never) {
->methodN : Symbol(A.methodN, Decl(privateNameAndAny.ts, 11, 5))
->thing : Symbol(thing, Decl(privateNameAndAny.ts, 12, 12))
-
-        thing.#foo;
->thing : Symbol(thing, Decl(privateNameAndAny.ts, 12, 12))
-
-        thing.#bar;
->thing : Symbol(thing, Decl(privateNameAndAny.ts, 12, 12))
-
-        thing.#foo();
->thing : Symbol(thing, Decl(privateNameAndAny.ts, 12, 12))
-=======
->thing : Symbol(thing, Decl(privateNameAndAny.ts, 4, 11))
-
-        thing.#foo();
->thing : Symbol(thing, Decl(privateNameAndAny.ts, 4, 11))
-    }
-    methodU(thing: unknown) {
->methodU : Symbol(A.methodU, Decl(privateNameAndAny.ts, 10, 5))
->thing : Symbol(thing, Decl(privateNameAndAny.ts, 11, 12))
-
-        thing.#foo;
->thing : Symbol(thing, Decl(privateNameAndAny.ts, 11, 12))
-
-        thing.#m();
->thing : Symbol(thing, Decl(privateNameAndAny.ts, 11, 12))
-
-        thing.#baz;
->thing : Symbol(thing, Decl(privateNameAndAny.ts, 11, 12))
-
-        thing.#bar;
->thing : Symbol(thing, Decl(privateNameAndAny.ts, 11, 12))
-
-        thing.#foo();
->thing : Symbol(thing, Decl(privateNameAndAny.ts, 11, 12))
-    }
-    methodN(thing: never) {
->methodN : Symbol(A.methodN, Decl(privateNameAndAny.ts, 17, 5))
->thing : Symbol(thing, Decl(privateNameAndAny.ts, 18, 12))
-
-        thing.#foo;
->thing : Symbol(thing, Decl(privateNameAndAny.ts, 18, 12))
-
-        thing.#m();
->thing : Symbol(thing, Decl(privateNameAndAny.ts, 18, 12))
-
-        thing.#baz;
->thing : Symbol(thing, Decl(privateNameAndAny.ts, 18, 12))
-
-        thing.#bar;
->thing : Symbol(thing, Decl(privateNameAndAny.ts, 18, 12))
-
-        thing.#foo();
->thing : Symbol(thing, Decl(privateNameAndAny.ts, 18, 12))
->>>>>>> 1294ee8c
-    }
-};
-
+=== tests/cases/conformance/classes/members/privateNames/privateNameAndAny.ts ===
+class A {
+>A : Symbol(A, Decl(privateNameAndAny.ts, 0, 0))
+
+    #foo = true;
+>#foo : Symbol(A.#foo, Decl(privateNameAndAny.ts, 0, 9))
+
+    static #baz = 10;
+>#baz : Symbol(A.#baz, Decl(privateNameAndAny.ts, 1, 16))
+
+    static #m() {}
+>#m : Symbol(A.#m, Decl(privateNameAndAny.ts, 2, 21))
+
+    method(thing: any) {
+>method : Symbol(A.method, Decl(privateNameAndAny.ts, 3, 18))
+>thing : Symbol(thing, Decl(privateNameAndAny.ts, 4, 11))
+
+        thing.#foo; // OK
+>thing : Symbol(thing, Decl(privateNameAndAny.ts, 4, 11))
+
+        thing.#m();
+>thing : Symbol(thing, Decl(privateNameAndAny.ts, 4, 11))
+
+        thing.#baz;
+>thing : Symbol(thing, Decl(privateNameAndAny.ts, 4, 11))
+
+        thing.#bar; // Error
+>thing : Symbol(thing, Decl(privateNameAndAny.ts, 4, 11))
+
+        thing.#foo();
+>thing : Symbol(thing, Decl(privateNameAndAny.ts, 4, 11))
+    }
+    methodU(thing: unknown) {
+>methodU : Symbol(A.methodU, Decl(privateNameAndAny.ts, 10, 5))
+>thing : Symbol(thing, Decl(privateNameAndAny.ts, 11, 12))
+
+        thing.#foo;
+>thing : Symbol(thing, Decl(privateNameAndAny.ts, 11, 12))
+
+        thing.#m();
+>thing : Symbol(thing, Decl(privateNameAndAny.ts, 11, 12))
+
+        thing.#baz;
+>thing : Symbol(thing, Decl(privateNameAndAny.ts, 11, 12))
+
+        thing.#bar;
+>thing : Symbol(thing, Decl(privateNameAndAny.ts, 11, 12))
+
+        thing.#foo();
+>thing : Symbol(thing, Decl(privateNameAndAny.ts, 11, 12))
+    }
+    methodN(thing: never) {
+>methodN : Symbol(A.methodN, Decl(privateNameAndAny.ts, 17, 5))
+>thing : Symbol(thing, Decl(privateNameAndAny.ts, 18, 12))
+
+        thing.#foo;
+>thing : Symbol(thing, Decl(privateNameAndAny.ts, 18, 12))
+
+        thing.#m();
+>thing : Symbol(thing, Decl(privateNameAndAny.ts, 18, 12))
+
+        thing.#baz;
+>thing : Symbol(thing, Decl(privateNameAndAny.ts, 18, 12))
+
+        thing.#bar;
+>thing : Symbol(thing, Decl(privateNameAndAny.ts, 18, 12))
+
+        thing.#foo();
+>thing : Symbol(thing, Decl(privateNameAndAny.ts, 18, 12))
+    }
+};
+