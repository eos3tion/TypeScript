Exit Code: 2
Standard output:
<<<<<<< HEAD
lib/logging/Logger.js(49,20): error TS2345: Argument of type 'string' is not assignable to parameter of type '"error" | "time" | "group" | "debug" | "info" | "warn" | "log" | "trace" | "groupCollapsed" | "groupEnd" | "profile" | "profileEnd" | "clear" | "status"'.
lib/logging/Logger.js(53,20): error TS2345: Argument of type 'string' is not assignable to parameter of type '"error" | "time" | "group" | "debug" | "info" | "warn" | "log" | "trace" | "groupCollapsed" | "groupEnd" | "profile" | "profileEnd" | "clear" | "status"'.
lib/logging/Logger.js(57,20): error TS2345: Argument of type 'string' is not assignable to parameter of type '"error" | "time" | "group" | "debug" | "info" | "warn" | "log" | "trace" | "groupCollapsed" | "groupEnd" | "profile" | "profileEnd" | "clear" | "status"'.
lib/logging/Logger.js(61,20): error TS2345: Argument of type 'string' is not assignable to parameter of type '"error" | "time" | "group" | "debug" | "info" | "warn" | "log" | "trace" | "groupCollapsed" | "groupEnd" | "profile" | "profileEnd" | "clear" | "status"'.
lib/logging/Logger.js(65,20): error TS2345: Argument of type 'string' is not assignable to parameter of type '"error" | "time" | "group" | "debug" | "info" | "warn" | "log" | "trace" | "groupCollapsed" | "groupEnd" | "profile" | "profileEnd" | "clear" | "status"'.
lib/logging/Logger.js(70,21): error TS2345: Argument of type 'string' is not assignable to parameter of type '"error" | "time" | "group" | "debug" | "info" | "warn" | "log" | "trace" | "groupCollapsed" | "groupEnd" | "profile" | "profileEnd" | "clear" | "status"'.
lib/logging/Logger.js(75,20): error TS2345: Argument of type 'string' is not assignable to parameter of type '"error" | "time" | "group" | "debug" | "info" | "warn" | "log" | "trace" | "groupCollapsed" | "groupEnd" | "profile" | "profileEnd" | "clear" | "status"'.
lib/logging/Logger.js(79,20): error TS2345: Argument of type 'string' is not assignable to parameter of type '"error" | "time" | "group" | "debug" | "info" | "warn" | "log" | "trace" | "groupCollapsed" | "groupEnd" | "profile" | "profileEnd" | "clear" | "status"'.
lib/logging/Logger.js(83,20): error TS2345: Argument of type 'string' is not assignable to parameter of type '"error" | "time" | "group" | "debug" | "info" | "warn" | "log" | "trace" | "groupCollapsed" | "groupEnd" | "profile" | "profileEnd" | "clear" | "status"'.
lib/logging/Logger.js(87,20): error TS2345: Argument of type 'string' is not assignable to parameter of type '"error" | "time" | "group" | "debug" | "info" | "warn" | "log" | "trace" | "groupCollapsed" | "groupEnd" | "profile" | "profileEnd" | "clear" | "status"'.
lib/logging/Logger.js(91,20): error TS2345: Argument of type 'string' is not assignable to parameter of type '"error" | "time" | "group" | "debug" | "info" | "warn" | "log" | "trace" | "groupCollapsed" | "groupEnd" | "profile" | "profileEnd" | "clear" | "status"'.
lib/logging/Logger.js(95,20): error TS2345: Argument of type 'string' is not assignable to parameter of type '"error" | "time" | "group" | "debug" | "info" | "warn" | "log" | "trace" | "groupCollapsed" | "groupEnd" | "profile" | "profileEnd" | "clear" | "status"'.
lib/logging/Logger.js(99,20): error TS2345: Argument of type 'string' is not assignable to parameter of type '"error" | "time" | "group" | "debug" | "info" | "warn" | "log" | "trace" | "groupCollapsed" | "groupEnd" | "profile" | "profileEnd" | "clear" | "status"'.
lib/logging/Logger.js(103,20): error TS2345: Argument of type 'string' is not assignable to parameter of type '"error" | "time" | "group" | "debug" | "info" | "warn" | "log" | "trace" | "groupCollapsed" | "groupEnd" | "profile" | "profileEnd" | "clear" | "status"'.
lib/logging/Logger.js(117,20): error TS2345: Argument of type 'string' is not assignable to parameter of type '"error" | "time" | "group" | "debug" | "info" | "warn" | "log" | "trace" | "groupCollapsed" | "groupEnd" | "profile" | "profileEnd" | "clear" | "status"'.
lib/logging/Logger.js(127,20): error TS2345: Argument of type 'string' is not assignable to parameter of type '"error" | "time" | "group" | "debug" | "info" | "warn" | "log" | "trace" | "groupCollapsed" | "groupEnd" | "profile" | "profileEnd" | "clear" | "status"'.
=======
lib/ExportsInfo.js(949,28): error TS1016: A required parameter cannot follow an optional parameter.
lib/dependencies/HarmonyExportImportedSpecifierDependency.js(94,37): error TS1016: A required parameter cannot follow an optional parameter.
>>>>>>> fee3bfbe



Standard error:<|MERGE_RESOLUTION|>--- conflicted
+++ resolved
@@ -1,26 +1,7 @@
 Exit Code: 2
 Standard output:
-<<<<<<< HEAD
-lib/logging/Logger.js(49,20): error TS2345: Argument of type 'string' is not assignable to parameter of type '"error" | "time" | "group" | "debug" | "info" | "warn" | "log" | "trace" | "groupCollapsed" | "groupEnd" | "profile" | "profileEnd" | "clear" | "status"'.
-lib/logging/Logger.js(53,20): error TS2345: Argument of type 'string' is not assignable to parameter of type '"error" | "time" | "group" | "debug" | "info" | "warn" | "log" | "trace" | "groupCollapsed" | "groupEnd" | "profile" | "profileEnd" | "clear" | "status"'.
-lib/logging/Logger.js(57,20): error TS2345: Argument of type 'string' is not assignable to parameter of type '"error" | "time" | "group" | "debug" | "info" | "warn" | "log" | "trace" | "groupCollapsed" | "groupEnd" | "profile" | "profileEnd" | "clear" | "status"'.
-lib/logging/Logger.js(61,20): error TS2345: Argument of type 'string' is not assignable to parameter of type '"error" | "time" | "group" | "debug" | "info" | "warn" | "log" | "trace" | "groupCollapsed" | "groupEnd" | "profile" | "profileEnd" | "clear" | "status"'.
-lib/logging/Logger.js(65,20): error TS2345: Argument of type 'string' is not assignable to parameter of type '"error" | "time" | "group" | "debug" | "info" | "warn" | "log" | "trace" | "groupCollapsed" | "groupEnd" | "profile" | "profileEnd" | "clear" | "status"'.
-lib/logging/Logger.js(70,21): error TS2345: Argument of type 'string' is not assignable to parameter of type '"error" | "time" | "group" | "debug" | "info" | "warn" | "log" | "trace" | "groupCollapsed" | "groupEnd" | "profile" | "profileEnd" | "clear" | "status"'.
-lib/logging/Logger.js(75,20): error TS2345: Argument of type 'string' is not assignable to parameter of type '"error" | "time" | "group" | "debug" | "info" | "warn" | "log" | "trace" | "groupCollapsed" | "groupEnd" | "profile" | "profileEnd" | "clear" | "status"'.
-lib/logging/Logger.js(79,20): error TS2345: Argument of type 'string' is not assignable to parameter of type '"error" | "time" | "group" | "debug" | "info" | "warn" | "log" | "trace" | "groupCollapsed" | "groupEnd" | "profile" | "profileEnd" | "clear" | "status"'.
-lib/logging/Logger.js(83,20): error TS2345: Argument of type 'string' is not assignable to parameter of type '"error" | "time" | "group" | "debug" | "info" | "warn" | "log" | "trace" | "groupCollapsed" | "groupEnd" | "profile" | "profileEnd" | "clear" | "status"'.
-lib/logging/Logger.js(87,20): error TS2345: Argument of type 'string' is not assignable to parameter of type '"error" | "time" | "group" | "debug" | "info" | "warn" | "log" | "trace" | "groupCollapsed" | "groupEnd" | "profile" | "profileEnd" | "clear" | "status"'.
-lib/logging/Logger.js(91,20): error TS2345: Argument of type 'string' is not assignable to parameter of type '"error" | "time" | "group" | "debug" | "info" | "warn" | "log" | "trace" | "groupCollapsed" | "groupEnd" | "profile" | "profileEnd" | "clear" | "status"'.
-lib/logging/Logger.js(95,20): error TS2345: Argument of type 'string' is not assignable to parameter of type '"error" | "time" | "group" | "debug" | "info" | "warn" | "log" | "trace" | "groupCollapsed" | "groupEnd" | "profile" | "profileEnd" | "clear" | "status"'.
-lib/logging/Logger.js(99,20): error TS2345: Argument of type 'string' is not assignable to parameter of type '"error" | "time" | "group" | "debug" | "info" | "warn" | "log" | "trace" | "groupCollapsed" | "groupEnd" | "profile" | "profileEnd" | "clear" | "status"'.
-lib/logging/Logger.js(103,20): error TS2345: Argument of type 'string' is not assignable to parameter of type '"error" | "time" | "group" | "debug" | "info" | "warn" | "log" | "trace" | "groupCollapsed" | "groupEnd" | "profile" | "profileEnd" | "clear" | "status"'.
-lib/logging/Logger.js(117,20): error TS2345: Argument of type 'string' is not assignable to parameter of type '"error" | "time" | "group" | "debug" | "info" | "warn" | "log" | "trace" | "groupCollapsed" | "groupEnd" | "profile" | "profileEnd" | "clear" | "status"'.
-lib/logging/Logger.js(127,20): error TS2345: Argument of type 'string' is not assignable to parameter of type '"error" | "time" | "group" | "debug" | "info" | "warn" | "log" | "trace" | "groupCollapsed" | "groupEnd" | "profile" | "profileEnd" | "clear" | "status"'.
-=======
 lib/ExportsInfo.js(949,28): error TS1016: A required parameter cannot follow an optional parameter.
 lib/dependencies/HarmonyExportImportedSpecifierDependency.js(94,37): error TS1016: A required parameter cannot follow an optional parameter.
->>>>>>> fee3bfbe
 
 
 
