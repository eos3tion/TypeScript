// @strict: true
// @target: es6

class A {
    #foo = true;
    static #baz = 10;
    static #m() {}
    method(thing: any) {
        thing.#foo; // OK
        thing.#m();
        thing.#baz;
        thing.#bar; // Error
        thing.#foo();
    }
    methodU(thing: unknown) {
        thing.#foo;
<<<<<<< HEAD
=======
        thing.#m();
        thing.#baz;
>>>>>>> 1294ee8c
        thing.#bar;
        thing.#foo();
    }
    methodN(thing: never) {
        thing.#foo;
<<<<<<< HEAD
=======
        thing.#m();
        thing.#baz;
>>>>>>> 1294ee8c
        thing.#bar;
        thing.#foo();
    }
};
<|MERGE_RESOLUTION|>--- conflicted
+++ resolved
@@ -1,35 +1,29 @@
-// @strict: true
-// @target: es6
-
-class A {
-    #foo = true;
-    static #baz = 10;
-    static #m() {}
-    method(thing: any) {
-        thing.#foo; // OK
-        thing.#m();
-        thing.#baz;
-        thing.#bar; // Error
-        thing.#foo();
-    }
-    methodU(thing: unknown) {
-        thing.#foo;
-<<<<<<< HEAD
-=======
-        thing.#m();
-        thing.#baz;
->>>>>>> 1294ee8c
-        thing.#bar;
-        thing.#foo();
-    }
-    methodN(thing: never) {
-        thing.#foo;
-<<<<<<< HEAD
-=======
-        thing.#m();
-        thing.#baz;
->>>>>>> 1294ee8c
-        thing.#bar;
-        thing.#foo();
-    }
-};
+// @strict: true
+// @target: es6
+
+class A {
+    #foo = true;
+    static #baz = 10;
+    static #m() { }
+    method(thing: any) {
+        thing.#foo; // OK
+        thing.#m();
+        thing.#baz;
+        thing.#bar; // Error
+        thing.#foo();
+    }
+    methodU(thing: unknown) {
+        thing.#foo;
+        thing.#m();
+        thing.#baz;
+        thing.#bar;
+        thing.#foo();
+    }
+    methodN(thing: never) {
+        thing.#foo;
+        thing.#m();
+        thing.#baz;
+        thing.#bar;
+        thing.#foo();
+    }
+};