/// <reference path='fourslash.ts' />

// @allowJs: true
// @checkJs: true

// @Filename: f2.js
//// import * as X from "./f1";
//// X.C.m0(1, "", []);
//// X.C.x;
//// let c = new X.C;
//// c.m1();
//// c.y = {};
//// c.m2(c);

// @Filename: f1.ts
//// export class C {[|
////     |]x: number;
////     static y: string;
//// }

verify.getAndApplyCodeFix(/*errorCode*/undefined, 0);
verify.getAndApplyCodeFix(/*errorCode*/undefined, 0);
verify.getAndApplyCodeFix(/*errorCode*/undefined, 0);
verify.getAndApplyCodeFix(/*errorCode*/undefined, 0);
verify.getAndApplyCodeFix(/*errorCode*/undefined, 0);

verify.rangeIs(`
<<<<<<< HEAD
    m2(c: C): any {
        throw new Error("Method not implemented.");
    }
    y: {};
=======
    y: { [x: string]: any; };
>>>>>>> 8b77b131
    m1(): any {
        throw new Error("Method not implemented.");
    }
    static x: any;
    static m0(arg0: number, arg1: string, arg2: undefined[]): any {
        throw new Error("Method not implemented.");
    }
`);<|MERGE_RESOLUTION|>--- conflicted
+++ resolved
@@ -25,14 +25,10 @@
 verify.getAndApplyCodeFix(/*errorCode*/undefined, 0);
 
 verify.rangeIs(`
-<<<<<<< HEAD
     m2(c: C): any {
         throw new Error("Method not implemented.");
     }
-    y: {};
-=======
     y: { [x: string]: any; };
->>>>>>> 8b77b131
     m1(): any {
         throw new Error("Method not implemented.");
     }
