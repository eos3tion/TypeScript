/// <reference path='fourslash.ts' />

//// class A {
////     static foo0() {
////         this.m1(1,2,3);
////         A.m2(1,2);
////         this.prop1 = 10;
////         A.prop2 = "asdf";
////     }
//// }

verify.codeFix({
    description: "Declare static method 'm1'",
    index: 0,
<<<<<<< HEAD
    newRangeContent: `
    static m1(arg0: number, arg1: number, arg2: number): any {
=======
    newFileContent:
`class A {
    static foo0() {
        this.m1(1,2,3);
        A.m2(1,2);
        this.prop1 = 10;
        A.prop2 = "asdf";
    }
    static m1(arg0: any, arg1: any, arg2: any): any {
>>>>>>> 8b77b131
        throw new Error("Method not implemented.");
    }
}`,
});

verify.codeFix({
    description: "Declare static method 'm2'",
    index: 0,
<<<<<<< HEAD
    newRangeContent: `
    static m2(arg0: number, arg1: number): any {
=======
    newFileContent:
`class A {
    static foo0() {
        this.m1(1,2,3);
        A.m2(1,2);
        this.prop1 = 10;
        A.prop2 = "asdf";
    }
    static m2(arg0: any, arg1: any): any {
>>>>>>> 8b77b131
        throw new Error("Method not implemented.");
    }
    static m1(arg0: number, arg1: number, arg2: number): any {
        throw new Error("Method not implemented.");
    }
}`,
});

verify.codeFix({
    description: "Declare static property 'prop1'",
    index: 0,
    newFileContent:
`class A {
    static prop1: number;
<<<<<<< HEAD
    static m2(arg0: number, arg1: number): any {
=======
    static foo0() {
        this.m1(1,2,3);
        A.m2(1,2);
        this.prop1 = 10;
        A.prop2 = "asdf";
    }
    static m2(arg0: any, arg1: any): any {
>>>>>>> 8b77b131
        throw new Error("Method not implemented.");
    }
    static m1(arg0: number, arg1: number, arg2: number): any {
        throw new Error("Method not implemented.");
    }
}`,
});

verify.codeFix({
    description: "Declare static property 'prop2'",
    index: 1, // fix at index 0 is to change the spelling to 'prop1'
    newFileContent:
`class A {
    static prop1: number;
<<<<<<< HEAD
    static m2(arg0: number, arg1: number): any {
=======
    static prop2: string;
    static foo0() {
        this.m1(1,2,3);
        A.m2(1,2);
        this.prop1 = 10;
        A.prop2 = "asdf";
    }
    static m2(arg0: any, arg1: any): any {
>>>>>>> 8b77b131
        throw new Error("Method not implemented.");
    }
    static m1(arg0: number, arg1: number, arg2: number): any {
        throw new Error("Method not implemented.");
    }
}`,
});<|MERGE_RESOLUTION|>--- conflicted
+++ resolved
@@ -12,10 +12,6 @@
 verify.codeFix({
     description: "Declare static method 'm1'",
     index: 0,
-<<<<<<< HEAD
-    newRangeContent: `
-    static m1(arg0: number, arg1: number, arg2: number): any {
-=======
     newFileContent:
 `class A {
     static foo0() {
@@ -24,8 +20,7 @@
         this.prop1 = 10;
         A.prop2 = "asdf";
     }
-    static m1(arg0: any, arg1: any, arg2: any): any {
->>>>>>> 8b77b131
+    static m1(arg0: number, arg1: number, arg2: number): any {
         throw new Error("Method not implemented.");
     }
 }`,
@@ -34,10 +29,6 @@
 verify.codeFix({
     description: "Declare static method 'm2'",
     index: 0,
-<<<<<<< HEAD
-    newRangeContent: `
-    static m2(arg0: number, arg1: number): any {
-=======
     newFileContent:
 `class A {
     static foo0() {
@@ -46,8 +37,7 @@
         this.prop1 = 10;
         A.prop2 = "asdf";
     }
-    static m2(arg0: any, arg1: any): any {
->>>>>>> 8b77b131
+    static m2(arg0: number, arg1: number): any {
         throw new Error("Method not implemented.");
     }
     static m1(arg0: number, arg1: number, arg2: number): any {
@@ -62,17 +52,13 @@
     newFileContent:
 `class A {
     static prop1: number;
-<<<<<<< HEAD
-    static m2(arg0: number, arg1: number): any {
-=======
     static foo0() {
         this.m1(1,2,3);
         A.m2(1,2);
         this.prop1 = 10;
         A.prop2 = "asdf";
     }
-    static m2(arg0: any, arg1: any): any {
->>>>>>> 8b77b131
+    static m2(arg0: number, arg1: number): any {
         throw new Error("Method not implemented.");
     }
     static m1(arg0: number, arg1: number, arg2: number): any {
@@ -87,9 +73,6 @@
     newFileContent:
 `class A {
     static prop1: number;
-<<<<<<< HEAD
-    static m2(arg0: number, arg1: number): any {
-=======
     static prop2: string;
     static foo0() {
         this.m1(1,2,3);
@@ -97,8 +80,7 @@
         this.prop1 = 10;
         A.prop2 = "asdf";
     }
-    static m2(arg0: any, arg1: any): any {
->>>>>>> 8b77b131
+    static m2(arg0: number, arg1: number): any {
         throw new Error("Method not implemented.");
     }
     static m1(arg0: number, arg1: number, arg2: number): any {
