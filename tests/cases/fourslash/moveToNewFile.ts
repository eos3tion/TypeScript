/// <reference path='fourslash.ts' />

// @Filename: /a.ts
<<<<<<< HEAD
=======
////// header comment
////
>>>>>>> dedf5d41
////import './foo';
////import { a, b, alreadyUnused } from './other';
////const p = 0;
////[|const y: Date = p + b;|]
////a; y;

verify.moveToNewFile({
    newFileContents: {
        "/a.ts":
<<<<<<< HEAD
`import { y } from './y';

import './foo';
import { a, alreadyUnused } from './other';
=======
`// header comment

import './foo';
import { a, alreadyUnused } from './other';
import { y } from './y';
>>>>>>> dedf5d41
export const p = 0;
a; y;`,

        "/y.ts":
`import { b } from './other';
import { p } from './a';
<<<<<<< HEAD
export const y = p + b;`,
=======
export const y: Date = p + b;`,
>>>>>>> dedf5d41
    },

    preferences: {
        quotePreference: "single",
    }
});<|MERGE_RESOLUTION|>--- conflicted
+++ resolved
@@ -1,11 +1,8 @@
 /// <reference path='fourslash.ts' />
 
 // @Filename: /a.ts
-<<<<<<< HEAD
-=======
 ////// header comment
 ////
->>>>>>> dedf5d41
 ////import './foo';
 ////import { a, b, alreadyUnused } from './other';
 ////const p = 0;
@@ -15,29 +12,18 @@
 verify.moveToNewFile({
     newFileContents: {
         "/a.ts":
-<<<<<<< HEAD
-`import { y } from './y';
-
-import './foo';
-import { a, alreadyUnused } from './other';
-=======
 `// header comment
 
 import './foo';
 import { a, alreadyUnused } from './other';
 import { y } from './y';
->>>>>>> dedf5d41
 export const p = 0;
 a; y;`,
 
         "/y.ts":
 `import { b } from './other';
 import { p } from './a';
-<<<<<<< HEAD
-export const y = p + b;`,
-=======
 export const y: Date = p + b;`,
->>>>>>> dedf5d41
     },
 
     preferences: {
